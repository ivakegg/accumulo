/*
 * Licensed to the Apache Software Foundation (ASF) under one or more
 * contributor license agreements.  See the NOTICE file distributed with
 * this work for additional information regarding copyright ownership.
 * The ASF licenses this file to You under the Apache License, Version 2.0
 * (the "License"); you may not use this file except in compliance with
 * the License.  You may obtain a copy of the License at
 *
 *     http://www.apache.org/licenses/LICENSE-2.0
 *
 * Unless required by applicable law or agreed to in writing, software
 * distributed under the License is distributed on an "AS IS" BASIS,
 * WITHOUT WARRANTIES OR CONDITIONS OF ANY KIND, either express or implied.
 * See the License for the specific language governing permissions and
 * limitations under the License.
 */
package org.apache.accumulo.tserver.session;

import java.security.NoSuchAlgorithmException;
import java.security.SecureRandom;
import java.util.ArrayList;
import java.util.HashMap;
import java.util.HashSet;
import java.util.Iterator;
import java.util.List;
import java.util.Map;
import java.util.Map.Entry;
import java.util.Set;
import java.util.TimerTask;
import java.util.concurrent.ConcurrentHashMap;
import java.util.concurrent.ConcurrentMap;

import org.apache.accumulo.core.client.impl.Table;
import org.apache.accumulo.core.client.impl.Translator;
import org.apache.accumulo.core.client.impl.Translators;
import org.apache.accumulo.core.conf.AccumuloConfiguration;
import org.apache.accumulo.core.conf.Property;
import org.apache.accumulo.core.data.thrift.MultiScanResult;
import org.apache.accumulo.core.tabletserver.thrift.ActiveScan;
import org.apache.accumulo.core.tabletserver.thrift.ScanState;
import org.apache.accumulo.core.tabletserver.thrift.ScanType;
import org.apache.accumulo.core.util.MapCounter;
import org.apache.accumulo.server.util.time.SimpleTimer;
import org.apache.accumulo.tserver.scan.ScanRunState;
import org.apache.accumulo.tserver.scan.ScanTask;
import org.apache.accumulo.tserver.session.Session.State;
import org.apache.accumulo.tserver.tablet.ScanBatch;
import org.slf4j.Logger;
import org.slf4j.LoggerFactory;

import com.google.common.base.Preconditions;
import com.google.common.collect.Iterables;
import com.google.common.collect.Maps;

public class SessionManager {
  private static final Logger log = LoggerFactory.getLogger(SessionManager.class);

  private final SecureRandom random;
  private final ConcurrentMap<Long,Session> sessions = new ConcurrentHashMap<>();
  private final long maxIdle;
  private final long maxUpdateIdle;
  private final List<Session> idleSessions = new ArrayList<>();
  private final Long expiredSessionMarker = (long) -1;
  private final AccumuloConfiguration aconf;

  public SessionManager(AccumuloConfiguration conf) {
    aconf = conf;
    maxUpdateIdle = conf.getTimeInMillis(Property.TSERV_UPDATE_SESSION_MAXIDLE);
    maxIdle = conf.getTimeInMillis(Property.TSERV_SESSION_MAXIDLE);

    SecureRandom sr;
    try {
      // This is faster than the default secure random which uses /dev/urandom
      sr = SecureRandom.getInstance("SHA1PRNG");
    } catch (NoSuchAlgorithmException e) {
      log.debug("Unable to create SHA1PRNG secure random, using default");
      sr = new SecureRandom();
    }
    random = sr;

    Runnable r = new Runnable() {
      @Override
      public void run() {
        sweep(maxIdle, maxUpdateIdle);
      }
    };

    SimpleTimer.getInstance(conf).schedule(r, 0, Math.max(maxIdle / 2, 1000));
  }

  public long createSession(Session session, boolean reserve) {
    long sid = random.nextLong();

    synchronized (session) {
      Preconditions.checkArgument(session.state == State.NEW);
      session.state = reserve ? State.RESERVED : State.UNRESERVED;
      session.startTime = session.lastAccessTime = System.currentTimeMillis();
    }

    while (sessions.putIfAbsent(sid, session) != null) {
      sid = random.nextLong();
    }

    return sid;
  }

  public long getMaxIdleTime() {
    return maxIdle;
  }

  /**
   * while a session is reserved, it cannot be canceled or removed
   */

  public Session reserveSession(long sessionId) {
    Session session = sessions.get(sessionId);
    if (session != null) {
      synchronized (session) {
        if (session.state == State.RESERVED)
          throw new IllegalStateException(
              "Attempted to reserved session that is already reserved " + sessionId);
        if (session.state == State.REMOVED)
          return null;
        session.state = State.RESERVED;
      }
    }

    return session;

  }

  public Session reserveSession(long sessionId, boolean wait) {
    Session session = sessions.get(sessionId);
    if (session != null) {
      synchronized (session) {

        if (session.state == State.REMOVED)
          return null;

        while (wait && session.state == State.RESERVED) {
          try {
            session.wait(1000);
          } catch (InterruptedException e) {
            throw new RuntimeException();
          }
        }

        if (session.state == State.RESERVED)
          throw new IllegalStateException(
              "Attempted to reserved session that is already reserved " + sessionId);
        if (session.state == State.REMOVED)
          return null;
        session.state = State.RESERVED;
      }
    }

    return session;

  }

  public void unreserveSession(Session session) {
    synchronized (session) {
      if (session.state == State.REMOVED)
        return;
      if (session.state != State.RESERVED)
        throw new IllegalStateException("Cannon unreserve, state: " + session.state);
      session.notifyAll();
      session.state = State.UNRESERVED;
      session.lastAccessTime = System.currentTimeMillis();
    }
  }

  public void unreserveSession(long sessionId) {
    Session session = getSession(sessionId);
    if (session != null) {
      unreserveSession(session);
    }
  }

  public Session getSession(long sessionId) {
    Session session = sessions.get(sessionId);

    if (session != null) {
      synchronized (session) {
        if (session.state == State.REMOVED) {
          return null;
        }
        session.lastAccessTime = System.currentTimeMillis();
      }
    }

    return session;
  }

  public Session removeSession(long sessionId) {
    return removeSession(sessionId, false);
  }

  public Session removeSession(long sessionId, boolean unreserve) {

    Session session = sessions.remove(sessionId);
    if (session != null) {
      boolean doCleanup = false;
      synchronized (session) {
        if (session.state != State.REMOVED) {
          if (unreserve) {
            unreserveSession(session);
          }
          doCleanup = true;
          session.state = State.REMOVED;
        }
      }

      if (doCleanup) {
        session.cleanup();
      }
    }

    return session;
  }

  private void sweep(final long maxIdle, final long maxUpdateIdle) {
    List<Session> sessionsToCleanup = new ArrayList<>();
    Iterator<Session> iter = sessions.values().iterator();
    while (iter.hasNext()) {
      Session session = iter.next();
      synchronized (session) {
        if (session.state == State.UNRESERVED) {
          long configuredIdle = maxIdle;
          if (session instanceof UpdateSession) {
            configuredIdle = maxUpdateIdle;
          }
          long idleTime = System.currentTimeMillis() - session.lastAccessTime;
          if (idleTime > configuredIdle) {
<<<<<<< HEAD
            log.info("Closing idle session from user={}, client={}, idle={}ms", session.getUser(), session.client, idleTime);
=======
            log.info("Closing idle session from user=" + session.getUser() + ", client="
                + session.client + ", idle=" + idleTime + "ms");
>>>>>>> f4f43feb
            iter.remove();
            sessionsToCleanup.add(session);
            session.state = State.REMOVED;
          }
        }
      }
    }

    // do clean up outside of lock for TabletServer in a synchronized block for simplicity vice a
    // synchronized list

    synchronized (idleSessions) {
      sessionsToCleanup.addAll(idleSessions);
      idleSessions.clear();
    }

    // perform cleanup for all of the sessions
    for (Session session : sessionsToCleanup) {
      if (!session.cleanup())
        synchronized (idleSessions) {
          idleSessions.add(session);
        }
    }
  }

  public void removeIfNotAccessed(final long sessionId, final long delay) {
    Session session = sessions.get(sessionId);
    if (session != null) {
      long tmp;
      synchronized (session) {
        tmp = session.lastAccessTime;
      }
      final long removeTime = tmp;
      TimerTask r = new TimerTask() {
        @Override
        public void run() {
          Session session2 = sessions.get(sessionId);
          if (session2 != null) {
            boolean shouldRemove = false;
            synchronized (session2) {
              if (session2.lastAccessTime == removeTime && session2.state == State.UNRESERVED) {
                session2.state = State.REMOVED;
                shouldRemove = true;
              }
            }

            if (shouldRemove) {
              log.info("Closing not accessed session from user=" + session2.getUser() + ", client="
                  + session2.client + ", duration=" + delay + "ms");
              sessions.remove(sessionId);
              session2.cleanup();
            }
          }
        }
      };

      SimpleTimer.getInstance(aconf).schedule(r, delay);
    }
  }

  public Map<Table.ID,MapCounter<ScanRunState>> getActiveScansPerTable() {
    Map<Table.ID,MapCounter<ScanRunState>> counts = new HashMap<>();

    Set<Entry<Long,Session>> copiedIdleSessions = new HashSet<>();

    synchronized (idleSessions) {
      /**
       * Add sessions so that get the list returned in the active scans call
       */
      for (Session session : idleSessions) {
        copiedIdleSessions.add(Maps.immutableEntry(expiredSessionMarker, session));
      }
    }

    for (Entry<Long,Session> entry : Iterables.concat(sessions.entrySet(), copiedIdleSessions)) {

      Session session = entry.getValue();
      @SuppressWarnings("rawtypes")
      ScanTask nbt = null;
      Table.ID tableID = null;

      if (session instanceof ScanSession) {
        ScanSession ss = (ScanSession) session;
        nbt = ss.nextBatchTask;
        tableID = ss.extent.getTableId();
      } else if (session instanceof MultiScanSession) {
        MultiScanSession mss = (MultiScanSession) session;
        nbt = mss.lookupTask;
        tableID = mss.threadPoolExtent.getTableId();
      }

      if (nbt == null)
        continue;

      ScanRunState srs = nbt.getScanRunState();

      if (srs == ScanRunState.FINISHED)
        continue;

      MapCounter<ScanRunState> stateCounts = counts.get(tableID);
      if (stateCounts == null) {
        stateCounts = new MapCounter<>();
        counts.put(tableID, stateCounts);
      }

      stateCounts.increment(srs, 1);
    }

    return counts;
  }

  public List<ActiveScan> getActiveScans() {

    final List<ActiveScan> activeScans = new ArrayList<>();
    final long ct = System.currentTimeMillis();
    final Set<Entry<Long,Session>> copiedIdleSessions = new HashSet<>();

    synchronized (idleSessions) {
      /**
       * Add sessions so that get the list returned in the active scans call
       */
      for (Session session : idleSessions) {
        copiedIdleSessions.add(Maps.immutableEntry(expiredSessionMarker, session));
      }
    }

    for (Entry<Long,Session> entry : Iterables.concat(sessions.entrySet(), copiedIdleSessions)) {
      Session session = entry.getValue();
      if (session instanceof ScanSession) {
        ScanSession ss = (ScanSession) session;

        ScanState state = ScanState.RUNNING;

        ScanTask<ScanBatch> nbt = ss.nextBatchTask;
        if (nbt == null) {
          state = ScanState.IDLE;
        } else {
          switch (nbt.getScanRunState()) {
            case QUEUED:
              state = ScanState.QUEUED;
              break;
            case FINISHED:
              state = ScanState.IDLE;
              break;
            case RUNNING:
            default:
              /* do nothing */
              break;
          }
        }

<<<<<<< HEAD
        ActiveScan activeScan = new ActiveScan(ss.client, ss.getUser(), ss.extent.getTableId().canonicalID(), ct - ss.startTime, ct - ss.lastAccessTime,
            ScanType.SINGLE, state, ss.extent.toThrift(), Translator.translate(ss.columnSet, Translators.CT), ss.ssiList, ss.ssio,
=======
        ActiveScan activeScan = new ActiveScan(ss.client, ss.getUser(), ss.extent.getTableId(),
            ct - ss.startTime, ct - ss.lastAccessTime, ScanType.SINGLE, state, ss.extent.toThrift(),
            Translator.translate(ss.columnSet, Translators.CT), ss.ssiList, ss.ssio,
>>>>>>> f4f43feb
            ss.auths.getAuthorizationsBB(), ss.context);

        // scanId added by ACCUMULO-2641 is an optional thrift argument and not available in
        // ActiveScan constructor
        activeScan.setScanId(entry.getKey());
        activeScans.add(activeScan);

      } else if (session instanceof MultiScanSession) {
        MultiScanSession mss = (MultiScanSession) session;

        ScanState state = ScanState.RUNNING;

        ScanTask<MultiScanResult> nbt = mss.lookupTask;
        if (nbt == null) {
          state = ScanState.IDLE;
        } else {
          switch (nbt.getScanRunState()) {
            case QUEUED:
              state = ScanState.QUEUED;
              break;
            case FINISHED:
              state = ScanState.IDLE;
              break;
            case RUNNING:
            default:
              /* do nothing */
              break;
          }
        }

<<<<<<< HEAD
        activeScans.add(new ActiveScan(mss.client, mss.getUser(), mss.threadPoolExtent.getTableId().canonicalID(), ct - mss.startTime, ct - mss.lastAccessTime,
            ScanType.BATCH, state, mss.threadPoolExtent.toThrift(), Translator.translate(mss.columnSet, Translators.CT), mss.ssiList, mss.ssio, mss.auths
                .getAuthorizationsBB(), mss.context));
=======
        activeScans.add(new ActiveScan(mss.client, mss.getUser(), mss.threadPoolExtent.getTableId(),
            ct - mss.startTime, ct - mss.lastAccessTime, ScanType.BATCH, state,
            mss.threadPoolExtent.toThrift(), Translator.translate(mss.columnSet, Translators.CT),
            mss.ssiList, mss.ssio, mss.auths.getAuthorizationsBB(), mss.context));
>>>>>>> f4f43feb
      }
    }

    return activeScans;
  }
}<|MERGE_RESOLUTION|>--- conflicted
+++ resolved
@@ -232,12 +232,8 @@
           }
           long idleTime = System.currentTimeMillis() - session.lastAccessTime;
           if (idleTime > configuredIdle) {
-<<<<<<< HEAD
-            log.info("Closing idle session from user={}, client={}, idle={}ms", session.getUser(), session.client, idleTime);
-=======
-            log.info("Closing idle session from user=" + session.getUser() + ", client="
-                + session.client + ", idle=" + idleTime + "ms");
->>>>>>> f4f43feb
+            log.info("Closing idle session from user={}, client={}, idle={}ms", session.getUser(),
+                session.client, idleTime);
             iter.remove();
             sessionsToCleanup.add(session);
             session.state = State.REMOVED;
@@ -389,14 +385,10 @@
           }
         }
 
-<<<<<<< HEAD
-        ActiveScan activeScan = new ActiveScan(ss.client, ss.getUser(), ss.extent.getTableId().canonicalID(), ct - ss.startTime, ct - ss.lastAccessTime,
-            ScanType.SINGLE, state, ss.extent.toThrift(), Translator.translate(ss.columnSet, Translators.CT), ss.ssiList, ss.ssio,
-=======
-        ActiveScan activeScan = new ActiveScan(ss.client, ss.getUser(), ss.extent.getTableId(),
-            ct - ss.startTime, ct - ss.lastAccessTime, ScanType.SINGLE, state, ss.extent.toThrift(),
+        ActiveScan activeScan = new ActiveScan(ss.client, ss.getUser(),
+            ss.extent.getTableId().canonicalID(), ct - ss.startTime, ct - ss.lastAccessTime,
+            ScanType.SINGLE, state, ss.extent.toThrift(),
             Translator.translate(ss.columnSet, Translators.CT), ss.ssiList, ss.ssio,
->>>>>>> f4f43feb
             ss.auths.getAuthorizationsBB(), ss.context);
 
         // scanId added by ACCUMULO-2641 is an optional thrift argument and not available in
@@ -427,16 +419,11 @@
           }
         }
 
-<<<<<<< HEAD
-        activeScans.add(new ActiveScan(mss.client, mss.getUser(), mss.threadPoolExtent.getTableId().canonicalID(), ct - mss.startTime, ct - mss.lastAccessTime,
-            ScanType.BATCH, state, mss.threadPoolExtent.toThrift(), Translator.translate(mss.columnSet, Translators.CT), mss.ssiList, mss.ssio, mss.auths
-                .getAuthorizationsBB(), mss.context));
-=======
-        activeScans.add(new ActiveScan(mss.client, mss.getUser(), mss.threadPoolExtent.getTableId(),
-            ct - mss.startTime, ct - mss.lastAccessTime, ScanType.BATCH, state,
-            mss.threadPoolExtent.toThrift(), Translator.translate(mss.columnSet, Translators.CT),
-            mss.ssiList, mss.ssio, mss.auths.getAuthorizationsBB(), mss.context));
->>>>>>> f4f43feb
+        activeScans.add(new ActiveScan(mss.client, mss.getUser(),
+            mss.threadPoolExtent.getTableId().canonicalID(), ct - mss.startTime,
+            ct - mss.lastAccessTime, ScanType.BATCH, state, mss.threadPoolExtent.toThrift(),
+            Translator.translate(mss.columnSet, Translators.CT), mss.ssiList, mss.ssio,
+            mss.auths.getAuthorizationsBB(), mss.context));
       }
     }
 
