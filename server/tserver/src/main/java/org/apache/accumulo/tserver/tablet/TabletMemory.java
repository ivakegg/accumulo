/*
 * Licensed to the Apache Software Foundation (ASF) under one or more
 * contributor license agreements.  See the NOTICE file distributed with
 * this work for additional information regarding copyright ownership.
 * The ASF licenses this file to You under the Apache License, Version 2.0
 * (the "License"); you may not use this file except in compliance with
 * the License.  You may obtain a copy of the License at
 *
 *     http://www.apache.org/licenses/LICENSE-2.0
 *
 * Unless required by applicable law or agreed to in writing, software
 * distributed under the License is distributed on an "AS IS" BASIS,
 * WITHOUT WARRANTIES OR CONDITIONS OF ANY KIND, either express or implied.
 * See the License for the specific language governing permissions and
 * limitations under the License.
 */
package org.apache.accumulo.tserver.tablet;

import java.io.Closeable;
import java.util.ArrayList;
import java.util.List;

import org.apache.accumulo.core.data.Mutation;
import org.apache.accumulo.core.sample.impl.SamplerConfigurationImpl;
<<<<<<< HEAD
import org.apache.accumulo.core.util.LocalityGroupUtil.LocalityGroupConfigurationError;
import org.apache.accumulo.server.ServerContext;
=======
>>>>>>> 2c2840b1
import org.apache.accumulo.tserver.InMemoryMap;
import org.apache.accumulo.tserver.InMemoryMap.MemoryIterator;
import org.slf4j.Logger;
import org.slf4j.LoggerFactory;

class TabletMemory implements Closeable {
  private static final Logger log = LoggerFactory.getLogger(TabletMemory.class);

  private final TabletCommitter tablet;
  private InMemoryMap memTable;
  private InMemoryMap otherMemTable;
  private InMemoryMap deletingMemTable;
  private long nextSeq = 1L;
  private CommitSession commitSession;
  private ServerContext context;

  TabletMemory(Tablet tablet) {
    this.tablet = tablet;
<<<<<<< HEAD
    this.context = tablet.getContext();
    try {
      memTable = new InMemoryMap(tablet.getTableConfiguration(), context);
    } catch (LocalityGroupConfigurationError e) {
      throw new RuntimeException(e);
    }
=======
    memTable = new InMemoryMap(tablet.getTableConfiguration(), tablet.getExtent().getTableId());
>>>>>>> 2c2840b1
    commitSession = new CommitSession(tablet, nextSeq, memTable);
    nextSeq += 2;
  }

  public InMemoryMap getMemTable() {
    return memTable;
  }

  public InMemoryMap getMinCMemTable() {
    return otherMemTable;
  }

  public CommitSession prepareForMinC() {
    if (otherMemTable != null) {
      throw new IllegalStateException();
    }

    if (deletingMemTable != null) {
      throw new IllegalStateException();
    }
    if (commitSession == null) {
      throw new IllegalStateException();
    }

    otherMemTable = memTable;
<<<<<<< HEAD
    try {
      memTable = new InMemoryMap(tablet.getTableConfiguration(), context);
    } catch (LocalityGroupConfigurationError e) {
      throw new RuntimeException(e);
    }
=======
    memTable = new InMemoryMap(tablet.getTableConfiguration(), tablet.getExtent().getTableId());
>>>>>>> 2c2840b1

    CommitSession oldCommitSession = commitSession;
    commitSession = new CommitSession(tablet, nextSeq, memTable);
    nextSeq += 2;

    tablet.updateMemoryUsageStats(memTable.estimatedSizeInBytes(),
        otherMemTable.estimatedSizeInBytes());

    return oldCommitSession;
  }

  public void finishedMinC() {

    if (otherMemTable == null) {
      throw new IllegalStateException();
    }

    if (deletingMemTable != null) {
      throw new IllegalStateException();
    }

    if (commitSession == null) {
      throw new IllegalStateException();
    }

    deletingMemTable = otherMemTable;

    otherMemTable = null;
    tablet.notifyAll();
  }

  public void finalizeMinC() {
    if (commitSession == null) {
      throw new IllegalStateException();
    }
    try {
      deletingMemTable.delete(15000);
    } finally {
      synchronized (tablet) {
        if (otherMemTable != null) {
          throw new IllegalStateException();
        }

        if (deletingMemTable == null) {
          throw new IllegalStateException();
        }

        deletingMemTable = null;

        tablet.updateMemoryUsageStats(memTable.estimatedSizeInBytes(), 0);
      }
    }
  }

  public boolean memoryReservedForMinC() {
    return otherMemTable != null || deletingMemTable != null;
  }

  public void waitForMinC() {
    while (otherMemTable != null || deletingMemTable != null) {
      try {
        tablet.wait(50);
      } catch (InterruptedException e) {
        log.warn("{}", e.getMessage(), e);
      }
    }
  }

  public void mutate(CommitSession cm, List<Mutation> mutations, int count) {
    cm.mutate(mutations, count);
  }

  public void updateMemoryUsageStats() {
    long other = 0;
    if (otherMemTable != null)
      other = otherMemTable.estimatedSizeInBytes();
    else if (deletingMemTable != null)
      other = deletingMemTable.estimatedSizeInBytes();

    tablet.updateMemoryUsageStats(memTable.estimatedSizeInBytes(), other);
  }

  public List<MemoryIterator> getIterators(SamplerConfigurationImpl samplerConfig) {
    List<MemoryIterator> toReturn = new ArrayList<>(2);
    toReturn.add(memTable.skvIterator(samplerConfig));
    if (otherMemTable != null)
      toReturn.add(otherMemTable.skvIterator(samplerConfig));
    return toReturn;
  }

  public void returnIterators(List<MemoryIterator> iters) {
    for (MemoryIterator iter : iters) {
      iter.close();
    }
  }

  public long getNumEntries() {
    if (otherMemTable != null)
      return memTable.getNumEntries() + otherMemTable.getNumEntries();
    return memTable.getNumEntries();
  }

  public CommitSession getCommitSession() {
    return commitSession;
  }

  public ServerContext getContext() {
    return context;
  }

  @Override
  public void close() {
    commitSession = null;
  }

  public boolean isClosed() {
    return commitSession == null;
  }
}<|MERGE_RESOLUTION|>--- conflicted
+++ resolved
@@ -22,11 +22,7 @@
 
 import org.apache.accumulo.core.data.Mutation;
 import org.apache.accumulo.core.sample.impl.SamplerConfigurationImpl;
-<<<<<<< HEAD
-import org.apache.accumulo.core.util.LocalityGroupUtil.LocalityGroupConfigurationError;
 import org.apache.accumulo.server.ServerContext;
-=======
->>>>>>> 2c2840b1
 import org.apache.accumulo.tserver.InMemoryMap;
 import org.apache.accumulo.tserver.InMemoryMap.MemoryIterator;
 import org.slf4j.Logger;
@@ -45,16 +41,9 @@
 
   TabletMemory(Tablet tablet) {
     this.tablet = tablet;
-<<<<<<< HEAD
     this.context = tablet.getContext();
-    try {
-      memTable = new InMemoryMap(tablet.getTableConfiguration(), context);
-    } catch (LocalityGroupConfigurationError e) {
-      throw new RuntimeException(e);
-    }
-=======
-    memTable = new InMemoryMap(tablet.getTableConfiguration(), tablet.getExtent().getTableId());
->>>>>>> 2c2840b1
+    memTable = new InMemoryMap(tablet.getTableConfiguration(), context,
+        tablet.getExtent().getTableId());
     commitSession = new CommitSession(tablet, nextSeq, memTable);
     nextSeq += 2;
   }
@@ -80,15 +69,8 @@
     }
 
     otherMemTable = memTable;
-<<<<<<< HEAD
-    try {
-      memTable = new InMemoryMap(tablet.getTableConfiguration(), context);
-    } catch (LocalityGroupConfigurationError e) {
-      throw new RuntimeException(e);
-    }
-=======
-    memTable = new InMemoryMap(tablet.getTableConfiguration(), tablet.getExtent().getTableId());
->>>>>>> 2c2840b1
+    memTable = new InMemoryMap(tablet.getTableConfiguration(), context,
+        tablet.getExtent().getTableId());
 
     CommitSession oldCommitSession = commitSession;
     commitSession = new CommitSession(tablet, nextSeq, memTable);
