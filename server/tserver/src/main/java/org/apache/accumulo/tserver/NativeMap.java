--- conflicted
+++ resolved
@@ -70,7 +70,6 @@
 
   // Load native library
   static {
-<<<<<<< HEAD
     // Check in directories set by JVM system property
     List<File> directories = new ArrayList<>();
     String accumuloNativeLibDirs = System.getProperty("accumulo.native.lib.path");
@@ -78,17 +77,6 @@
       for (String libDir : accumuloNativeLibDirs.split(":")) {
         directories.add(new File(libDir));
       }
-=======
-    // Check standard directories
-    List<File> directories =
-        new ArrayList<>(Arrays.asList(new File[] {new File("/usr/lib64"), new File("/usr/lib")}));
-    // Check in ACCUMULO_HOME location, too
-    String envAccumuloHome = System.getenv("ACCUMULO_HOME");
-    if (envAccumuloHome != null) {
-      directories.add(new File(envAccumuloHome + "/lib/native"));
-      directories.add(new File(envAccumuloHome + "/lib/native/map")); // old location, just in case
-                                                                      // somebody puts it here
->>>>>>> 0a9837f3
     }
     // Attempt to load from these directories, using standard names
     loadNativeLib(directories);
