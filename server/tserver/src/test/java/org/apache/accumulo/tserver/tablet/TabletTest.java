--- conflicted
+++ resolved
@@ -59,12 +59,7 @@
     int replication = 5;
     String compressType = "snappy";
 
-<<<<<<< HEAD
     EasyMock.expect(tableConf.iterator()).andReturn(Collections.emptyIterator());
-=======
-    EasyMock.expect(tableConf.iterator())
-        .andReturn(Collections.<Entry<String,String>> emptyIterator());
->>>>>>> f4f43feb
     EasyMock.expect(writeParams.getHdfsBlockSize()).andReturn(hdfsBlockSize).times(2);
     EasyMock.expect(writeParams.getBlockSize()).andReturn(blockSize).times(2);
     EasyMock.expect(writeParams.getIndexBlockSize()).andReturn(indexBlockSize).times(2);
