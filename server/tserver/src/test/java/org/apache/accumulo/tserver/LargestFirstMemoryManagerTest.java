--- conflicted
+++ resolved
@@ -193,18 +193,8 @@
   @Test
   public void testDeletedTable() {
     final String deletedTableId = "1";
-<<<<<<< HEAD
-    Function<TableId,Boolean> existenceCheck = tableId -> !deletedTableId
-        .contentEquals(tableId.canonical());
-    // @formatter:off
-=======
-    Function<String,Boolean> existenceCheck = new Function<String,Boolean>() {
-      @Override
-      public Boolean apply(String tableId) {
-        return !deletedTableId.equals(tableId);
-      }
-    };
->>>>>>> 0a9837f3
+    Function<TableId,Boolean> existenceCheck =
+        tableId -> !deletedTableId.contentEquals(tableId.canonical());
     LargestFirstMemoryManagerWithExistenceCheck mgr =
         new LargestFirstMemoryManagerWithExistenceCheck(existenceCheck);
     ServerConfiguration config = new ServerConfiguration() {
