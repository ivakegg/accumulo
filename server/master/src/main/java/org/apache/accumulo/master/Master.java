/*
 * Licensed to the Apache Software Foundation (ASF) under one or more
 * contributor license agreements.  See the NOTICE file distributed with
 * this work for additional information regarding copyright ownership.
 * The ASF licenses this file to You under the Apache License, Version 2.0
 * (the "License"); you may not use this file except in compliance with
 * the License.  You may obtain a copy of the License at
 *
 *     http://www.apache.org/licenses/LICENSE-2.0
 *
 * Unless required by applicable law or agreed to in writing, software
 * distributed under the License is distributed on an "AS IS" BASIS,
 * WITHOUT WARRANTIES OR CONDITIONS OF ANY KIND, either express or implied.
 * See the License for the specific language governing permissions and
 * limitations under the License.
 */
package org.apache.accumulo.master;

import java.io.IOException;
import java.nio.charset.StandardCharsets;
import java.util.ArrayList;
import java.util.Collection;
import java.util.Collections;
import java.util.HashSet;
import java.util.Iterator;
import java.util.List;
import java.util.Map;
import java.util.Map.Entry;
import java.util.Set;
import java.util.SortedMap;
import java.util.TreeMap;
import java.util.concurrent.CountDownLatch;
import java.util.concurrent.atomic.AtomicBoolean;
import java.util.concurrent.atomic.AtomicInteger;

import org.apache.accumulo.core.Constants;
import org.apache.accumulo.core.client.AccumuloException;
import org.apache.accumulo.core.client.AccumuloSecurityException;
import org.apache.accumulo.core.client.Connector;
import org.apache.accumulo.core.client.Instance;
import org.apache.accumulo.core.client.Scanner;
import org.apache.accumulo.core.client.TableNotFoundException;
import org.apache.accumulo.core.client.impl.Namespaces;
import org.apache.accumulo.core.client.impl.Tables;
import org.apache.accumulo.core.client.impl.ThriftTransportPool;
import org.apache.accumulo.core.client.impl.thrift.TableOperation;
import org.apache.accumulo.core.client.impl.thrift.TableOperationExceptionType;
import org.apache.accumulo.core.client.impl.thrift.ThriftTableOperationException;
import org.apache.accumulo.core.conf.AccumuloConfiguration;
import org.apache.accumulo.core.conf.Property;
import org.apache.accumulo.core.conf.SiteConfiguration;
import org.apache.accumulo.core.data.Key;
import org.apache.accumulo.core.data.KeyExtent;
import org.apache.accumulo.core.data.Value;
import org.apache.accumulo.core.master.state.tables.TableState;
import org.apache.accumulo.core.master.thrift.MasterClientService.Iface;
import org.apache.accumulo.core.master.thrift.MasterClientService.Processor;
import org.apache.accumulo.core.master.thrift.MasterGoalState;
import org.apache.accumulo.core.master.thrift.MasterState;
import org.apache.accumulo.core.master.thrift.TabletServerStatus;
import org.apache.accumulo.core.metadata.MetadataTable;
import org.apache.accumulo.core.metadata.RootTable;
import org.apache.accumulo.core.metadata.schema.MetadataSchema.TabletsSection;
import org.apache.accumulo.core.replication.thrift.ReplicationCoordinator;
import org.apache.accumulo.core.security.Authorizations;
import org.apache.accumulo.core.security.Credentials;
import org.apache.accumulo.core.security.NamespacePermission;
import org.apache.accumulo.core.security.SecurityUtil;
import org.apache.accumulo.core.security.TablePermission;
import org.apache.accumulo.core.util.Daemon;
import org.apache.accumulo.core.util.Pair;
import org.apache.accumulo.core.util.UtilWaitThread;
import org.apache.accumulo.core.zookeeper.ZooUtil;
import org.apache.accumulo.fate.AgeOffStore;
import org.apache.accumulo.fate.Fate;
import org.apache.accumulo.fate.zookeeper.IZooReaderWriter;
import org.apache.accumulo.fate.zookeeper.ZooLock.LockLossReason;
import org.apache.accumulo.fate.zookeeper.ZooUtil.NodeExistsPolicy;
import org.apache.accumulo.fate.zookeeper.ZooUtil.NodeMissingPolicy;
import org.apache.accumulo.master.metrics.ReplicationMetrics;
import org.apache.accumulo.master.recovery.RecoveryManager;
import org.apache.accumulo.master.replication.MasterReplicationCoordinator;
import org.apache.accumulo.master.replication.ReplicationDriver;
import org.apache.accumulo.master.replication.WorkDriver;
import org.apache.accumulo.master.state.TableCounts;
import org.apache.accumulo.server.Accumulo;
import org.apache.accumulo.server.ServerConstants;
import org.apache.accumulo.server.ServerOpts;
import org.apache.accumulo.server.client.HdfsZooInstance;
import org.apache.accumulo.server.conf.ServerConfigurationFactory;
import org.apache.accumulo.server.fs.VolumeManager;
import org.apache.accumulo.server.fs.VolumeManager.FileType;
import org.apache.accumulo.server.fs.VolumeManagerImpl;
import org.apache.accumulo.server.init.Initialize;
import org.apache.accumulo.server.master.LiveTServerSet;
import org.apache.accumulo.server.master.LiveTServerSet.TServerConnection;
import org.apache.accumulo.server.master.balancer.DefaultLoadBalancer;
import org.apache.accumulo.server.master.balancer.TabletBalancer;
import org.apache.accumulo.server.master.state.CurrentState;
import org.apache.accumulo.server.master.state.DeadServerList;
import org.apache.accumulo.server.master.state.MergeInfo;
import org.apache.accumulo.server.master.state.MergeState;
import org.apache.accumulo.server.master.state.MetaDataStateStore;
import org.apache.accumulo.server.master.state.RootTabletStateStore;
import org.apache.accumulo.server.master.state.TServerInstance;
import org.apache.accumulo.server.master.state.TabletLocationState;
import org.apache.accumulo.server.master.state.TabletMigration;
import org.apache.accumulo.server.master.state.TabletState;
import org.apache.accumulo.server.master.state.ZooStore;
import org.apache.accumulo.server.master.state.ZooTabletStateStore;
import org.apache.accumulo.server.replication.ZooKeeperInitialization;
import org.apache.accumulo.server.security.AuditedSecurityOperation;
import org.apache.accumulo.server.security.SecurityOperation;
import org.apache.accumulo.server.security.SystemCredentials;
import org.apache.accumulo.server.security.handler.ZKPermHandler;
import org.apache.accumulo.server.tables.TableManager;
import org.apache.accumulo.server.tables.TableObserver;
import org.apache.accumulo.server.util.DefaultMap;
import org.apache.accumulo.server.util.Halt;
import org.apache.accumulo.server.util.MetadataTableUtil;
import org.apache.accumulo.server.util.RpcWrapper;
import org.apache.accumulo.server.util.TServerUtils;
import org.apache.accumulo.server.util.TServerUtils.ServerAddress;
import org.apache.accumulo.server.util.time.SimpleTimer;
import org.apache.accumulo.server.zookeeper.ZooLock;
import org.apache.accumulo.server.zookeeper.ZooReaderWriter;
import org.apache.accumulo.start.classloader.vfs.AccumuloVFSClassLoader;
import org.apache.accumulo.start.classloader.vfs.ContextManager;
import org.apache.accumulo.trace.thrift.TInfo;
import org.apache.hadoop.fs.Path;
import org.apache.hadoop.io.DataInputBuffer;
import org.apache.hadoop.io.DataOutputBuffer;
import org.apache.hadoop.io.Text;
import org.apache.log4j.Logger;
import org.apache.thrift.TException;
import org.apache.thrift.server.TServer;
import org.apache.thrift.transport.TTransportException;
import org.apache.zookeeper.KeeperException;
import org.apache.zookeeper.WatchedEvent;
import org.apache.zookeeper.Watcher;
import org.apache.zookeeper.data.Stat;

import com.google.common.collect.Iterables;

/**
 * The Master is responsible for assigning and balancing tablets to tablet servers.
 *
 * The master will also coordinate log recoveries and reports general status.
 */
public class Master implements LiveTServerSet.Listener, TableObserver, CurrentState {

  final static Logger log = Logger.getLogger(Master.class);

  final static int ONE_SECOND = 1000;
  final private static Text METADATA_TABLE_ID = new Text(MetadataTable.ID);
  final private static Text ROOT_TABLE_ID = new Text(RootTable.ID);
  final static long TIME_TO_WAIT_BETWEEN_SCANS = 60 * ONE_SECOND;
  final private static long TIME_BETWEEN_MIGRATION_CLEANUPS = 5 * 60 * ONE_SECOND;
  final static long WAIT_BETWEEN_ERRORS = ONE_SECOND;
  final private static long DEFAULT_WAIT_FOR_WATCHER = 10 * ONE_SECOND;
  final private static int MAX_CLEANUP_WAIT_TIME = ONE_SECOND;
  final private static int TIME_TO_WAIT_BETWEEN_LOCK_CHECKS = ONE_SECOND;
  final static int MAX_TSERVER_WORK_CHUNK = 5000;
  final private static int MAX_BAD_STATUS_COUNT = 3;

  final VolumeManager fs;
  final private Instance instance;
  final private String hostname;
  final private Object balancedNotifier = new Object();
  final LiveTServerSet tserverSet;
  final private List<TabletGroupWatcher> watchers = new ArrayList<TabletGroupWatcher>();
  final SecurityOperation security;
  final Map<TServerInstance,AtomicInteger> badServers = Collections.synchronizedMap(new DefaultMap<TServerInstance,AtomicInteger>(new AtomicInteger()));
  final Set<TServerInstance> serversToShutdown = Collections.synchronizedSet(new HashSet<TServerInstance>());
  final SortedMap<KeyExtent,TServerInstance> migrations = Collections.synchronizedSortedMap(new TreeMap<KeyExtent,TServerInstance>());
  final EventCoordinator nextEvent = new EventCoordinator();
  final private Object mergeLock = new Object();
  private ReplicationDriver replicationWorkDriver;
  private WorkDriver replicationWorkAssigner;
  RecoveryManager recoveryManager = null;

  ZooLock masterLock = null;
  private TServer clientService = null;
  TabletBalancer tabletBalancer;

  private MasterState state = MasterState.INITIAL;

  Fate<Master> fate;

  volatile SortedMap<TServerInstance,TabletServerStatus> tserverStatus = Collections.unmodifiableSortedMap(new TreeMap<TServerInstance,TabletServerStatus>());

  synchronized MasterState getMasterState() {
    return state;
  }

  public boolean stillMaster() {
    return getMasterState() != MasterState.STOP;
  }

  static final boolean X = true;
  static final boolean _ = false;
  // @formatter:off
  static final boolean transitionOK[][] = {
      //                              INITIAL HAVE_LOCK SAFE_MODE NORMAL UNLOAD_META UNLOAD_ROOT STOP
      /* INITIAL */                   {X,     X,        _,        _,      _,         _,          X},
      /* HAVE_LOCK */                 {_,     X,        X,        X,      _,         _,          X},
      /* SAFE_MODE */                 {_,     _,        X,        X,      X,         _,          X},
      /* NORMAL */                    {_,     _,        X,        X,      X,         _,          X},
      /* UNLOAD_METADATA_TABLETS */   {_,     _,        X,        X,      X,         X,          X},
      /* UNLOAD_ROOT_TABLET */        {_,     _,        _,        X,      X,         X,          X},
      /* STOP */                      {_,     _,        _,        _,      _,         X,          X}};
  //@formatter:on
  synchronized void setMasterState(MasterState newState) {
    if (state.equals(newState))
      return;
    if (!transitionOK[state.ordinal()][newState.ordinal()]) {
      log.error("Programmer error: master should not transition from " + state + " to " + newState);
    }
    MasterState oldState = state;
    state = newState;
    nextEvent.event("State changed from %s to %s", oldState, newState);
    if (newState == MasterState.STOP) {
      // Give the server a little time before shutdown so the client
      // thread requesting the stop can return
      SimpleTimer.getInstance(getConfiguration()).schedule(new Runnable() {
        @Override
        public void run() {
          // This frees the main thread and will cause the master to exit
          clientService.stop();
          Master.this.nextEvent.event("stopped event loop");
        }

      }, 100l, 1000l);
    }

    if (oldState != newState && (newState == MasterState.HAVE_LOCK)) {
      upgradeZookeeper();
    }

    if (oldState != newState && (newState == MasterState.NORMAL)) {
      upgradeMetadata();
    }
  }

  private void moveRootTabletToRootTable(IZooReaderWriter zoo) throws Exception {
    String dirZPath = ZooUtil.getRoot(instance) + RootTable.ZROOT_TABLET_PATH;

    if (!zoo.exists(dirZPath)) {
      Path oldPath = fs.getFullPath(FileType.TABLE, "/" + MetadataTable.ID + "/root_tablet");
      if (fs.exists(oldPath)) {
        String newPath = fs.choose(ServerConstants.getTablesDirs()) + "/" + RootTable.ID;
        fs.mkdirs(new Path(newPath));
        if (!fs.rename(oldPath, new Path(newPath))) {
          throw new IOException("Failed to move root tablet from " + oldPath + " to " + newPath);
        }

        log.info("Upgrade renamed " + oldPath + " to " + newPath);
      }

      Path location = null;

      for (String basePath : ServerConstants.getTablesDirs()) {
        Path path = new Path(basePath + "/" + RootTable.ID + RootTable.ROOT_TABLET_LOCATION);
        if (fs.exists(path)) {
          if (location != null) {
            throw new IllegalStateException("Root table at multiple locations " + location + " " + path);
          }

          location = path;
        }
      }

      if (location == null)
        throw new IllegalStateException("Failed to find root tablet");

      log.info("Upgrade setting root table location in zookeeper " + location);
      zoo.putPersistentData(dirZPath, location.toString().getBytes(), NodeExistsPolicy.FAIL);
    }
  }

  private boolean haveUpgradedZooKeeper = false;

  private void upgradeZookeeper() {
    // 1.5.1 and 1.6.0 both do some state checking after obtaining the zoolock for the
    // monitor and before starting up. It's not tied to the data version at all (and would
    // introduce unnecessary complexity to try to make the master do it), but be aware
    // that the master is not the only thing that may alter zookeeper before starting.

    final int accumuloPersistentVersion = Accumulo.getAccumuloPersistentVersion(fs);
    if (Accumulo.persistentVersionNeedsUpgrade(accumuloPersistentVersion)) {
      // This Master hasn't started Fate yet, so any outstanding transactions must be from before the upgrade.
      // Change to Guava's Verify once we use Guava 17.
      if (null != fate) {
        throw new IllegalStateException("Access to Fate should not have been initialized prior to the Master transitioning to active. Please save all logs and file a bug.");
      }
      Accumulo.abortIfFateTransactions();
      try {
        log.info("Upgrading zookeeper");

        IZooReaderWriter zoo = ZooReaderWriter.getInstance();
        final String zooRoot = ZooUtil.getRoot(instance);

        log.debug("Handling updates for version " + accumuloPersistentVersion);

        log.debug("Cleaning out remnants of logger role.");
        zoo.recursiveDelete(zooRoot + "/loggers", NodeMissingPolicy.SKIP);
        zoo.recursiveDelete(zooRoot + "/dead/loggers", NodeMissingPolicy.SKIP);

        final byte[] zero = new byte[] {'0'};
        log.debug("Initializing recovery area.");
        zoo.putPersistentData(zooRoot + Constants.ZRECOVERY, zero, NodeExistsPolicy.SKIP);

        for (String id : zoo.getChildren(zooRoot + Constants.ZTABLES)) {
          log.debug("Prepping table " + id + " for compaction cancellations.");
          zoo.putPersistentData(zooRoot + Constants.ZTABLES + "/" + id + Constants.ZTABLE_COMPACT_CANCEL_ID, zero, NodeExistsPolicy.SKIP);
        }

        @SuppressWarnings("deprecation")
        String zpath = zooRoot + Constants.ZCONFIG + "/" + Property.TSERV_WAL_SYNC_METHOD.getKey();
        // is the entire instance set to use flushing vs sync?
        boolean flushDefault = false;
        try {
          byte data[] = zoo.getData(zpath, null);
          if (new String(data, StandardCharsets.UTF_8).endsWith("flush")) {
            flushDefault = true;
          }
        } catch (KeeperException.NoNodeException ex) {
          // skip
        } 
        for (String id : zoo.getChildren(zooRoot + Constants.ZTABLES)) {
          log.debug("Converting table " + id + " WALog setting to Durability");
          try {
            @SuppressWarnings("deprecation")
            String path = zooRoot + Constants.ZTABLES + "/" + id + Constants.ZTABLE_CONF + "/" + Property.TABLE_WALOG_ENABLED.getKey();
            byte[] data = zoo.getData(path, null);
            boolean useWAL = Boolean.parseBoolean(new String(data, StandardCharsets.UTF_8));
            zoo.recursiveDelete(path, NodeMissingPolicy.FAIL);
            path = zooRoot + Constants.ZTABLES + "/" + id + Constants.ZTABLE_CONF + "/" + Property.TABLE_DURABILITY.getKey();
            if (useWAL) {
              if (flushDefault) {
                zoo.putPersistentData(path, "flush".getBytes(), NodeExistsPolicy.SKIP);
              } else {
                zoo.putPersistentData(path, "sync".getBytes(), NodeExistsPolicy.SKIP);
              }
            } else {
              zoo.putPersistentData(path, "none".getBytes(), NodeExistsPolicy.SKIP);
            }
          } catch (KeeperException.NoNodeException ex) {
            // skip it
          }
        }

        // create initial namespaces
        String namespaces = ZooUtil.getRoot(instance) + Constants.ZNAMESPACES;
        zoo.putPersistentData(namespaces, new byte[0], NodeExistsPolicy.SKIP);
        for (Pair<String,String> namespace : Iterables.concat(
            Collections.singleton(new Pair<String,String>(Namespaces.ACCUMULO_NAMESPACE, Namespaces.ACCUMULO_NAMESPACE_ID)),
            Collections.singleton(new Pair<String,String>(Namespaces.DEFAULT_NAMESPACE, Namespaces.DEFAULT_NAMESPACE_ID)))) {
          String ns = namespace.getFirst();
          String id = namespace.getSecond();
          log.debug("Upgrade creating namespace \"" + ns + "\" (ID: " + id + ")");
          if (!Namespaces.exists(instance, id))
            TableManager.prepareNewNamespaceState(instance.getInstanceID(), id, ns, NodeExistsPolicy.SKIP);
        }

        // create root table
        log.debug("Upgrade creating table " + RootTable.NAME + " (ID: " + RootTable.ID + ")");
        TableManager.prepareNewTableState(instance.getInstanceID(), RootTable.ID, Namespaces.ACCUMULO_NAMESPACE_ID, RootTable.NAME, TableState.ONLINE,
            NodeExistsPolicy.SKIP);
        Initialize.initMetadataConfig(RootTable.ID);
        // ensure root user can flush root table
        security.grantTablePermission(SystemCredentials.get().toThrift(instance), security.getRootUsername(), RootTable.ID, TablePermission.ALTER_TABLE, Namespaces.ACCUMULO_NAMESPACE_ID);

        // put existing tables in the correct namespaces
        String tables = ZooUtil.getRoot(instance) + Constants.ZTABLES;
        for (String tableId : zoo.getChildren(tables)) {
          String targetNamespace = (MetadataTable.ID.equals(tableId) || RootTable.ID.equals(tableId)) ? Namespaces.ACCUMULO_NAMESPACE_ID
              : Namespaces.DEFAULT_NAMESPACE_ID;
          log.debug("Upgrade moving table " + new String(zoo.getData(tables + "/" + tableId + Constants.ZTABLE_NAME, null), StandardCharsets.UTF_8) + " (ID: "
              + tableId + ") into namespace with ID " + targetNamespace);
          zoo.putPersistentData(tables + "/" + tableId + Constants.ZTABLE_NAMESPACE, targetNamespace.getBytes(StandardCharsets.UTF_8), NodeExistsPolicy.SKIP);
        }

        // rename metadata table
        log.debug("Upgrade renaming table " + MetadataTable.OLD_NAME + " (ID: " + MetadataTable.ID + ") to " + MetadataTable.NAME);
        zoo.putPersistentData(tables + "/" + MetadataTable.ID + Constants.ZTABLE_NAME, Tables.qualify(MetadataTable.NAME).getSecond().getBytes(StandardCharsets.UTF_8),
            NodeExistsPolicy.OVERWRITE);

        moveRootTabletToRootTable(zoo);

        // add system namespace permissions to existing users
        ZKPermHandler perm = new ZKPermHandler();
        perm.initialize(instance.getInstanceID(), true);
        String users = ZooUtil.getRoot(instance) + "/users";
        for (String user : zoo.getChildren(users)) {
          zoo.putPersistentData(users + "/" + user + "/Namespaces", new byte[0], NodeExistsPolicy.SKIP);
          perm.grantNamespacePermission(user, Namespaces.ACCUMULO_NAMESPACE_ID, NamespacePermission.READ);
        }
        perm.grantNamespacePermission("root", Namespaces.ACCUMULO_NAMESPACE_ID, NamespacePermission.ALTER_TABLE);
        haveUpgradedZooKeeper = true;
      } catch (Exception ex) {
        log.fatal("Error performing upgrade", ex);
        System.exit(1);
      }
    }
  }

  private final AtomicBoolean upgradeMetadataRunning = new AtomicBoolean(false);
  private final CountDownLatch waitForMetadataUpgrade = new CountDownLatch(1);

  private final ServerConfigurationFactory serverConfig;

  private void upgradeMetadata() {
    // we make sure we're only doing the rest of this method once so that we can signal to other threads that an upgrade wasn't needed.
    if (upgradeMetadataRunning.compareAndSet(false, true)) {
      final int accumuloPersistentVersion = Accumulo.getAccumuloPersistentVersion(fs);
      if (Accumulo.persistentVersionNeedsUpgrade(accumuloPersistentVersion)) {
        // sanity check that we passed the Fate verification prior to ZooKeeper upgrade, and that Fate still hasn't been started.
        // Change both to use Guava's Verify once we use Guava 17.
        if (!haveUpgradedZooKeeper) {
          throw new IllegalStateException("We should only attempt to upgrade Accumulo's metadata table if we've already upgraded ZooKeeper. Please save all logs and file a bug.");
        }
        if (null != fate) {
          throw new IllegalStateException("Access to Fate should not have been initialized prior to the Master finishing upgrades. Please save all logs and file a bug.");
        }
        Runnable upgradeTask = new Runnable() {
          int version = accumuloPersistentVersion;
          @Override
          public void run() {
            try {
              log.info("Starting to upgrade metadata table.");
              if (version == ServerConstants.MOVE_DELETE_MARKERS - 1) {
                log.info("Updating Delete Markers in metadata table for version 1.4");
                MetadataTableUtil.moveMetaDeleteMarkersFrom14(instance, SystemCredentials.get());
                version++;
              }
              if (version == ServerConstants.MOVE_TO_ROOT_TABLE - 1){
                log.info("Updating Delete Markers in metadata table.");
                MetadataTableUtil.moveMetaDeleteMarkers(instance, SystemCredentials.get());
                version++;
              }
              log.info("Updating persistent data version.");
              Accumulo.updateAccumuloVersion(fs, accumuloPersistentVersion);
              log.info("Upgrade complete");
              waitForMetadataUpgrade.countDown();
            } catch (Exception ex) {
              log.fatal("Error performing upgrade", ex);
              System.exit(1);
            }

          }
        };

        // need to run this in a separate thread because a lock is held that prevents metadata tablets from being assigned and this task writes to the
        // metadata table
        new Thread(upgradeTask).start();
      } else {
        waitForMetadataUpgrade.countDown();
      }
    }
  }

  private int assignedOrHosted(Text tableId) {
    int result = 0;
    for (TabletGroupWatcher watcher : watchers) {
      TableCounts count = watcher.getStats(tableId);
      result += count.hosted() + count.assigned();
    }
    return result;
  }

  private int totalAssignedOrHosted() {
    int result = 0;
    for (TabletGroupWatcher watcher : watchers) {
      for (TableCounts counts : watcher.getStats().values()) {
        result += counts.assigned() + counts.hosted();
      }
    }
    return result;
  }

  private int nonMetaDataTabletsAssignedOrHosted() {
    return totalAssignedOrHosted() - assignedOrHosted(new Text(MetadataTable.ID)) - assignedOrHosted(new Text(RootTable.ID));
  }

  private int notHosted() {
    int result = 0;
    for (TabletGroupWatcher watcher : watchers) {
      for (TableCounts counts : watcher.getStats().values()) {
        result += counts.assigned() + counts.assignedToDeadServers();
      }
    }
    return result;
  }

  // The number of unassigned tablets that should be assigned: displayed on the monitor page
  int displayUnassigned() {
    int result = 0;
    switch (getMasterState()) {
      case NORMAL:
        // Count offline tablets for online tables
        for (TabletGroupWatcher watcher : watchers) {
          TableManager manager = TableManager.getInstance();
          for (Entry<Text,TableCounts> entry : watcher.getStats().entrySet()) {
            Text tableId = entry.getKey();
            TableCounts counts = entry.getValue();
            TableState tableState = manager.getTableState(tableId.toString());
            if (tableState != null && tableState.equals(TableState.ONLINE)) {
              result += counts.unassigned() + counts.assignedToDeadServers() + counts.assigned();
            }
          }
        }
        break;
      case SAFE_MODE:
        // Count offline tablets for the metadata table
        for (TabletGroupWatcher watcher : watchers) {
          result += watcher.getStats(METADATA_TABLE_ID).unassigned();
        }
        break;
      case UNLOAD_METADATA_TABLETS:
      case UNLOAD_ROOT_TABLET:
        for (TabletGroupWatcher watcher : watchers) {
          result += watcher.getStats(METADATA_TABLE_ID).unassigned();
        }
        break;
      default:
        break;
    }
    return result;
  }

  public void mustBeOnline(final String tableId) throws ThriftTableOperationException {
    Tables.clearCache(instance);
    if (!Tables.getTableState(instance, tableId).equals(TableState.ONLINE))
      throw new ThriftTableOperationException(tableId, null, TableOperation.MERGE, TableOperationExceptionType.OFFLINE, "table is not online");
  }

  public Connector getConnector() throws AccumuloException, AccumuloSecurityException {
    return instance.getConnector(SystemCredentials.get().getPrincipal(), SystemCredentials.get().getToken());
  }

  private Master(ServerConfigurationFactory config, VolumeManager fs, String hostname) throws IOException {
    this.serverConfig = config;
    this.instance = config.getInstance();
    this.fs = fs;
    this.hostname = hostname;

    AccumuloConfiguration aconf = serverConfig.getConfiguration();

    log.info("Version " + Constants.VERSION);
    log.info("Instance " + instance.getInstanceID());
    ThriftTransportPool.getInstance().setIdleTime(aconf.getTimeInMillis(Property.GENERAL_RPC_TIMEOUT));
    security = AuditedSecurityOperation.getInstance();
    tserverSet = new LiveTServerSet(instance, config.getConfiguration(), this);
    this.tabletBalancer = aconf.instantiateClassProperty(Property.MASTER_TABLET_BALANCER, TabletBalancer.class, new DefaultLoadBalancer());
    this.tabletBalancer.init(serverConfig);

    try {
      AccumuloVFSClassLoader.getContextManager().setContextConfig(new ContextManager.DefaultContextsConfig(new Iterable<Entry<String,String>>() {
        @Override
        public Iterator<Entry<String,String>> iterator() {
          return getConfiguration().iterator();
        }
      }));
    } catch (IOException e) {
      throw new RuntimeException(e);
    }

  }

  public TServerConnection getConnection(TServerInstance server) {
    return tserverSet.getConnection(server);
  }

  public MergeInfo getMergeInfo(Text tableId) {
    synchronized (mergeLock) {
      try {
        String path = ZooUtil.getRoot(instance.getInstanceID()) + Constants.ZTABLES + "/" + tableId.toString() + "/merge";
        if (!ZooReaderWriter.getInstance().exists(path))
          return new MergeInfo();
        byte[] data = ZooReaderWriter.getInstance().getData(path, new Stat());
        DataInputBuffer in = new DataInputBuffer();
        in.reset(data, data.length);
        MergeInfo info = new MergeInfo();
        info.readFields(in);
        return info;
      } catch (KeeperException.NoNodeException ex) {
        log.info("Error reading merge state, it probably just finished");
        return new MergeInfo();
      } catch (Exception ex) {
        log.warn("Unexpected error reading merge state", ex);
        return new MergeInfo();
      }
    }
  }

  public void setMergeState(MergeInfo info, MergeState state) throws IOException, KeeperException, InterruptedException {
    synchronized (mergeLock) {
      String path = ZooUtil.getRoot(instance.getInstanceID()) + Constants.ZTABLES + "/" + info.getExtent().getTableId().toString() + "/merge";
      info.setState(state);
      if (state.equals(MergeState.NONE)) {
        ZooReaderWriter.getInstance().recursiveDelete(path, NodeMissingPolicy.SKIP);
      } else {
        DataOutputBuffer out = new DataOutputBuffer();
        try {
          info.write(out);
        } catch (IOException ex) {
          throw new RuntimeException("Unlikely", ex);
        }
        ZooReaderWriter.getInstance().putPersistentData(path, out.getData(),
            state.equals(MergeState.STARTED) ? ZooUtil.NodeExistsPolicy.FAIL : ZooUtil.NodeExistsPolicy.OVERWRITE);
      }
      mergeLock.notifyAll();
    }
    nextEvent.event("Merge state of %s set to %s", info.getExtent(), state);
  }

  public void clearMergeState(Text tableId) throws IOException, KeeperException, InterruptedException {
    synchronized (mergeLock) {
      String path = ZooUtil.getRoot(instance.getInstanceID()) + Constants.ZTABLES + "/" + tableId.toString() + "/merge";
      ZooReaderWriter.getInstance().recursiveDelete(path, NodeMissingPolicy.SKIP);
      mergeLock.notifyAll();
    }
    nextEvent.event("Merge state of %s cleared", tableId);
  }

  void setMasterGoalState(MasterGoalState state) {
    try {
      ZooReaderWriter.getInstance().putPersistentData(ZooUtil.getRoot(instance) + Constants.ZMASTER_GOAL_STATE, state.name().getBytes(),
          NodeExistsPolicy.OVERWRITE);
    } catch (Exception ex) {
      log.error("Unable to set master goal state in zookeeper");
    }
  }

  MasterGoalState getMasterGoalState() {
    while (true)
      try {
        byte[] data = ZooReaderWriter.getInstance().getData(ZooUtil.getRoot(instance) + Constants.ZMASTER_GOAL_STATE, null);
        return MasterGoalState.valueOf(new String(data));
      } catch (Exception e) {
        log.error("Problem getting real goal state: " + e);
        UtilWaitThread.sleep(1000);
      }
  }

  public boolean hasCycled(long time) {
    for (TabletGroupWatcher watcher : watchers) {
      if (watcher.stats.lastScanFinished() < time)
        return false;
    }

    return true;
  }

  public void clearMigrations(String tableId) {
    synchronized (migrations) {
      Iterator<KeyExtent> iterator = migrations.keySet().iterator();
      while (iterator.hasNext()) {
        KeyExtent extent = iterator.next();
        if (extent.getTableId().toString().equals(tableId)) {
          iterator.remove();
        }
      }
    }
  }

  static enum TabletGoalState {
    HOSTED, UNASSIGNED, DELETED
  };

  TabletGoalState getSystemGoalState(TabletLocationState tls) {
    switch (getMasterState()) {
      case NORMAL:
        return TabletGoalState.HOSTED;
      case HAVE_LOCK: // fall-through intended
      case INITIAL: // fall-through intended
      case SAFE_MODE:
        if (tls.extent.isMeta())
          return TabletGoalState.HOSTED;
        return TabletGoalState.UNASSIGNED;
      case UNLOAD_METADATA_TABLETS:
        if (tls.extent.isRootTablet())
          return TabletGoalState.HOSTED;
        return TabletGoalState.UNASSIGNED;
      case UNLOAD_ROOT_TABLET:
        return TabletGoalState.UNASSIGNED;
      case STOP:
        return TabletGoalState.UNASSIGNED;
      default:
        throw new IllegalStateException("Unknown Master State");
    }
  }

  TabletGoalState getTableGoalState(KeyExtent extent) {
    TableState tableState = TableManager.getInstance().getTableState(extent.getTableId().toString());
    if (tableState == null)
      return TabletGoalState.DELETED;
    switch (tableState) {
      case DELETING:
        return TabletGoalState.DELETED;
      case OFFLINE:
      case NEW:
        return TabletGoalState.UNASSIGNED;
      default:
        return TabletGoalState.HOSTED;
    }
  }

  TabletGoalState getGoalState(TabletLocationState tls, MergeInfo mergeInfo) {
    KeyExtent extent = tls.extent;
    // Shutting down?
    TabletGoalState state = getSystemGoalState(tls);
    if (state == TabletGoalState.HOSTED) {
      if (tls.current != null && serversToShutdown.contains(tls.current)) {
        return TabletGoalState.UNASSIGNED;
      }
      // Handle merge transitions
      if (mergeInfo.getExtent() != null) {
        log.debug("mergeInfo overlaps: " + extent + " " + mergeInfo.overlaps(extent));
        if (mergeInfo.overlaps(extent)) {
          switch (mergeInfo.getState()) {
            case NONE:
            case COMPLETE:
              break;
            case STARTED:
            case SPLITTING:
              return TabletGoalState.HOSTED;
            case WAITING_FOR_CHOPPED:
              if (tls.getState(onlineTabletServers()).equals(TabletState.HOSTED)) {
                if (tls.chopped)
                  return TabletGoalState.UNASSIGNED;
              } else {
                if (tls.chopped && tls.walogs.isEmpty())
                  return TabletGoalState.UNASSIGNED;
              }

              return TabletGoalState.HOSTED;
            case WAITING_FOR_OFFLINE:
            case MERGING:
              return TabletGoalState.UNASSIGNED;
          }
        }
      }

      // taking table offline?
      state = getTableGoalState(extent);
      if (state == TabletGoalState.HOSTED) {
        // Maybe this tablet needs to be migrated
        TServerInstance dest = migrations.get(extent);
        if (dest != null && tls.current != null && !dest.equals(tls.current)) {
          return TabletGoalState.UNASSIGNED;
        }
      }
    }
    return state;
  }

  private class MigrationCleanupThread extends Daemon {

    @Override
    public void run() {
      setName("Migration Cleanup Thread");
      while (stillMaster()) {
        if (!migrations.isEmpty()) {
          try {
            cleanupOfflineMigrations();
            cleanupNonexistentMigrations(getConnector());
          } catch (Exception ex) {
            log.error("Error cleaning up migrations", ex);
          }
        }
        UtilWaitThread.sleep(TIME_BETWEEN_MIGRATION_CLEANUPS);
      }
    }

    /**
     * If a migrating tablet splits, and the tablet dies before sending the
     * master a message, the migration will refer to a non-existing tablet,
     * so it can never complete. Periodically scan the metadata table and
     * remove any migrating tablets that no longer exist.
     */
    private void cleanupNonexistentMigrations(final Connector connector) throws AccumuloException, AccumuloSecurityException, TableNotFoundException {
      Scanner scanner = connector.createScanner(MetadataTable.NAME, Authorizations.EMPTY);
      TabletsSection.TabletColumnFamily.PREV_ROW_COLUMN.fetch(scanner);
      Set<KeyExtent> found = new HashSet<KeyExtent>();
      for (Entry<Key,Value> entry : scanner) {
        KeyExtent extent = new KeyExtent(entry.getKey().getRow(), entry.getValue());
        if (migrations.containsKey(extent)) {
          found.add(extent);
        }
      }
      migrations.keySet().retainAll(found);
    }

    /**
     * If migrating a tablet for a table that is offline, the migration
     * can never succeed because no tablet server will load the tablet.
     * check for offline tables and remove their migrations.
     */
    private void cleanupOfflineMigrations() {
      TableManager manager = TableManager.getInstance();
      for (String tableId : Tables.getIdToNameMap(instance).keySet()) {
        TableState state = manager.getTableState(tableId);
        if (TableState.OFFLINE == state) {
          clearMigrations(tableId);
        }
      }
    }
  }

  private class StatusThread extends Daemon {

    @Override
    public void run() {
      setName("Status Thread");
      EventCoordinator.Listener eventListener = nextEvent.getListener();
      while (stillMaster()) {
        long wait = DEFAULT_WAIT_FOR_WATCHER;
        try {
          switch (getMasterGoalState()) {
            case NORMAL:
              setMasterState(MasterState.NORMAL);
              break;
            case SAFE_MODE:
              if (getMasterState() == MasterState.NORMAL) {
                setMasterState(MasterState.SAFE_MODE);
              }
              if (getMasterState() == MasterState.HAVE_LOCK) {
                setMasterState(MasterState.SAFE_MODE);
              }
              break;
            case CLEAN_STOP:
              switch (getMasterState()) {
                case NORMAL:
                  setMasterState(MasterState.SAFE_MODE);
                  break;
                case SAFE_MODE: {
                  int count = nonMetaDataTabletsAssignedOrHosted();
                  log.debug(String.format("There are %d non-metadata tablets assigned or hosted", count));
                  if (count == 0)
                    setMasterState(MasterState.UNLOAD_METADATA_TABLETS);
                }
                  break;
                case UNLOAD_METADATA_TABLETS: {
                  int count = assignedOrHosted(METADATA_TABLE_ID);
                  log.debug(String.format("There are %d metadata tablets assigned or hosted", count));
                  if (count == 0)
                    setMasterState(MasterState.UNLOAD_ROOT_TABLET);
                }
                  break;
                case UNLOAD_ROOT_TABLET: {
                  int count = assignedOrHosted(METADATA_TABLE_ID);
                  if (count > 0) {
                    log.debug(String.format("%d metadata tablets online", count));
                    setMasterState(MasterState.UNLOAD_ROOT_TABLET);
                  }
                  int root_count = assignedOrHosted(ROOT_TABLE_ID);
                  if (root_count > 0)
                    log.debug("The root tablet is still assigned or hosted");
                  if (count + root_count == 0) {
                    Set<TServerInstance> currentServers = tserverSet.getCurrentServers();
                    log.debug("stopping " + currentServers.size() + " tablet servers");
                    for (TServerInstance server : currentServers) {
                      try {
                        serversToShutdown.add(server);
                        tserverSet.getConnection(server).fastHalt(masterLock);
                      } catch (TException e) {
                        // its probably down, and we don't care
                      } finally {
                        tserverSet.remove(server);
                      }
                    }
                    if (currentServers.size() == 0)
                      setMasterState(MasterState.STOP);
                  }
                }
                  break;
                default:
                  break;
              }
          }
          wait = updateStatus();
          eventListener.waitForEvents(wait);
        } catch (Throwable t) {
          log.error("Error balancing tablets", t);
          UtilWaitThread.sleep(WAIT_BETWEEN_ERRORS);
        }
      }
    }

    private long updateStatus() throws AccumuloException, AccumuloSecurityException, TableNotFoundException {
      tserverStatus = Collections.synchronizedSortedMap(gatherTableInformation());
      checkForHeldServer(tserverStatus);

      if (!badServers.isEmpty()) {
        log.debug("not balancing because the balance information is out-of-date " + badServers.keySet());
      } else if (notHosted() > 0) {
        log.debug("not balancing because there are unhosted tablets");
      } else if (getMasterGoalState() == MasterGoalState.CLEAN_STOP) {
        log.debug("not balancing because the master is attempting to stop cleanly");
      } else if (!serversToShutdown.isEmpty()) {
        log.debug("not balancing while shutting down servers " + serversToShutdown);
      } else {
        return balanceTablets();
      }
      return DEFAULT_WAIT_FOR_WATCHER;
    }

    private void checkForHeldServer(SortedMap<TServerInstance,TabletServerStatus> tserverStatus) {
      TServerInstance instance = null;
      int crazyHoldTime = 0;
      int someHoldTime = 0;
      final long maxWait = getConfiguration().getTimeInMillis(Property.TSERV_HOLD_TIME_SUICIDE);
      for (Entry<TServerInstance,TabletServerStatus> entry : tserverStatus.entrySet()) {
        if (entry.getValue().getHoldTime() > 0) {
          someHoldTime++;
          if (entry.getValue().getHoldTime() > maxWait) {
            instance = entry.getKey();
            crazyHoldTime++;
          }
        }
      }
      if (crazyHoldTime == 1 && someHoldTime == 1 && tserverStatus.size() > 1) {
        log.warn("Tablet server " + instance + " exceeded maximum hold time: attempting to kill it");
        try {
          TServerConnection connection = tserverSet.getConnection(instance);
          if (connection != null)
            connection.fastHalt(masterLock);
        } catch (TException e) {
          log.error(e, e);
        }
        tserverSet.remove(instance);
      }
    }

    private long balanceTablets() {
      List<TabletMigration> migrationsOut = new ArrayList<TabletMigration>();
      Set<KeyExtent> migrationsCopy = new HashSet<KeyExtent>();
      synchronized (migrations) {
        migrationsCopy.addAll(migrations.keySet());
      }
      long wait = tabletBalancer.balance(Collections.unmodifiableSortedMap(tserverStatus), Collections.unmodifiableSet(migrationsCopy), migrationsOut);

      for (TabletMigration m : TabletBalancer.checkMigrationSanity(tserverStatus.keySet(), migrationsOut)) {
        if (migrations.containsKey(m.tablet)) {
          log.warn("balancer requested migration more than once, skipping " + m);
          continue;
        }
        migrations.put(m.tablet, m.newServer);
        log.debug("migration " + m);
      }
      if (migrationsOut.size() > 0) {
        nextEvent.event("Migrating %d more tablets, %d total", migrationsOut.size(), migrations.size());
      } else {
        synchronized (balancedNotifier) {
          balancedNotifier.notifyAll();
        }
      }
      return wait;
    }

  }

  private SortedMap<TServerInstance,TabletServerStatus> gatherTableInformation() {
    long start = System.currentTimeMillis();
    SortedMap<TServerInstance,TabletServerStatus> result = new TreeMap<TServerInstance,TabletServerStatus>();
    Set<TServerInstance> currentServers = tserverSet.getCurrentServers();
    for (TServerInstance server : currentServers) {
      try {
        Thread t = Thread.currentThread();
        String oldName = t.getName();
        try {
          t.setName("Getting status from " + server);
          TServerConnection connection = tserverSet.getConnection(server);
          if (connection == null)
            throw new IOException("No connection to " + server);
          TabletServerStatus status = connection.getTableMap(false);
          result.put(server, status);
        } finally {
          t.setName(oldName);
        }
      } catch (Exception ex) {
        log.error("unable to get tablet server status " + server + " " + ex.toString());
        log.debug("unable to get tablet server status " + server, ex);
        if (badServers.get(server).incrementAndGet() > MAX_BAD_STATUS_COUNT) {
          log.warn("attempting to stop " + server);
          try {
            TServerConnection connection = tserverSet.getConnection(server);
            if (connection != null)
              connection.halt(masterLock);
          } catch (TTransportException e) {
            // ignore: it's probably down
          } catch (Exception e) {
            log.info("error talking to troublesome tablet server ", e);
          }
          badServers.remove(server);
          tserverSet.remove(server);
        }
      }
    }
    synchronized (badServers) {
      badServers.keySet().retainAll(currentServers);
      badServers.keySet().removeAll(result.keySet());
    }
    log.debug(String.format("Finished gathering information from %d servers in %.2f seconds", result.size(), (System.currentTimeMillis() - start) / 1000.));
    return result;
  }

  public void run() throws IOException, InterruptedException, KeeperException {
    final String zroot = ZooUtil.getRoot(instance);

    getMasterLock(zroot + Constants.ZMASTER_LOCK);

    recoveryManager = new RecoveryManager(this);

    TableManager.getInstance().addObserver(this);

    StatusThread statusThread = new StatusThread();
    statusThread.start();

    MigrationCleanupThread migrationCleanupThread = new MigrationCleanupThread();
    migrationCleanupThread.start();

    tserverSet.startListeningForTabletServerChanges();

    ZooReaderWriter zReaderWriter = ZooReaderWriter.getInstance();

    zReaderWriter.getChildren(zroot + Constants.ZRECOVERY, new Watcher() {
      @Override
      public void process(WatchedEvent event) {
        nextEvent.event("Noticed recovery changes", event.getType());
        try {
          // watcher only fires once, add it back
          ZooReaderWriter.getInstance().getChildren(zroot + Constants.ZRECOVERY, this);
        } catch (Exception e) {
          log.error("Failed to add log recovery watcher back", e);
        }
      }
    });

    Credentials systemCreds = SystemCredentials.get();
    watchers.add(new TabletGroupWatcher(this, new MetaDataStateStore(instance, systemCreds, this), null));
    watchers.add(new TabletGroupWatcher(this, new RootTabletStateStore(instance, systemCreds, this), watchers.get(0)));
    watchers.add(new TabletGroupWatcher(this, new ZooTabletStateStore(new ZooStore(zroot)), watchers.get(1)));
    for (TabletGroupWatcher watcher : watchers) {
      watcher.start();
    }

    // Once we are sure the upgrade is complete, we can safely allow fate use.
    waitForMetadataUpgrade.await();

    try {
      final AgeOffStore<Master> store = new AgeOffStore<Master>(new org.apache.accumulo.fate.ZooStore<Master>(ZooUtil.getRoot(instance) + Constants.ZFATE,
          ZooReaderWriter.getInstance()), 1000 * 60 * 60 * 8);

      int threads = getConfiguration().getCount(Property.MASTER_FATE_THREADPOOL_SIZE);

      fate = new Fate<Master>(this, store);
      fate.startTransactionRunners(threads);

      SimpleTimer.getInstance(getConfiguration()).schedule(new Runnable() {

        @Override
        public void run() {
          store.ageOff();
        }
      }, 63000, 63000);
    } catch (KeeperException e) {
      throw new IOException(e);
    } catch (InterruptedException e) {
      throw new IOException(e);
    }

    ZooKeeperInitialization.ensureZooKeeperInitialized(zReaderWriter, zroot);

    Processor<Iface> processor = new Processor<Iface>(RpcWrapper.service(new MasterClientServiceHandler(this)));
    ServerAddress sa = TServerUtils.startServer(getConfiguration(), hostname, Property.MASTER_CLIENTPORT, processor, "Master",
        "Master Client Service Handler", null, Property.MASTER_MINTHREADS, Property.MASTER_THREADCHECK, Property.GENERAL_MAX_MESSAGE_SIZE);
    clientService = sa.server;
    String address = sa.address.toString();
    log.info("Setting master lock data to " + address);
    masterLock.replaceLockData(address.getBytes());

    while (!clientService.isServing()) {
      UtilWaitThread.sleep(100);
    }

    // Start the daemon to scan the replication table and make units of work
    replicationWorkDriver = new ReplicationDriver(this);
    replicationWorkDriver.start();

    // Start the daemon to assign work to tservers to replicate to our peers
    try {
      replicationWorkAssigner = new WorkDriver(this, getConnector());
    } catch (AccumuloException | AccumuloSecurityException e) {
      log.error("Caught exception trying to initialize replication WorkDriver", e);
      throw new RuntimeException(e);
    }
    replicationWorkAssigner.start();

    // Start the replication coordinator which assigns tservers to service replication requests
    ReplicationCoordinator.Processor<ReplicationCoordinator.Iface> replicationCoordinatorProcessor = new ReplicationCoordinator.Processor<ReplicationCoordinator.Iface>(
        RpcWrapper.service(new MasterReplicationCoordinator(this)));
    ServerAddress replAddress = TServerUtils.startServer(getConfiguration(), hostname, Property.MASTER_REPLICATION_COORDINATOR_PORT,
        replicationCoordinatorProcessor, "Master Replication Coordinator", "Replication Coordinator", null, Property.MASTER_REPLICATION_COORDINATOR_MINTHREADS,
        Property.MASTER_REPLICATION_COORDINATOR_THREADCHECK, Property.GENERAL_MAX_MESSAGE_SIZE);

    log.info("Started replication coordinator service at " + replAddress.address);

    // Advertise that port we used so peers don't have to be told what it is
    ZooReaderWriter.getInstance().putPersistentData(ZooUtil.getRoot(instance) + Constants.ZMASTER_REPLICATION_COORDINATOR_ADDR,
        replAddress.address.toString().getBytes(StandardCharsets.UTF_8), NodeExistsPolicy.OVERWRITE);

    final SystemCredentials creds = SystemCredentials.get();
    try {
      ReplicationMetrics beanImpl = new ReplicationMetrics(this.instance.getConnector(creds.getPrincipal(), creds.getToken()));
      beanImpl.register();
    } catch (Exception e) {
      log.error("Error registering Replication metrics with JMX", e);
    }

    while (clientService.isServing()) {
      UtilWaitThread.sleep(500);
    }
    log.info("Shutting down fate.");
    fate.shutdown();

    final long deadline = System.currentTimeMillis() + MAX_CLEANUP_WAIT_TIME;
    statusThread.join(remaining(deadline));
    replicationWorkAssigner.join(remaining(deadline));
    replicationWorkDriver.join(remaining(deadline));
    replAddress.server.stop();

    // quit, even if the tablet servers somehow jam up and the watchers
    // don't stop
    for (TabletGroupWatcher watcher : watchers) {
      watcher.join(remaining(deadline));
    }
    log.info("exiting");
  }

  private long remaining(long deadline) {
    return Math.max(1, deadline - System.currentTimeMillis());
  }

  public ZooLock getMasterLock() {
    return masterLock;
  }

  private static class MasterLockWatcher implements ZooLock.AsyncLockWatcher {

    boolean acquiredLock = false;
    boolean failedToAcquireLock = false;

    @Override
    public void lostLock(LockLossReason reason) {
      Halt.halt("Master lock in zookeeper lost (reason = " + reason + "), exiting!", -1);
    }

    @Override
    public void unableToMonitorLockNode(final Throwable e) {
      Halt.halt(-1, new Runnable() {
        @Override
        public void run() {
          log.fatal("No longer able to monitor master lock node", e);
        }
      });

    }

    @Override
    public synchronized void acquiredLock() {
      log.debug("Acquired master lock");

      if (acquiredLock || failedToAcquireLock) {
        Halt.halt("Zoolock in unexpected state AL " + acquiredLock + " " + failedToAcquireLock, -1);
      }

      acquiredLock = true;
      notifyAll();
    }

    @Override
    public synchronized void failedToAcquireLock(Exception e) {
      log.warn("Failed to get master lock " + e);

      if (acquiredLock) {
        Halt.halt("Zoolock in unexpected state FAL " + acquiredLock + " " + failedToAcquireLock, -1);
      }

      failedToAcquireLock = true;
      notifyAll();
    }

    public synchronized void waitForChange() {
      while (!acquiredLock && !failedToAcquireLock) {
        try {
          wait();
        } catch (InterruptedException e) {}
      }
    }
  }

  private void getMasterLock(final String zMasterLoc) throws KeeperException, InterruptedException {
    log.info("trying to get master lock");

    final String masterClientAddress = hostname + ":" + getConfiguration().getPort(Property.MASTER_CLIENTPORT);

    while (true) {

      MasterLockWatcher masterLockWatcher = new MasterLockWatcher();
      masterLock = new ZooLock(zMasterLoc);
      masterLock.lockAsync(masterLockWatcher, masterClientAddress.getBytes());

      masterLockWatcher.waitForChange();

      if (masterLockWatcher.acquiredLock) {
        break;
      }

      if (!masterLockWatcher.failedToAcquireLock) {
        throw new IllegalStateException("master lock in unknown state");
      }

      masterLock.tryToCancelAsyncLockOrUnlock();

      UtilWaitThread.sleep(TIME_TO_WAIT_BETWEEN_LOCK_CHECKS);
    }

    setMasterState(MasterState.HAVE_LOCK);
  }

  public static void main(String[] args) throws Exception {
    try {
      SecurityUtil.serverLogin(SiteConfiguration.getInstance());

      ServerOpts opts = new ServerOpts();
      final String app = "master";
      opts.parseArgs(app, args);
      String hostname = opts.getAddress();
      Accumulo.setupLogging(app);
      Instance instance = HdfsZooInstance.getInstance();
<<<<<<< HEAD
      ServerConfigurationFactory conf = new ServerConfigurationFactory(instance);
      Accumulo.init(fs, conf, "master");
=======
      ServerConfiguration conf = new ServerConfiguration(instance);
      VolumeManager fs = VolumeManagerImpl.get();
      Accumulo.init(fs, conf, app);
>>>>>>> d2f82cd9
      Master master = new Master(conf, fs, hostname);
      Accumulo.enableTracing(hostname, app);
      master.run();
    } catch (Exception ex) {
      log.error("Unexpected exception, exiting", ex);
      System.exit(1);
    }
  }

  @Override
  public void update(LiveTServerSet current, Set<TServerInstance> deleted, Set<TServerInstance> added) {
    DeadServerList obit = new DeadServerList(ZooUtil.getRoot(instance) + Constants.ZDEADTSERVERS);
    if (added.size() > 0) {
      log.info("New servers: " + added);
      for (TServerInstance up : added)
        obit.delete(up.hostPort());
    }
    for (TServerInstance dead : deleted) {
      String cause = "unexpected failure";
      if (serversToShutdown.contains(dead))
        cause = "clean shutdown"; // maybe an incorrect assumption
      if (!getMasterGoalState().equals(MasterGoalState.CLEAN_STOP))
        obit.post(dead.hostPort(), cause);
    }

    Set<TServerInstance> unexpected = new HashSet<TServerInstance>(deleted);
    unexpected.removeAll(this.serversToShutdown);
    if (unexpected.size() > 0) {
      if (stillMaster() && !getMasterGoalState().equals(MasterGoalState.CLEAN_STOP)) {
        log.warn("Lost servers " + unexpected);
      }
    }
    serversToShutdown.removeAll(deleted);
    badServers.keySet().removeAll(deleted);
    // clear out any bad server with the same host/port as a new server
    synchronized (badServers) {
      cleanListByHostAndPort(badServers.keySet(), deleted, added);
    }
    synchronized (serversToShutdown) {
      cleanListByHostAndPort(serversToShutdown, deleted, added);
    }

    synchronized (migrations) {
      Iterator<Entry<KeyExtent,TServerInstance>> iter = migrations.entrySet().iterator();
      while (iter.hasNext()) {
        Entry<KeyExtent,TServerInstance> entry = iter.next();
        if (deleted.contains(entry.getValue())) {
          log.info("Canceling migration of " + entry.getKey() + " to " + entry.getValue());
          iter.remove();
        }
      }
    }
    nextEvent.event("There are now %d tablet servers", current.size());
  }

  private static void cleanListByHostAndPort(Collection<TServerInstance> badServers, Set<TServerInstance> deleted, Set<TServerInstance> added) {
    Iterator<TServerInstance> badIter = badServers.iterator();
    while (badIter.hasNext()) {
      TServerInstance bad = badIter.next();
      for (TServerInstance add : added) {
        if (bad.hostPort().equals(add.hostPort())) {
          badIter.remove();
          break;
        }
      }
      for (TServerInstance del : deleted) {
        if (bad.hostPort().equals(del.hostPort())) {
          badIter.remove();
          break;
        }
      }
    }
  }

  @Override
  public void stateChanged(String tableId, TableState state) {
    nextEvent.event("Table state in zookeeper changed for %s to %s", tableId, state);
    if (TableState.OFFLINE == state) {
      clearMigrations(tableId);
    }
  }

  @Override
  public void initialize(Map<String,TableState> tableIdToStateMap) {}

  @Override
  public void sessionExpired() {}

  @Override
  public Set<String> onlineTables() {
    Set<String> result = new HashSet<String>();
    if (getMasterState() != MasterState.NORMAL) {
      if (getMasterState() != MasterState.UNLOAD_METADATA_TABLETS)
        result.add(MetadataTable.ID);
      if (getMasterState() != MasterState.UNLOAD_ROOT_TABLET)
        result.add(RootTable.ID);
      return result;
    }
    TableManager manager = TableManager.getInstance();

    for (String tableId : Tables.getIdToNameMap(instance).keySet()) {
      TableState state = manager.getTableState(tableId);
      if (state != null) {
        if (state == TableState.ONLINE)
          result.add(tableId);
      }
    }
    return result;
  }

  @Override
  public Set<TServerInstance> onlineTabletServers() {
    return tserverSet.getCurrentServers();
  }

  @Override
  public Collection<MergeInfo> merges() {
    List<MergeInfo> result = new ArrayList<MergeInfo>();
    for (String tableId : Tables.getIdToNameMap(instance).keySet()) {
      result.add(getMergeInfo(new Text(tableId)));
    }
    return result;
  }

  // recovers state from the persistent transaction to shutdown a server
  public void shutdownTServer(TServerInstance server) {
    nextEvent.event("Tablet Server shutdown requested for %s", server);
    serversToShutdown.add(server);
  }

  public EventCoordinator getEventCoordinator() {
    return nextEvent;
  }

  public Instance getInstance() {
    return this.instance;
  }

  public AccumuloConfiguration getConfiguration() {
    return serverConfig.getConfiguration();
  }

  public ServerConfigurationFactory getConfigurationFactory() {
    return serverConfig;
  }

  public VolumeManager getFileSystem() {
    return this.fs;
  }

  public void assignedTablet(KeyExtent extent) {
    if (extent.isMeta()) {
      if (getMasterState().equals(MasterState.UNLOAD_ROOT_TABLET)) {
        setMasterState(MasterState.UNLOAD_METADATA_TABLETS);
      }
    }
    if (extent.isRootTablet()) {
      // probably too late, but try anyhow
      if (getMasterState().equals(MasterState.STOP)) {
        setMasterState(MasterState.UNLOAD_ROOT_TABLET);
      }
    }
  }

  public void waitForBalance(TInfo tinfo) {
    synchronized (balancedNotifier) {
      long eventCounter;
      do {
        eventCounter = nextEvent.waitForEvents(0, 0);
        try {
          balancedNotifier.wait();
        } catch (InterruptedException e) {
          log.debug(e.toString(), e);
        }
      } while (displayUnassigned() > 0 || migrations.size() > 0 || eventCounter != nextEvent.waitForEvents(0, 0));
    }
  }
}<|MERGE_RESOLUTION|>--- conflicted
+++ resolved
@@ -1241,14 +1241,9 @@
       String hostname = opts.getAddress();
       Accumulo.setupLogging(app);
       Instance instance = HdfsZooInstance.getInstance();
-<<<<<<< HEAD
       ServerConfigurationFactory conf = new ServerConfigurationFactory(instance);
-      Accumulo.init(fs, conf, "master");
-=======
-      ServerConfiguration conf = new ServerConfiguration(instance);
       VolumeManager fs = VolumeManagerImpl.get();
       Accumulo.init(fs, conf, app);
->>>>>>> d2f82cd9
       Master master = new Master(conf, fs, hostname);
       Accumulo.enableTracing(hostname, app);
       master.run();
