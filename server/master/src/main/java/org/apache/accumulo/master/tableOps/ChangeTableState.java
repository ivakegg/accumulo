/*
 * Licensed to the Apache Software Foundation (ASF) under one or more
 * contributor license agreements.  See the NOTICE file distributed with
 * this work for additional information regarding copyright ownership.
 * The ASF licenses this file to You under the Apache License, Version 2.0
 * (the "License"); you may not use this file except in compliance with
 * the License.  You may obtain a copy of the License at
 *
 *     http://www.apache.org/licenses/LICENSE-2.0
 *
 * Unless required by applicable law or agreed to in writing, software
 * distributed under the License is distributed on an "AS IS" BASIS,
 * WITHOUT WARRANTIES OR CONDITIONS OF ANY KIND, either express or implied.
 * See the License for the specific language governing permissions and
 * limitations under the License.
 */
package org.apache.accumulo.master.tableOps;

import org.apache.accumulo.core.client.impl.Namespace;
import org.apache.accumulo.core.client.impl.Table;
import org.apache.accumulo.core.client.impl.thrift.TableOperation;
import org.apache.accumulo.core.master.state.tables.TableState;
import org.apache.accumulo.fate.Repo;
import org.apache.accumulo.master.Master;
import org.apache.accumulo.server.tables.TableManager;
import org.slf4j.LoggerFactory;

public class ChangeTableState extends MasterRepo {

  private static final long serialVersionUID = 1L;
  private Table.ID tableId;
  private Namespace.ID namespaceId;
  private TableOperation top;

  public ChangeTableState(Namespace.ID namespaceId, Table.ID tableId, TableOperation top) {
    this.tableId = tableId;
    this.namespaceId = namespaceId;
    this.top = top;

    if (top != TableOperation.ONLINE && top != TableOperation.OFFLINE)
      throw new IllegalArgumentException(top.toString());
  }

  @Override
  public long isReady(long tid, Master env) throws Exception {
<<<<<<< HEAD
    // reserve the table so that this op does not run concurrently with create, clone, or delete table
    return Utils.reserveNamespace(namespaceId, tid, false, true, top) + Utils.reserveTable(tableId, tid, true, true, top);
=======
    // reserve the table so that this op does not run concurrently with create, clone, or delete
    // table
    return Utils.reserveNamespace(getNamespaceId(env), tid, false, true, top)
        + Utils.reserveTable(tableId, tid, true, true, top);
>>>>>>> f4f43feb
  }

  @Override
  public Repo<Master> call(long tid, Master env) throws Exception {
    TableState ts = TableState.ONLINE;
    if (top == TableOperation.OFFLINE)
      ts = TableState.OFFLINE;

    TableManager.getInstance().transitionTableState(tableId, ts);
    Utils.unreserveNamespace(namespaceId, tid, false);
    Utils.unreserveTable(tableId, tid, true);
<<<<<<< HEAD
    LoggerFactory.getLogger(ChangeTableState.class).debug("Changed table state {} {}", tableId, ts);
=======
    LoggerFactory.getLogger(ChangeTableState.class)
        .debug("Changed table state " + tableId + " " + ts);
>>>>>>> f4f43feb
    env.getEventCoordinator().event("Set table state of %s to %s", tableId, ts);
    return null;
  }

  @Override
  public void undo(long tid, Master env) throws Exception {
    Utils.unreserveNamespace(namespaceId, tid, false);
    Utils.unreserveTable(tableId, tid, true);
  }
}<|MERGE_RESOLUTION|>--- conflicted
+++ resolved
@@ -43,15 +43,10 @@
 
   @Override
   public long isReady(long tid, Master env) throws Exception {
-<<<<<<< HEAD
-    // reserve the table so that this op does not run concurrently with create, clone, or delete table
-    return Utils.reserveNamespace(namespaceId, tid, false, true, top) + Utils.reserveTable(tableId, tid, true, true, top);
-=======
     // reserve the table so that this op does not run concurrently with create, clone, or delete
     // table
-    return Utils.reserveNamespace(getNamespaceId(env), tid, false, true, top)
+    return Utils.reserveNamespace(namespaceId, tid, false, true, top)
         + Utils.reserveTable(tableId, tid, true, true, top);
->>>>>>> f4f43feb
   }
 
   @Override
@@ -63,12 +58,7 @@
     TableManager.getInstance().transitionTableState(tableId, ts);
     Utils.unreserveNamespace(namespaceId, tid, false);
     Utils.unreserveTable(tableId, tid, true);
-<<<<<<< HEAD
     LoggerFactory.getLogger(ChangeTableState.class).debug("Changed table state {} {}", tableId, ts);
-=======
-    LoggerFactory.getLogger(ChangeTableState.class)
-        .debug("Changed table state " + tableId + " " + ts);
->>>>>>> f4f43feb
     env.getEventCoordinator().event("Set table state of %s to %s", tableId, ts);
     return null;
   }
