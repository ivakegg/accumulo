--- conflicted
+++ resolved
@@ -171,14 +171,9 @@
     return StatusUtil.isWorkRequired(status);
   }
 
-<<<<<<< HEAD
-  protected void addWorkRecord(Text file, Value v, Map<String,String> targets, Table.ID sourceTableId) {
+  protected void addWorkRecord(Text file, Value v, Map<String,String> targets,
+      Table.ID sourceTableId) {
     log.info("Adding work records for {} to targets {}", file, targets);
-=======
-  protected void addWorkRecord(Text file, Value v, Map<String,String> targets,
-      String sourceTableId) {
-    log.info("Adding work records for " + file + " to targets " + targets);
->>>>>>> f4f43feb
     try {
       Mutation m = new Mutation(file);
 
