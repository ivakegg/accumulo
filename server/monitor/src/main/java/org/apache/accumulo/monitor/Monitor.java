--- conflicted
+++ resolved
@@ -425,15 +425,10 @@
       List<String> locks = zk.getChildren(path, null);
       if (locks != null && locks.size() > 0) {
         Collections.sort(locks);
-<<<<<<< HEAD
-        address = new ServerServices(new String(zk.getData(path + "/" + locks.get(0), null), UTF_8)).getAddress(Service.GC_CLIENT);
-        GCMonitorService.Client client = ThriftUtil.getClient(new GCMonitorService.Client.Factory(), address, new AccumuloServerContext(instance, config));
-=======
         address = new ServerServices(new String(zk.getData(path + "/" + locks.get(0), null), UTF_8))
             .getAddress(Service.GC_CLIENT);
         GCMonitorService.Client client = ThriftUtil.getClient(new GCMonitorService.Client.Factory(),
-            address, new AccumuloServerContext(config));
->>>>>>> f4f43feb
+            address, new AccumuloServerContext(instance, config));
         try {
           result = client.getStatus(Tracer.traceInfo(), getContext().rpcCreds());
         } finally {
@@ -462,7 +457,8 @@
     MetricsSystemHelper.configure(Monitor.class.getSimpleName());
     Accumulo.init(fs, instance, config, app);
     Monitor monitor = new Monitor();
-    // Servlets need access to limit requests when the monitor is not active, but Servlets are instantiated
+    // Servlets need access to limit requests when the monitor is not active, but Servlets are
+    // instantiated
     // via reflection. Expose the service this way instead.
     Monitor.HA_SERVICE_INSTANCE = monitor;
     DistributedTrace.enable(hostname, app, config.getSystemConfiguration());
@@ -580,15 +576,19 @@
 
   private ServletHolder getViewServlet() {
     final ResourceConfig rc = new ResourceConfig().packages("org.apache.accumulo.monitor.view")
-        .register(new LoggingFeature(java.util.logging.Logger.getLogger(this.getClass().getSimpleName()))).register(FreemarkerMvcFeature.class)
-        .property(MvcFeature.TEMPLATE_BASE_PATH, "/org/apache/accumulo/monitor/templates").property(ServerProperties.BV_SEND_ERROR_IN_RESPONSE, true);
+        .register(
+            new LoggingFeature(java.util.logging.Logger.getLogger(this.getClass().getSimpleName())))
+        .register(FreemarkerMvcFeature.class)
+        .property(MvcFeature.TEMPLATE_BASE_PATH, "/org/apache/accumulo/monitor/templates")
+        .property(ServerProperties.BV_SEND_ERROR_IN_RESPONSE, true);
     return new ServletHolder(new ServletContainer(rc));
   }
 
   private ServletHolder getRestServlet() {
     final ResourceConfig rc = new ResourceConfig().packages("org.apache.accumulo.monitor.rest")
-        .register(new LoggingFeature(java.util.logging.Logger.getLogger(this.getClass().getSimpleName()))).register(JacksonFeature.class)
-        .property(ServerProperties.BV_SEND_ERROR_IN_RESPONSE, true);
+        .register(
+            new LoggingFeature(java.util.logging.Logger.getLogger(this.getClass().getSimpleName())))
+        .register(JacksonFeature.class).property(ServerProperties.BV_SEND_ERROR_IN_RESPONSE, true);
     return new ServletHolder(new ServletContainer(rc));
   }
 
