--- conflicted
+++ resolved
@@ -29,12 +29,8 @@
 import org.apache.zookeeper.KeeperException;
 
 public class NamespacePropUtil {
-<<<<<<< HEAD
-  public static boolean setNamespaceProperty(Namespace.ID namespaceId, String property, String value) throws KeeperException, InterruptedException {
-=======
-  public static boolean setNamespaceProperty(String namespaceId, String property, String value)
-      throws KeeperException, InterruptedException {
->>>>>>> f4f43feb
+  public static boolean setNamespaceProperty(Namespace.ID namespaceId, String property,
+      String value) throws KeeperException, InterruptedException {
     if (!isPropertyValid(property, value))
       return false;
 
@@ -61,23 +57,14 @@
     return true;
   }
 
-<<<<<<< HEAD
-  public static void removeNamespaceProperty(Namespace.ID namespaceId, String property) throws InterruptedException, KeeperException {
-=======
-  public static void removeNamespaceProperty(String namespaceId, String property)
+  public static void removeNamespaceProperty(Namespace.ID namespaceId, String property)
       throws InterruptedException, KeeperException {
->>>>>>> f4f43feb
     String zPath = getPath(namespaceId) + "/" + property;
     ZooReaderWriter.getInstance().recursiveDelete(zPath, NodeMissingPolicy.SKIP);
   }
 
-<<<<<<< HEAD
   private static String getPath(Namespace.ID namespaceId) {
-    return ZooUtil.getRoot(HdfsZooInstance.getInstance()) + Constants.ZNAMESPACES + "/" + namespaceId + Constants.ZNAMESPACE_CONF;
-=======
-  private static String getPath(String namespaceId) {
     return ZooUtil.getRoot(HdfsZooInstance.getInstance()) + Constants.ZNAMESPACES + "/"
         + namespaceId + Constants.ZNAMESPACE_CONF;
->>>>>>> f4f43feb
   }
 }