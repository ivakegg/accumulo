/*
 * Licensed to the Apache Software Foundation (ASF) under one or more
 * contributor license agreements.  See the NOTICE file distributed with
 * this work for additional information regarding copyright ownership.
 * The ASF licenses this file to You under the Apache License, Version 2.0
 * (the "License"); you may not use this file except in compliance with
 * the License.  You may obtain a copy of the License at
 *
 *     http://www.apache.org/licenses/LICENSE-2.0
 *
 * Unless required by applicable law or agreed to in writing, software
 * distributed under the License is distributed on an "AS IS" BASIS,
 * WITHOUT WARRANTIES OR CONDITIONS OF ANY KIND, either express or implied.
 * See the License for the specific language governing permissions and
 * limitations under the License.
 */
package org.apache.accumulo.server.conf;

import static java.nio.charset.StandardCharsets.UTF_8;

import java.util.List;
import java.util.Map;
import java.util.function.Predicate;

import org.apache.accumulo.core.conf.AccumuloConfiguration;
import org.apache.accumulo.core.conf.Property;
import org.apache.accumulo.fate.zookeeper.ZooCache;
import org.slf4j.Logger;
import org.slf4j.LoggerFactory;

/**
 * A helper object for accessing properties in a {@link ZooCache}.
 */
public class ZooCachePropertyAccessor {
  private static final Logger log = LoggerFactory.getLogger(ZooCachePropertyAccessor.class);

  static class PropCacheKey {
    final String instanceId;
    final String scope;

    PropCacheKey(String iid, String s) {
      instanceId = iid;
      scope = s;
    }

    @Override
    public boolean equals(Object other) {
      if (this == other) {
        return true;
      }
      if (!(other instanceof PropCacheKey)) {
        return false;
      }
      PropCacheKey o = (PropCacheKey) other;
      return (instanceId.equals(o.instanceId) && scope.equals(o.scope));
    }

    @Override
    public int hashCode() {
      int c = 17;
      c = (37 * c) + instanceId.hashCode();
      c = (37 * c) + scope.hashCode();
      return c;
    }
  }

  private final ZooCache propCache;

  /**
   * Creates a new accessor.
   *
   * @param propCache
   *          property cache
   */
  ZooCachePropertyAccessor(ZooCache propCache) {
    this.propCache = propCache;
  }

  /**
   * Gets the property cache accessed by this object.
   *
   * @return property cache
   */
  ZooCache getZooCache() {
    return propCache;
  }

  /**
   * Gets a property. If the property is not in ZooKeeper or is present but an invalid format for
   * the property type, the parent configuration is consulted (if provided).
   *
   * @param property
   *          property to get
   * @param path
   *          ZooKeeper path where properties lie
   * @param parent
   *          parent configuration (optional)
   * @return property value, or null if not found
   */
  String get(Property property, String path, AccumuloConfiguration parent) {
    String key = property.getKey();
    String value = get(path + "/" + key);

    if (value == null || !property.getType().isValidFormat(value)) {
      if (value != null) {
<<<<<<< HEAD
        log.error("Using default value for {} due to improperly formatted {}: {}", key, property.getType(), value);
=======
        log.error("Using default value for " + key + " due to improperly formatted "
            + property.getType() + ": " + value);
>>>>>>> f4f43feb
      }
      if (parent != null) {
        value = parent.get(property);
      }
    }
    return value;
  }

  private String get(String path) {
    byte[] v = propCache.get(path);
    if (v != null) {
      return new String(v, UTF_8);
    } else {
      return null;
    }
  }

  /**
   * Gets all properties into the given map. Properties are filtered using the given filter.
   * Properties from a parent configuration are also added to the map and filtered, either using a
   * separate filter or, if not specified, the other filter.
   *
   * @param props
   *          map to populate with properties
   * @param path
   *          ZooKeeper path where properties lie
   * @param filter
   *          property filter (required)
   * @param parent
   *          parent configuration (required)
   * @param parentFilter
   *          separate filter for parent properties (optional)
   */
  void getProperties(Map<String,String> props, String path, Predicate<String> filter,
      AccumuloConfiguration parent, Predicate<String> parentFilter) {
    parent.getProperties(props, parentFilter != null ? parentFilter : filter);

    List<String> children = propCache.getChildren(path);
    if (children != null) {
      for (String child : children) {
        if (child != null && filter.test(child)) {
          String value = get(path + "/" + child);
          if (value != null) {
            props.put(child, value);
          }
        }
      }
    }
  }

  /**
   * Clears the internal {@link ZooCache}.
   */
  void invalidateCache() {
    propCache.clear();
  }

}<|MERGE_RESOLUTION|>--- conflicted
+++ resolved
@@ -103,12 +103,8 @@
 
     if (value == null || !property.getType().isValidFormat(value)) {
       if (value != null) {
-<<<<<<< HEAD
-        log.error("Using default value for {} due to improperly formatted {}: {}", key, property.getType(), value);
-=======
-        log.error("Using default value for " + key + " due to improperly formatted "
-            + property.getType() + ": " + value);
->>>>>>> f4f43feb
+        log.error("Using default value for {} due to improperly formatted {}: {}", key,
+            property.getType(), value);
       }
       if (parent != null) {
         value = parent.get(property);
