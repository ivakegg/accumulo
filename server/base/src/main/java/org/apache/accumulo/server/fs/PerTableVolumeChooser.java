--- conflicted
+++ resolved
@@ -31,45 +31,39 @@
 import org.slf4j.LoggerFactory;
 
 /**
-<<<<<<< HEAD
- * A {@link VolumeChooser} that delegates to another volume chooser based on other properties: table.custom.volume.chooser for tables, and
- * general.custom.scoped.volume.chooser for scopes. general.custor.{scope}.volume.chooser can override the system wide setting for
- * general.custom.scoped.volume.chooser. At the this this was written, the only known scope was "logger".
-=======
- * A {@link VolumeChooser} that delegates to another volume chooser based on the presence of an
- * experimental table property, {@link Property#TABLE_VOLUME_CHOOSER}. If it isn't found, defaults
- * back to {@link RandomVolumeChooser}.
->>>>>>> f4f43feb
+ * A {@link VolumeChooser} that delegates to another volume chooser based on other properties:
+ * table.custom.volume.chooser for tables, and general.custom.scoped.volume.chooser for scopes.
+ * general.custor.{scope}.volume.chooser can override the system wide setting for
+ * general.custom.scoped.volume.chooser. At the this this was written, the only known scope was
+ * "logger".
  */
 public class PerTableVolumeChooser implements VolumeChooser {
   // TODO rename this class to DelegatingChooser? It delegates for more than just per-table scope
   private static final Logger log = LoggerFactory.getLogger(PerTableVolumeChooser.class);
   // TODO Add hint of expected size to construction, see ACCUMULO-3410
   /* Track VolumeChooser instances so they can keep state. */
-<<<<<<< HEAD
   private final ConcurrentHashMap<Table.ID,VolumeChooser> tableSpecificChooserCache = new ConcurrentHashMap<>();
   private final ConcurrentHashMap<ChooserScope,VolumeChooser> scopeSpecificChooserCache = new ConcurrentHashMap<>();
   private final RandomVolumeChooser randomChooser = new RandomVolumeChooser();
 
-  // TODO has to be lazily initialized currently because of the reliance on HdfsZooInstance. see ACCUMULO-3411
+  // TODO has to be lazily initialized currently because of the reliance on HdfsZooInstance. see
+  // ACCUMULO-3411
   private volatile ServerConfigurationFactory lazyConfFactory = null;
 
-  public static final String TABLE_VOLUME_CHOOSER = Property.TABLE_ARBITRARY_PROP_PREFIX.getKey() + "volume.chooser";
+  public static final String TABLE_VOLUME_CHOOSER = Property.TABLE_ARBITRARY_PROP_PREFIX.getKey()
+      + "volume.chooser";
 
   public static final String getPropertyNameForScope(ChooserScope scope) {
-    return Property.GENERAL_ARBITRARY_PROP_PREFIX.getKey() + scope.name().toLowerCase() + ".volume.chooser";
+    return Property.GENERAL_ARBITRARY_PROP_PREFIX.getKey() + scope.name().toLowerCase()
+        + ".volume.chooser";
   }
 
-  private static final String DEFAULT_SCOPED_VOLUME_CHOOSER = getPropertyNameForScope(ChooserScope.DEFAULT);
-=======
-  private final ConcurrentHashMap<String,VolumeChooser> tableSpecificChooser = new ConcurrentHashMap<>();
-  // TODO has to be lazily initialized currently because of the reliance on HdfsZooInstance. see
-  // ACCUMULO-3411
-  private volatile ServerConfigurationFactory serverConfs;
->>>>>>> f4f43feb
+  private static final String DEFAULT_SCOPED_VOLUME_CHOOSER = getPropertyNameForScope(
+      ChooserScope.DEFAULT);
 
   @Override
-  public String choose(VolumeChooserEnvironment env, String[] options) throws VolumeChooserException {
+  public String choose(VolumeChooserEnvironment env, String[] options)
+      throws VolumeChooserException {
     log.trace("{}.choose", getClass().getSimpleName());
     return getDelegateChooser(env).choose(env, options);
   }
@@ -79,7 +73,8 @@
     switch (env.getScope()) {
       case INIT:
         // TODO should be possible to read from SiteConfiguration during init
-        log.warn("Not possible to determine delegate chooser at '{}' scope. Using {}.", ChooserScope.INIT, RandomVolumeChooser.class.getName());
+        log.warn("Not possible to determine delegate chooser at '{}' scope. Using {}.",
+            ChooserScope.INIT, RandomVolumeChooser.class.getName());
         return randomChooser;
       case TABLE:
         return getVolumeChooserForTable(env, loadConfFactory());
@@ -88,24 +83,28 @@
     }
   }
 
-  private VolumeChooser getVolumeChooserForTable(VolumeChooserEnvironment env, ServerConfigurationFactory confFactory) {
+  private VolumeChooser getVolumeChooserForTable(VolumeChooserEnvironment env,
+      ServerConfigurationFactory confFactory) {
     log.trace("Looking up property {} for table id: {}", TABLE_VOLUME_CHOOSER, env.getTableId());
     final TableConfiguration tableConf = confFactory.getTableConfiguration(env.getTableId());
     String clazz = tableConf.get(TABLE_VOLUME_CHOOSER);
 
-    // fall back to global default scope, so setting only one default is necessary, rather than a separate default for TABLE scope than other scopes
+    // fall back to global default scope, so setting only one default is necessary, rather than a
+    // separate default for TABLE scope than other scopes
     if (null == clazz || clazz.isEmpty()) {
       clazz = confFactory.getSystemConfiguration().get(DEFAULT_SCOPED_VOLUME_CHOOSER);
     }
 
     if (null == clazz || clazz.isEmpty()) {
-      String msg = "Property " + TABLE_VOLUME_CHOOSER + " or " + DEFAULT_SCOPED_VOLUME_CHOOSER + " must be a valid " + VolumeChooser.class.getSimpleName()
-          + " to use the " + getClass().getSimpleName();
+      String msg = "Property " + TABLE_VOLUME_CHOOSER + " or " + DEFAULT_SCOPED_VOLUME_CHOOSER
+          + " must be a valid " + VolumeChooser.class.getSimpleName() + " to use the "
+          + getClass().getSimpleName();
       throw new VolumeChooserException(msg);
     }
 
     String context = getTableContext(tableConf); // can be null
-    return createVolumeChooser(context, clazz, TABLE_VOLUME_CHOOSER, env.getTableId(), tableSpecificChooserCache);
+    return createVolumeChooser(context, clazz, TABLE_VOLUME_CHOOSER, env.getTableId(),
+        tableSpecificChooserCache);
   }
 
   // visible (not private) for testing
@@ -113,7 +112,8 @@
     return tableConf.get(Property.TABLE_CLASSPATH);
   }
 
-  private VolumeChooser getVolumeChooserForScope(VolumeChooserEnvironment env, ServerConfigurationFactory confFactory) {
+  private VolumeChooser getVolumeChooserForScope(VolumeChooserEnvironment env,
+      ServerConfigurationFactory confFactory) {
     ChooserScope scope = env.getScope();
     String property = getPropertyNameForScope(scope);
     log.trace("Looking up property {} for scope: {}", property, scope);
@@ -121,17 +121,18 @@
     AccumuloConfiguration systemConfiguration = confFactory.getSystemConfiguration();
     String clazz = systemConfiguration.get(property);
 
-    // fall back to global default scope if this scope isn't configured (and not already default scope)
+    // fall back to global default scope if this scope isn't configured (and not already default
+    // scope)
     if ((null == clazz || clazz.isEmpty()) && scope != ChooserScope.DEFAULT) {
       log.debug("{} not found; using {}", property, DEFAULT_SCOPED_VOLUME_CHOOSER);
       clazz = systemConfiguration.get(DEFAULT_SCOPED_VOLUME_CHOOSER);
 
       if (null == clazz || clazz.isEmpty()) {
-        String msg = "Property " + property + " or " + DEFAULT_SCOPED_VOLUME_CHOOSER + " must be a valid " + VolumeChooser.class.getSimpleName()
-            + " to use the " + getClass().getSimpleName();
+        String msg = "Property " + property + " or " + DEFAULT_SCOPED_VOLUME_CHOOSER
+            + " must be a valid " + VolumeChooser.class.getSimpleName() + " to use the "
+            + getClass().getSimpleName();
         throw new VolumeChooserException(msg);
       }
-<<<<<<< HEAD
 
       property = DEFAULT_SCOPED_VOLUME_CHOOSER;
     }
@@ -141,7 +142,8 @@
   }
 
   /**
-   * Create a volume chooser, using the cached version if any. This will replace the cached version if the class name has changed.
+   * Create a volume chooser, using the cached version if any. This will replace the cached version
+   * if the class name has changed.
    *
    * @param clazz
    *          The volume chooser class name
@@ -153,9 +155,11 @@
    *          The cache
    * @return The volume chooser instance
    */
-  private <T> VolumeChooser createVolumeChooser(String context, String clazz, String property, T key, ConcurrentHashMap<T,VolumeChooser> cache) {
+  private <T> VolumeChooser createVolumeChooser(String context, String clazz, String property,
+      T key, ConcurrentHashMap<T,VolumeChooser> cache) {
     final String className = clazz.trim();
-    // create a new instance, unless another thread beat us with one of the same class name, then use theirs
+    // create a new instance, unless another thread beat us with one of the same class name, then
+    // use theirs
     return cache.compute(key, (k, previousChooser) -> {
       if (previousChooser != null && previousChooser.getClass().getName().equals(className)) {
         // no change; return the old one
@@ -164,37 +168,13 @@
         // TODO stricter definition of when the updated property is used, ref ACCUMULO-3412
         // don't log change if this is the first use
         log.trace("Change detected for {} for {}", property, key);
-=======
-      final TableConfiguration tableConf = localConf.getTableConfiguration(env.getTableId());
-      chooser = tableSpecificChooser.get(env.getTableId());
-      if (chooser == null) {
-        VolumeChooser temp = Property.createTableInstanceFromPropertyName(tableConf,
-            Property.TABLE_VOLUME_CHOOSER, VolumeChooser.class, fallbackVolumeChooser);
-        chooser = tableSpecificChooser.putIfAbsent(env.getTableId(), temp);
-        if (chooser == null) {
-          chooser = temp;
-          // Otherwise, someone else beat us to initializing; use theirs.
-        }
-      } else if (!(chooser.getClass().getName()
-          .equals(tableConf.get(Property.TABLE_VOLUME_CHOOSER)))) {
-        // the configuration for this table's chooser has been updated. In the case of failure to
-        // instantiate we'll repeat here next call.
-        // TODO stricter definition of when the updated property is used, ref ACCUMULO-3412
-        VolumeChooser temp = Property.createTableInstanceFromPropertyName(tableConf,
-            Property.TABLE_VOLUME_CHOOSER, VolumeChooser.class, fallbackVolumeChooser);
-        VolumeChooser last = tableSpecificChooser.replace(env.getTableId(), temp);
-        if (chooser.equals(last)) {
-          chooser = temp;
-        } else {
-          // Someone else beat us to updating; use theirs.
-          chooser = last;
-        }
->>>>>>> f4f43feb
       }
       try {
         return ConfigurationTypeHelper.getClassInstance(context, className, VolumeChooser.class);
-      } catch (ClassNotFoundException | InstantiationException | IllegalAccessException | IOException e) {
-        String msg = "Failed to create instance for " + key + " configured to use " + className + " via " + property;
+      } catch (ClassNotFoundException | InstantiationException | IllegalAccessException
+          | IOException e) {
+        String msg = "Failed to create instance for " + key + " configured to use " + className
+            + " via " + property;
         throw new VolumeChooserException(msg, e);
       }
     });
