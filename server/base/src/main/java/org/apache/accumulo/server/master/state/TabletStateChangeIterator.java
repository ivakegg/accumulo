--- conflicted
+++ resolved
@@ -184,12 +184,8 @@
       boolean shouldBeOnline = onlineTables.contains(tls.extent.getTableId());
 
       if (debug) {
-<<<<<<< HEAD
-        log.debug("{} is {} and should be {} line", tls.extent, tls.getState(current), (shouldBeOnline ? "on" : "off"));
-=======
-        log.debug(tls.extent + " is " + tls.getState(current) + " and should be "
-            + (shouldBeOnline ? "on" : "off") + "line");
->>>>>>> f4f43feb
+        log.debug("{} is {} and should be {} line", tls.extent, tls.getState(current),
+            (shouldBeOnline ? "on" : "off"));
       }
       switch (tls.getState(current)) {
         case ASSIGNED:
@@ -246,7 +242,8 @@
     } catch (Exception ex) {
       throw new RuntimeException(ex);
     }
-    String encoded = Base64.getEncoder().encodeToString(Arrays.copyOf(buffer.getData(), buffer.getLength()));
+    String encoded = Base64.getEncoder()
+        .encodeToString(Arrays.copyOf(buffer.getData(), buffer.getLength()));
     cfg.addOption(MERGES_OPTION, encoded);
   }
 
@@ -259,7 +256,8 @@
     } catch (Exception ex) {
       throw new RuntimeException(ex);
     }
-    String encoded = Base64.getEncoder().encodeToString(Arrays.copyOf(buffer.getData(), buffer.getLength()));
+    String encoded = Base64.getEncoder()
+        .encodeToString(Arrays.copyOf(buffer.getData(), buffer.getLength()));
     cfg.addOption(MIGRATIONS_OPTION, encoded);
   }
 
