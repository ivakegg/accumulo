/*
 * Licensed to the Apache Software Foundation (ASF) under one or more
 * contributor license agreements.  See the NOTICE file distributed with
 * this work for additional information regarding copyright ownership.
 * The ASF licenses this file to You under the Apache License, Version 2.0
 * (the "License"); you may not use this file except in compliance with
 * the License.  You may obtain a copy of the License at
 *
 *     http://www.apache.org/licenses/LICENSE-2.0
 *
 * Unless required by applicable law or agreed to in writing, software
 * distributed under the License is distributed on an "AS IS" BASIS,
 * WITHOUT WARRANTIES OR CONDITIONS OF ANY KIND, either express or implied.
 * See the License for the specific language governing permissions and
 * limitations under the License.
 */
package org.apache.accumulo.server.conf;

import org.apache.accumulo.core.Constants;
import org.apache.accumulo.core.client.Instance;
import org.apache.accumulo.core.client.impl.Namespace;
import org.apache.accumulo.core.zookeeper.ZooUtil;
import org.apache.log4j.Level;
import org.apache.log4j.Logger;
import org.apache.zookeeper.WatchedEvent;
import org.apache.zookeeper.Watcher;

class NamespaceConfWatcher implements Watcher {
  static {
    Logger.getLogger("org.apache.zookeeper").setLevel(Level.WARN);
    Logger.getLogger("org.apache.hadoop.io.compress").setLevel(Level.WARN);
  }

  private static final Logger log = Logger.getLogger(NamespaceConfWatcher.class);
  private final Instance instance;
  private final String namespacesPrefix;
  private final int namespacesPrefixLength;
  private ServerConfigurationFactory scf;

  NamespaceConfWatcher(Instance instance) {
    this.instance = instance;
    namespacesPrefix = ZooUtil.getRoot(instance) + Constants.ZNAMESPACES + "/";
    namespacesPrefixLength = namespacesPrefix.length();
    scf = new ServerConfigurationFactory(instance);
  }

  static String toString(WatchedEvent event) {
    return new StringBuilder("{path=").append(event.getPath()).append(",state=")
        .append(event.getState()).append(",type=").append(event.getType()).append("}").toString();
  }

  @Override
  public void process(WatchedEvent event) {
    String path = event.getPath();
    if (log.isTraceEnabled())
      log.trace("WatchedEvent : " + toString(event));

    String namespaceIdStr = null;
    String key = null;

    if (path != null) {
      if (path.startsWith(namespacesPrefix)) {
<<<<<<< HEAD
        namespaceIdStr = path.substring(namespacesPrefixLength);
        if (namespaceIdStr.contains("/")) {
          namespaceIdStr = namespaceIdStr.substring(0, namespaceIdStr.indexOf('/'));
          if (path.startsWith(namespacesPrefix + namespaceIdStr + Constants.ZNAMESPACE_CONF + "/"))
            key = path.substring((namespacesPrefix + namespaceIdStr + Constants.ZNAMESPACE_CONF + "/").length());
        }
      }

      if (namespaceIdStr == null) {
        log.warn("Zookeeper told me about a path I was not watching: " + path + ", event " + toString(event));
=======
        namespaceId = path.substring(namespacesPrefixLength);
        if (namespaceId.contains("/")) {
          namespaceId = namespaceId.substring(0, namespaceId.indexOf('/'));
          if (path.startsWith(namespacesPrefix + namespaceId + Constants.ZNAMESPACE_CONF + "/"))
            key = path.substring(
                (namespacesPrefix + namespaceId + Constants.ZNAMESPACE_CONF + "/").length());
        }
      }

      if (namespaceId == null) {
        log.warn("Zookeeper told me about a path I was not watching: " + path + ", event "
            + toString(event));
>>>>>>> f4f43feb
        return;
      }
    }
    Namespace.ID namespaceId = Namespace.ID.of(namespaceIdStr);

    switch (event.getType()) {
      case NodeDataChanged:
        if (log.isTraceEnabled())
          log.trace("EventNodeDataChanged " + event.getPath());
        if (key != null)
          scf.getNamespaceConfiguration(namespaceId).propertyChanged(key);
        break;
      case NodeChildrenChanged:
        scf.getNamespaceConfiguration(namespaceId).propertiesChanged();
        break;
      case NodeDeleted:
        if (key == null) {
          ServerConfigurationFactory.removeCachedNamespaceConfiguration(instance.getInstanceID(),
              namespaceId);
        }
        break;
      case None:
        switch (event.getState()) {
          case Expired:
            ServerConfigurationFactory.expireAllTableObservers();
            break;
          case SyncConnected:
            break;
          case Disconnected:
            break;
          default:
            log.warn("EventNone event not handled " + toString(event));
        }
        break;
      case NodeCreated:
        switch (event.getState()) {
          case SyncConnected:
            break;
          default:
            log.warn("Event NodeCreated event not handled " + toString(event));
        }
        break;
      default:
        log.warn("Event not handled " + toString(event));
    }
  }
}<|MERGE_RESOLUTION|>--- conflicted
+++ resolved
@@ -60,31 +60,18 @@
 
     if (path != null) {
       if (path.startsWith(namespacesPrefix)) {
-<<<<<<< HEAD
         namespaceIdStr = path.substring(namespacesPrefixLength);
         if (namespaceIdStr.contains("/")) {
           namespaceIdStr = namespaceIdStr.substring(0, namespaceIdStr.indexOf('/'));
           if (path.startsWith(namespacesPrefix + namespaceIdStr + Constants.ZNAMESPACE_CONF + "/"))
-            key = path.substring((namespacesPrefix + namespaceIdStr + Constants.ZNAMESPACE_CONF + "/").length());
+            key = path.substring(
+                (namespacesPrefix + namespaceIdStr + Constants.ZNAMESPACE_CONF + "/").length());
         }
       }
 
       if (namespaceIdStr == null) {
-        log.warn("Zookeeper told me about a path I was not watching: " + path + ", event " + toString(event));
-=======
-        namespaceId = path.substring(namespacesPrefixLength);
-        if (namespaceId.contains("/")) {
-          namespaceId = namespaceId.substring(0, namespaceId.indexOf('/'));
-          if (path.startsWith(namespacesPrefix + namespaceId + Constants.ZNAMESPACE_CONF + "/"))
-            key = path.substring(
-                (namespacesPrefix + namespaceId + Constants.ZNAMESPACE_CONF + "/").length());
-        }
-      }
-
-      if (namespaceId == null) {
         log.warn("Zookeeper told me about a path I was not watching: " + path + ", event "
             + toString(event));
->>>>>>> f4f43feb
         return;
       }
     }
