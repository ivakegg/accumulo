/*
 * Licensed to the Apache Software Foundation (ASF) under one or more
 * contributor license agreements.  See the NOTICE file distributed with
 * this work for additional information regarding copyright ownership.
 * The ASF licenses this file to You under the Apache License, Version 2.0
 * (the "License"); you may not use this file except in compliance with
 * the License.  You may obtain a copy of the License at
 *
 *     http://www.apache.org/licenses/LICENSE-2.0
 *
 * Unless required by applicable law or agreed to in writing, software
 * distributed under the License is distributed on an "AS IS" BASIS,
 * WITHOUT WARRANTIES OR CONDITIONS OF ANY KIND, either express or implied.
 * See the License for the specific language governing permissions and
 * limitations under the License.
 */
package org.apache.accumulo.server.replication;

import static java.util.Objects.requireNonNull;

import org.apache.accumulo.core.client.AccumuloException;
import org.apache.accumulo.core.client.BatchWriter;
import org.apache.accumulo.core.client.BatchWriterConfig;
import org.apache.accumulo.core.client.TableNotFoundException;
import org.apache.accumulo.core.clientImpl.ClientContext;
import org.apache.accumulo.core.data.Mutation;
import org.apache.accumulo.core.protobuf.ProtobufUtil;
import org.apache.accumulo.core.replication.ReplicationSchema.WorkSection;
import org.apache.accumulo.core.replication.ReplicationTable;
import org.apache.accumulo.core.replication.ReplicationTarget;
import org.apache.accumulo.server.replication.proto.Replication.Status;
import org.apache.hadoop.fs.Path;
import org.slf4j.Logger;
import org.slf4j.LoggerFactory;

public class ReplicaSystemHelper {
  private static final Logger log = LoggerFactory.getLogger(ReplicaSystemHelper.class);

  private ClientContext context;

  public ReplicaSystemHelper(ClientContext context) {
    requireNonNull(context);
    this.context = context;
  }

  /**
   * Record the updated Status for this file and target
   *
   * @param filePath
   *          Path to file being replicated
   * @param status
   *          Updated Status after replication
   * @param target
   *          Peer that was replicated to
   */
  public void recordNewStatus(Path filePath, Status status, ReplicationTarget target)
<<<<<<< HEAD
      throws AccumuloException, TableNotFoundException {
    try (BatchWriter bw = context.createBatchWriter(ReplicationTable.NAME,
        new BatchWriterConfig())) {
      log.debug("Recording new status for {}, {}", filePath, ProtobufUtil.toString(status));
=======
      throws AccumuloException, AccumuloSecurityException, TableNotFoundException {
    BatchWriter bw =
        context.getConnector().createBatchWriter(ReplicationTable.NAME, new BatchWriterConfig());
    try {
      log.debug("Recording new status for {}, {}", filePath.toString(),
          ProtobufUtil.toString(status));
>>>>>>> 0a9837f3
      Mutation m = new Mutation(filePath.toString());
      WorkSection.add(m, target.toText(), ProtobufUtil.toValue(status));
      bw.addMutation(m);
    }
  }
}<|MERGE_RESOLUTION|>--- conflicted
+++ resolved
@@ -54,19 +54,10 @@
    *          Peer that was replicated to
    */
   public void recordNewStatus(Path filePath, Status status, ReplicationTarget target)
-<<<<<<< HEAD
       throws AccumuloException, TableNotFoundException {
-    try (BatchWriter bw = context.createBatchWriter(ReplicationTable.NAME,
-        new BatchWriterConfig())) {
+    try (BatchWriter bw =
+        context.createBatchWriter(ReplicationTable.NAME, new BatchWriterConfig())) {
       log.debug("Recording new status for {}, {}", filePath, ProtobufUtil.toString(status));
-=======
-      throws AccumuloException, AccumuloSecurityException, TableNotFoundException {
-    BatchWriter bw =
-        context.getConnector().createBatchWriter(ReplicationTable.NAME, new BatchWriterConfig());
-    try {
-      log.debug("Recording new status for {}, {}", filePath.toString(),
-          ProtobufUtil.toString(status));
->>>>>>> 0a9837f3
       Mutation m = new Mutation(filePath.toString());
       WorkSection.add(m, target.toText(), ProtobufUtil.toValue(status));
       bw.addMutation(m);
