/*
 * Licensed to the Apache Software Foundation (ASF) under one or more
 * contributor license agreements.  See the NOTICE file distributed with
 * this work for additional information regarding copyright ownership.
 * The ASF licenses this file to You under the Apache License, Version 2.0
 * (the "License"); you may not use this file except in compliance with
 * the License.  You may obtain a copy of the License at
 *
 *     http://www.apache.org/licenses/LICENSE-2.0
 *
 * Unless required by applicable law or agreed to in writing, software
 * distributed under the License is distributed on an "AS IS" BASIS,
 * WITHOUT WARRANTIES OR CONDITIONS OF ANY KIND, either express or implied.
 * See the License for the specific language governing permissions and
 * limitations under the License.
 */
package org.apache.accumulo.server.conf;

<<<<<<< HEAD
import static java.util.Objects.requireNonNull;

import java.util.Map;
import java.util.function.Predicate;
=======
import java.util.ArrayList;
import java.util.EnumMap;
import java.util.HashMap;
import java.util.List;
import java.util.Map;
import java.util.Map.Entry;
import java.util.concurrent.atomic.AtomicReference;
>>>>>>> 155a713a

import org.apache.accumulo.core.Constants;
import org.apache.accumulo.core.client.Instance;
import org.apache.accumulo.core.client.impl.Table;
import org.apache.accumulo.core.conf.ConfigurationObserver;
import org.apache.accumulo.core.conf.ObservableConfiguration;
import org.apache.accumulo.core.conf.Property;
import org.apache.accumulo.core.data.thrift.IterInfo;
import org.apache.accumulo.core.iterators.IteratorUtil;
import org.apache.accumulo.core.iterators.IteratorUtil.IteratorScope;
import org.apache.accumulo.core.zookeeper.ZooUtil;
import org.apache.accumulo.fate.zookeeper.ZooCache;
import org.apache.accumulo.fate.zookeeper.ZooCacheFactory;
import org.apache.accumulo.server.conf.ZooCachePropertyAccessor.PropCacheKey;
import org.slf4j.Logger;
import org.slf4j.LoggerFactory;

<<<<<<< HEAD
=======
import com.google.common.base.Predicate;
import com.google.common.collect.ImmutableList;
import com.google.common.collect.ImmutableMap;
import com.google.common.collect.ImmutableMap.Builder;

>>>>>>> 155a713a
public class TableConfiguration extends ObservableConfiguration {
  private static final Logger log = LoggerFactory.getLogger(TableConfiguration.class);

  private static final Map<PropCacheKey,ZooCache> propCaches = new java.util.HashMap<>();

  private ZooCachePropertyAccessor propCacheAccessor = null;
  private final Instance instance;
  private final NamespaceConfiguration parent;
  private ZooCacheFactory zcf = new ZooCacheFactory();

  private final Table.ID tableId;

<<<<<<< HEAD
  public TableConfiguration(Instance instance, Table.ID tableId, NamespaceConfiguration parent) {
    this.instance = requireNonNull(instance);
    this.tableId = requireNonNull(tableId);
    this.parent = requireNonNull(parent);
=======
  private EnumMap<IteratorScope,AtomicReference<ParsedIteratorConfig>> iteratorConfig;

  public TableConfiguration(Instance instance, String tableId, NamespaceConfiguration parent) {
    this.instance = instance;
    this.tableId = tableId;
    this.parent = parent;

    iteratorConfig = new EnumMap<>(IteratorScope.class);
    for (IteratorScope scope : IteratorScope.values()) {
      iteratorConfig.put(scope, new AtomicReference<ParsedIteratorConfig>(null));
    }
>>>>>>> 155a713a
  }

  void setZooCacheFactory(ZooCacheFactory zcf) {
    this.zcf = zcf;
  }

  private synchronized ZooCachePropertyAccessor getPropCacheAccessor() {
    if (propCacheAccessor == null) {
      synchronized (propCaches) {
        PropCacheKey key = new PropCacheKey(instance.getInstanceID(), tableId.canonicalID());
        ZooCache propCache = propCaches.get(key);
        if (propCache == null) {
          propCache = zcf.getZooCache(instance.getZooKeepers(), instance.getZooKeepersSessionTimeOut(), new TableConfWatcher(instance));
          propCaches.put(key, propCache);
        }
        propCacheAccessor = new ZooCachePropertyAccessor(propCache);
      }
    }
    return propCacheAccessor;
  }

  @Override
  public void addObserver(ConfigurationObserver co) {
    if (tableId == null) {
      String err = "Attempt to add observer for non-table configuration";
      log.error(err);
      throw new RuntimeException(err);
    }
    iterator();
    super.addObserver(co);
  }

  @Override
  public void removeObserver(ConfigurationObserver co) {
    if (tableId == null) {
      String err = "Attempt to remove observer for non-table configuration";
      log.error(err);
      throw new RuntimeException(err);
    }
    super.removeObserver(co);
  }

  private String getPath() {
    return ZooUtil.getRoot(instance.getInstanceID()) + Constants.ZTABLES + "/" + tableId + Constants.ZTABLE_CONF;
  }

  @Override
  public String get(Property property) {
    return getPropCacheAccessor().get(property, getPath(), parent);
  }

  @Override
  public void getProperties(Map<String,String> props, Predicate<String> filter) {
    getPropCacheAccessor().getProperties(props, getPath(), filter, parent, null);
  }

  public Table.ID getTableId() {
    return tableId;
  }

  /**
   * returns the actual NamespaceConfiguration that corresponds to the current parent namespace.
   */
  public NamespaceConfiguration getNamespaceConfiguration() {
    return new ServerConfigurationFactory(parent.inst).getNamespaceConfiguration(parent.namespaceId);
  }

  /**
   * Gets the parent configuration of this configuration.
   *
   * @return parent configuration
   */
  public NamespaceConfiguration getParentConfiguration() {
    return parent;
  }

  @Override
  public synchronized void invalidateCache() {
    if (null != propCacheAccessor) {
      propCacheAccessor.invalidateCache();
    }
    // Else, if the accessor is null, we could lock and double-check
    // to see if it happened to be created so we could invalidate its cache
    // but I don't see much benefit coming from that extra check.
  }

  @Override
  public String toString() {
    return this.getClass().getSimpleName();
  }

  @Override
  public long getUpdateCount() {
    return parent.getUpdateCount() + getPropCacheAccessor().getZooCache().getUpdateCount();
  }

  public static class ParsedIteratorConfig {
    private final List<IterInfo> tableIters;
    private final Map<String,Map<String,String>> tableOpts;
    private final String context;
    private final long updateCount;

    private ParsedIteratorConfig(List<IterInfo> ii, Map<String,Map<String,String>> opts, String context, long updateCount) {
      this.tableIters = ImmutableList.copyOf(ii);
      Builder<String,Map<String,String>> imb = ImmutableMap.builder();
      for (Entry<String,Map<String,String>> entry : opts.entrySet()) {
        imb.put(entry.getKey(), ImmutableMap.copyOf(entry.getValue()));
      }
      tableOpts = imb.build();
      this.context = context;
      this.updateCount = updateCount;
    }

    public List<IterInfo> getIterInfo() {
      return tableIters;
    }

    public Map<String,Map<String,String>> getOpts() {
      return tableOpts;
    }

    public String getContext() {
      return context;
    }
  }

  public ParsedIteratorConfig getParsedIteratorConfig(IteratorScope scope) {
    long count = getUpdateCount();
    AtomicReference<ParsedIteratorConfig> ref = iteratorConfig.get(scope);
    ParsedIteratorConfig pic = ref.get();
    if (pic == null || pic.updateCount != count) {
      List<IterInfo> iters = new ArrayList<>();
      Map<String,Map<String,String>> allOptions = new HashMap<>();
      IteratorUtil.parseIterConf(scope, iters, allOptions, this);
      ParsedIteratorConfig newPic = new ParsedIteratorConfig(iters, allOptions, get(Property.TABLE_CLASSPATH), count);
      ref.compareAndSet(pic, newPic);
      pic = newPic;
    }

    return pic;
  }
}<|MERGE_RESOLUTION|>--- conflicted
+++ resolved
@@ -16,12 +16,8 @@
  */
 package org.apache.accumulo.server.conf;
 
-<<<<<<< HEAD
 import static java.util.Objects.requireNonNull;
 
-import java.util.Map;
-import java.util.function.Predicate;
-=======
 import java.util.ArrayList;
 import java.util.EnumMap;
 import java.util.HashMap;
@@ -29,7 +25,7 @@
 import java.util.Map;
 import java.util.Map.Entry;
 import java.util.concurrent.atomic.AtomicReference;
->>>>>>> 155a713a
+import java.util.function.Predicate;
 
 import org.apache.accumulo.core.Constants;
 import org.apache.accumulo.core.client.Instance;
@@ -47,14 +43,10 @@
 import org.slf4j.Logger;
 import org.slf4j.LoggerFactory;
 
-<<<<<<< HEAD
-=======
-import com.google.common.base.Predicate;
 import com.google.common.collect.ImmutableList;
 import com.google.common.collect.ImmutableMap;
 import com.google.common.collect.ImmutableMap.Builder;
 
->>>>>>> 155a713a
 public class TableConfiguration extends ObservableConfiguration {
   private static final Logger log = LoggerFactory.getLogger(TableConfiguration.class);
 
@@ -67,24 +59,17 @@
 
   private final Table.ID tableId;
 
-<<<<<<< HEAD
+  private EnumMap<IteratorScope,AtomicReference<ParsedIteratorConfig>> iteratorConfig;
+
   public TableConfiguration(Instance instance, Table.ID tableId, NamespaceConfiguration parent) {
     this.instance = requireNonNull(instance);
     this.tableId = requireNonNull(tableId);
     this.parent = requireNonNull(parent);
-=======
-  private EnumMap<IteratorScope,AtomicReference<ParsedIteratorConfig>> iteratorConfig;
-
-  public TableConfiguration(Instance instance, String tableId, NamespaceConfiguration parent) {
-    this.instance = instance;
-    this.tableId = tableId;
-    this.parent = parent;
 
     iteratorConfig = new EnumMap<>(IteratorScope.class);
     for (IteratorScope scope : IteratorScope.values()) {
       iteratorConfig.put(scope, new AtomicReference<ParsedIteratorConfig>(null));
     }
->>>>>>> 155a713a
   }
 
   void setZooCacheFactory(ZooCacheFactory zcf) {
