/*
 * Licensed to the Apache Software Foundation (ASF) under one or more
 * contributor license agreements.  See the NOTICE file distributed with
 * this work for additional information regarding copyright ownership.
 * The ASF licenses this file to You under the Apache License, Version 2.0
 * (the "License"); you may not use this file except in compliance with
 * the License.  You may obtain a copy of the License at
 *
 *     http://www.apache.org/licenses/LICENSE-2.0
 *
 * Unless required by applicable law or agreed to in writing, software
 * distributed under the License is distributed on an "AS IS" BASIS,
 * WITHOUT WARRANTIES OR CONDITIONS OF ANY KIND, either express or implied.
 * See the License for the specific language governing permissions and
 * limitations under the License.
 */
package org.apache.accumulo.server.util;

import static java.nio.charset.StandardCharsets.UTF_8;
import static org.apache.accumulo.core.metadata.schema.MetadataSchema.TabletsSection.ServerColumnFamily.DIRECTORY_COLUMN;

import java.io.IOException;
import java.util.Map.Entry;
import java.util.concurrent.TimeUnit;

import org.apache.accumulo.core.client.AccumuloException;
import org.apache.accumulo.core.client.AccumuloSecurityException;
import org.apache.accumulo.core.client.BatchWriter;
import org.apache.accumulo.core.client.Scanner;
import org.apache.accumulo.core.client.TableNotFoundException;
import org.apache.accumulo.core.data.Key;
import org.apache.accumulo.core.data.Mutation;
import org.apache.accumulo.core.data.TableId;
import org.apache.accumulo.core.data.Value;
import org.apache.accumulo.core.dataImpl.KeyExtent;
import org.apache.accumulo.core.master.state.tables.TableState;
import org.apache.accumulo.core.metadata.MetadataTable;
import org.apache.accumulo.core.metadata.schema.MetadataSchema.TabletsSection;
import org.apache.accumulo.core.security.Authorizations;
import org.apache.accumulo.core.util.SimpleThreadPool;
import org.apache.accumulo.server.ServerConstants;
import org.apache.accumulo.server.ServerContext;
import org.apache.accumulo.server.cli.ServerUtilOpts;
import org.apache.accumulo.server.fs.VolumeChooserEnvironment;
import org.apache.accumulo.server.fs.VolumeChooserEnvironmentImpl;
import org.apache.accumulo.server.fs.VolumeManager;
import org.apache.hadoop.fs.Path;
import org.apache.hadoop.io.Text;
import org.apache.htrace.TraceScope;
import org.slf4j.Logger;
import org.slf4j.LoggerFactory;

import com.beust.jcommander.Parameter;

public class RandomizeVolumes {
  private static final Logger log = LoggerFactory.getLogger(RandomizeVolumes.class);

<<<<<<< HEAD
  static class RandomizeOpts extends ServerUtilOpts {
    @Parameter(names = {"-t", "--table"}, required = true, description = "table to use")
    String tableName;
  }

  public static void main(String[] args) {
    RandomizeOpts opts = new RandomizeOpts();
    try (TraceScope clientSpan = opts.parseArgsAndTrace(RandomizeVolumes.class.getName(), args)) {
      ServerContext context = opts.getServerContext();
      try {
        int status = randomize(context, opts.tableName);
        System.exit(status);
      } catch (Exception ex) {
        log.error("{}", ex.getMessage(), ex);
        System.exit(4);
      }
=======
  public static void main(String[] args) throws AccumuloException, AccumuloSecurityException {
    ClientOnRequiredTable opts = new ClientOnRequiredTable();
    opts.parseArgs(RandomizeVolumes.class.getName(), args);
    Connector c;
    if (opts.getToken() == null) {
      AccumuloServerContext context =
          new AccumuloServerContext(new ServerConfigurationFactory(opts.getInstance()));
      c = context.getConnector();
    } else {
      c = opts.getConnector();
    }
    try {
      int status = randomize(c, opts.getTableName());
      System.exit(status);
    } catch (Exception ex) {
      log.error("{}", ex.getMessage(), ex);
      System.exit(4);
>>>>>>> 0a9837f3
    }
  }

  public static int randomize(ServerContext context, String tableName)
      throws AccumuloException, AccumuloSecurityException, TableNotFoundException {
    final VolumeManager vm = context.getVolumeManager();
    if (vm.getVolumes().size() < 2) {
      log.error("There are not enough volumes configured");
      return 1;
    }
    String tblStr = context.tableOperations().tableIdMap().get(tableName);
    if (tblStr == null) {
      log.error("Could not determine the table ID for table {}", tableName);
      return 2;
    }
    TableId tableId = TableId.of(tblStr);
    TableState tableState = context.getTableManager().getTableState(tableId);
    if (tableState != TableState.OFFLINE) {
      log.info("Taking {} offline", tableName);
      context.tableOperations().offline(tableName, true);
      log.info("{} offline", tableName);
    }
    SimpleThreadPool pool = new SimpleThreadPool(50, "directory maker");
    log.info("Rewriting entries for {}", tableName);
    Scanner scanner = context.createScanner(MetadataTable.NAME, Authorizations.EMPTY);
    DIRECTORY_COLUMN.fetch(scanner);
    scanner.setRange(TabletsSection.getRange(tableId));
    BatchWriter writer = context.createBatchWriter(MetadataTable.NAME, null);
    int count = 0;
    for (Entry<Key,Value> entry : scanner) {
      String oldLocation = entry.getValue().toString();
      String directory;
      if (oldLocation.contains(":")) {
        String[] parts = oldLocation.split(Path.SEPARATOR);
        TableId tableIdEntry = TableId.of(parts[parts.length - 2]);
        if (!tableIdEntry.equals(tableId)) {
          log.error("Unexpected table id found: {}, expected {}; skipping", tableIdEntry, tableId);
          continue;
        }
        directory = parts[parts.length - 1];
      } else {
        directory = oldLocation.substring(Path.SEPARATOR.length());
      }
      Key key = entry.getKey();
      Mutation m = new Mutation(key.getRow());

<<<<<<< HEAD
      VolumeChooserEnvironment chooserEnv = new VolumeChooserEnvironmentImpl(tableId,
          new KeyExtent(key.getRow(), (Text) null).getEndRow(), context);
      final String newLocation = vm.choose(chooserEnv, ServerConstants.getBaseUris(context))
          + Path.SEPARATOR + ServerConstants.TABLE_DIR + Path.SEPARATOR + tableId + Path.SEPARATOR
          + directory;
=======
      final String newLocation =
          vm.choose(Optional.of(tableId), ServerConstants.getBaseUris()) + Path.SEPARATOR
              + ServerConstants.TABLE_DIR + Path.SEPARATOR + tableId + Path.SEPARATOR + directory;
>>>>>>> 0a9837f3
      m.put(key.getColumnFamily(), key.getColumnQualifier(),
          new Value(newLocation.getBytes(UTF_8)));
      if (log.isTraceEnabled()) {
        log.trace("Replacing {} with {}", oldLocation, newLocation);
      }
      writer.addMutation(m);
      pool.submit(() -> {
        try {
          vm.mkdirs(new Path(newLocation));
        } catch (IOException ex) {
          // nevermind
        }
      });
      count++;
    }
    writer.close();
    pool.shutdown();
    while (!pool.isTerminated()) {
      log.trace("Waiting for mkdir() calls to finish");
      try {
        pool.awaitTermination(5, TimeUnit.SECONDS);
      } catch (InterruptedException e) {
        Thread.currentThread().interrupt();
        break;
      }
    }
    log.info("Updated {} entries for table {}", count, tableName);
    if (tableState != TableState.OFFLINE) {
      context.tableOperations().online(tableName, true);
      log.info("table {} back online", tableName);
    }
    return 0;
  }

}<|MERGE_RESOLUTION|>--- conflicted
+++ resolved
@@ -55,7 +55,6 @@
 public class RandomizeVolumes {
   private static final Logger log = LoggerFactory.getLogger(RandomizeVolumes.class);
 
-<<<<<<< HEAD
   static class RandomizeOpts extends ServerUtilOpts {
     @Parameter(names = {"-t", "--table"}, required = true, description = "table to use")
     String tableName;
@@ -72,25 +71,6 @@
         log.error("{}", ex.getMessage(), ex);
         System.exit(4);
       }
-=======
-  public static void main(String[] args) throws AccumuloException, AccumuloSecurityException {
-    ClientOnRequiredTable opts = new ClientOnRequiredTable();
-    opts.parseArgs(RandomizeVolumes.class.getName(), args);
-    Connector c;
-    if (opts.getToken() == null) {
-      AccumuloServerContext context =
-          new AccumuloServerContext(new ServerConfigurationFactory(opts.getInstance()));
-      c = context.getConnector();
-    } else {
-      c = opts.getConnector();
-    }
-    try {
-      int status = randomize(c, opts.getTableName());
-      System.exit(status);
-    } catch (Exception ex) {
-      log.error("{}", ex.getMessage(), ex);
-      System.exit(4);
->>>>>>> 0a9837f3
     }
   }
 
@@ -137,17 +117,11 @@
       Key key = entry.getKey();
       Mutation m = new Mutation(key.getRow());
 
-<<<<<<< HEAD
       VolumeChooserEnvironment chooserEnv = new VolumeChooserEnvironmentImpl(tableId,
           new KeyExtent(key.getRow(), (Text) null).getEndRow(), context);
-      final String newLocation = vm.choose(chooserEnv, ServerConstants.getBaseUris(context))
-          + Path.SEPARATOR + ServerConstants.TABLE_DIR + Path.SEPARATOR + tableId + Path.SEPARATOR
-          + directory;
-=======
       final String newLocation =
-          vm.choose(Optional.of(tableId), ServerConstants.getBaseUris()) + Path.SEPARATOR
+          vm.choose(chooserEnv, ServerConstants.getBaseUris(context)) + Path.SEPARATOR
               + ServerConstants.TABLE_DIR + Path.SEPARATOR + tableId + Path.SEPARATOR + directory;
->>>>>>> 0a9837f3
       m.put(key.getColumnFamily(), key.getColumnQualifier(),
           new Value(newLocation.getBytes(UTF_8)));
       if (log.isTraceEnabled()) {
