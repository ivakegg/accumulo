--- conflicted
+++ resolved
@@ -105,15 +105,9 @@
 
   @Test(expected = IllegalStateException.class)
   public void testInitializedNotCalledAdvertise() throws Exception {
-<<<<<<< HEAD
-    ZooAuthenticationKeyDistributor distributor = new ZooAuthenticationKeyDistributor(zrw,
-        baseNode);
+    ZooAuthenticationKeyDistributor distributor =
+        new ZooAuthenticationKeyDistributor(zrw, baseNode);
     distributor.advertise(new AuthenticationKey(1, 0L, 5L, keyGen.generateKey()));
-=======
-    ZooAuthenticationKeyDistributor distributor =
-        new ZooAuthenticationKeyDistributor(zrw, baseNode);
-    distributor.advertise(new AuthenticationKey(1, 0l, 5l, keyGen.generateKey()));
->>>>>>> 0a9837f3
   }
 
   @Test(expected = IllegalStateException.class)
@@ -125,15 +119,9 @@
 
   @Test(expected = IllegalStateException.class)
   public void testInitializedNotCalledRemove() throws Exception {
-<<<<<<< HEAD
-    ZooAuthenticationKeyDistributor distributor = new ZooAuthenticationKeyDistributor(zrw,
-        baseNode);
+    ZooAuthenticationKeyDistributor distributor =
+        new ZooAuthenticationKeyDistributor(zrw, baseNode);
     distributor.remove(new AuthenticationKey(1, 0L, 5L, keyGen.generateKey()));
-=======
-    ZooAuthenticationKeyDistributor distributor =
-        new ZooAuthenticationKeyDistributor(zrw, baseNode);
-    distributor.remove(new AuthenticationKey(1, 0l, 5l, keyGen.generateKey()));
->>>>>>> 0a9837f3
   }
 
   @Test(expected = IllegalStateException.class)
@@ -143,11 +131,7 @@
 
     // Attempt to create the directory and fail
     expect(zrw.exists(baseNode)).andReturn(true);
-<<<<<<< HEAD
     expect(zrw.getACL(eq(baseNode), anyObject(Stat.class))).andReturn(Collections.emptyList());
-=======
-    expect(zrw.getACL(eq(baseNode), anyObject(Stat.class))).andReturn(Collections.<ACL>emptyList());
->>>>>>> 0a9837f3
 
     replay(zrw);
 
@@ -179,15 +163,9 @@
 
   @Test
   public void testAdvertiseKey() throws Exception {
-<<<<<<< HEAD
-    ZooAuthenticationKeyDistributor distributor = new ZooAuthenticationKeyDistributor(zrw,
-        baseNode);
-    AuthenticationKey key = new AuthenticationKey(1, 0L, 10L, keyGen.generateKey());
-=======
-    ZooAuthenticationKeyDistributor distributor =
-        new ZooAuthenticationKeyDistributor(zrw, baseNode);
-    AuthenticationKey key = new AuthenticationKey(1, 0l, 10l, keyGen.generateKey());
->>>>>>> 0a9837f3
+    ZooAuthenticationKeyDistributor distributor =
+        new ZooAuthenticationKeyDistributor(zrw, baseNode);
+    AuthenticationKey key = new AuthenticationKey(1, 0L, 10L, keyGen.generateKey());
     ByteArrayOutputStream baos = new ByteArrayOutputStream();
     key.write(new DataOutputStream(baos));
     byte[] serialized = baos.toByteArray();
@@ -211,15 +189,9 @@
 
   @Test
   public void testAlreadyAdvertisedKey() throws Exception {
-<<<<<<< HEAD
-    ZooAuthenticationKeyDistributor distributor = new ZooAuthenticationKeyDistributor(zrw,
-        baseNode);
-    AuthenticationKey key = new AuthenticationKey(1, 0L, 10L, keyGen.generateKey());
-=======
-    ZooAuthenticationKeyDistributor distributor =
-        new ZooAuthenticationKeyDistributor(zrw, baseNode);
-    AuthenticationKey key = new AuthenticationKey(1, 0l, 10l, keyGen.generateKey());
->>>>>>> 0a9837f3
+    ZooAuthenticationKeyDistributor distributor =
+        new ZooAuthenticationKeyDistributor(zrw, baseNode);
+    AuthenticationKey key = new AuthenticationKey(1, 0L, 10L, keyGen.generateKey());
     String path = baseNode + "/" + key.getKeyId();
 
     // Attempt to create the directory and fail
@@ -238,15 +210,9 @@
 
   @Test
   public void testRemoveKey() throws Exception {
-<<<<<<< HEAD
-    ZooAuthenticationKeyDistributor distributor = new ZooAuthenticationKeyDistributor(zrw,
-        baseNode);
-    AuthenticationKey key = new AuthenticationKey(1, 0L, 10L, keyGen.generateKey());
-=======
-    ZooAuthenticationKeyDistributor distributor =
-        new ZooAuthenticationKeyDistributor(zrw, baseNode);
-    AuthenticationKey key = new AuthenticationKey(1, 0l, 10l, keyGen.generateKey());
->>>>>>> 0a9837f3
+    ZooAuthenticationKeyDistributor distributor =
+        new ZooAuthenticationKeyDistributor(zrw, baseNode);
+    AuthenticationKey key = new AuthenticationKey(1, 0L, 10L, keyGen.generateKey());
     String path = baseNode + "/" + key.getKeyId();
 
     // Attempt to create the directory and fail
@@ -267,15 +233,9 @@
 
   @Test
   public void testRemoveMissingKey() throws Exception {
-<<<<<<< HEAD
-    ZooAuthenticationKeyDistributor distributor = new ZooAuthenticationKeyDistributor(zrw,
-        baseNode);
-    AuthenticationKey key = new AuthenticationKey(1, 0L, 10L, keyGen.generateKey());
-=======
-    ZooAuthenticationKeyDistributor distributor =
-        new ZooAuthenticationKeyDistributor(zrw, baseNode);
-    AuthenticationKey key = new AuthenticationKey(1, 0l, 10l, keyGen.generateKey());
->>>>>>> 0a9837f3
+    ZooAuthenticationKeyDistributor distributor =
+        new ZooAuthenticationKeyDistributor(zrw, baseNode);
+    AuthenticationKey key = new AuthenticationKey(1, 0L, 10L, keyGen.generateKey());
     String path = baseNode + "/" + key.getKeyId();
 
     // Attempt to create the directory and fail
