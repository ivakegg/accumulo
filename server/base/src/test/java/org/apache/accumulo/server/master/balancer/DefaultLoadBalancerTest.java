/*
 * Licensed to the Apache Software Foundation (ASF) under one or more
 * contributor license agreements.  See the NOTICE file distributed with
 * this work for additional information regarding copyright ownership.
 * The ASF licenses this file to You under the Apache License, Version 2.0
 * (the "License"); you may not use this file except in compliance with
 * the License.  You may obtain a copy of the License at
 *
 *     http://www.apache.org/licenses/LICENSE-2.0
 *
 * Unless required by applicable law or agreed to in writing, software
 * distributed under the License is distributed on an "AS IS" BASIS,
 * WITHOUT WARRANTIES OR CONDITIONS OF ANY KIND, either express or implied.
 * See the License for the specific language governing permissions and
 * limitations under the License.
 */
package org.apache.accumulo.server.master.balancer;

import static org.junit.Assert.assertEquals;
import static org.junit.Assert.assertFalse;
import static org.junit.Assert.assertNotNull;
import static org.junit.Assert.fail;

import java.util.ArrayList;
import java.util.Collections;
import java.util.HashMap;
import java.util.List;
import java.util.Map;
import java.util.Map.Entry;
import java.util.Set;
import java.util.SortedMap;
import java.util.TreeMap;

import org.apache.accumulo.core.client.impl.Table;
import org.apache.accumulo.core.client.impl.thrift.ThriftSecurityException;
import org.apache.accumulo.core.data.impl.KeyExtent;
import org.apache.accumulo.core.master.thrift.TableInfo;
import org.apache.accumulo.core.master.thrift.TabletServerStatus;
import org.apache.accumulo.core.tabletserver.thrift.TabletStats;
import org.apache.accumulo.core.util.HostAndPort;
import org.apache.accumulo.server.master.state.TServerInstance;
import org.apache.accumulo.server.master.state.TabletMigration;
import org.apache.hadoop.io.Text;
import org.apache.thrift.TException;
import org.junit.Before;
import org.junit.Test;

public class DefaultLoadBalancerTest {

  class FakeTServer {
    List<KeyExtent> extents = new ArrayList<>();

    TabletServerStatus getStatus(TServerInstance server) {
      TabletServerStatus result = new TabletServerStatus();
      result.tableMap = new HashMap<>();
      for (KeyExtent extent : extents) {
        Table.ID tableId = extent.getTableId();
        TableInfo info = result.tableMap.get(tableId.canonicalID());
        if (info == null)
          result.tableMap.put(tableId.canonicalID(), info = new TableInfo());
        info.onlineTablets++;
        info.recs = info.onlineTablets;
        info.ingestRate = 123.;
        info.queryRate = 456.;
      }
      return result;
    }
  }

  Map<TServerInstance,FakeTServer> servers = new HashMap<>();
  Map<KeyExtent,TServerInstance> last = new HashMap<>();

  class TestDefaultLoadBalancer extends DefaultLoadBalancer {

    @Override
<<<<<<< HEAD
    public List<TabletStats> getOnlineTabletsForTable(TServerInstance tserver, Table.ID table) throws ThriftSecurityException, TException {
=======
    public List<TabletStats> getOnlineTabletsForTable(TServerInstance tserver, String table)
        throws ThriftSecurityException, TException {
>>>>>>> f4f43feb
      List<TabletStats> result = new ArrayList<>();
      for (KeyExtent extent : servers.get(tserver).extents) {
        if (extent.getTableId().equals(table)) {
          result.add(new TabletStats(extent.toThrift(), null, null, null, 0l, 0., 0., 0));
        }
      }
      return result;
    }
  }

  @Before
  public void setUp() {
    last.clear();
    servers.clear();
  }

  @Test
  public void testAssignMigrations() {
    servers.put(new TServerInstance(HostAndPort.fromParts("127.0.0.1", 1234), "a"),
        new FakeTServer());
    servers.put(new TServerInstance(HostAndPort.fromParts("127.0.0.2", 1234), "b"),
        new FakeTServer());
    servers.put(new TServerInstance(HostAndPort.fromParts("127.0.0.3", 1234), "c"),
        new FakeTServer());
    List<KeyExtent> metadataTable = new ArrayList<>();
    String table = "t1";
    metadataTable.add(makeExtent(table, null, null));
    table = "t2";
    metadataTable.add(makeExtent(table, "a", null));
    metadataTable.add(makeExtent(table, null, "a"));
    table = "t3";
    metadataTable.add(makeExtent(table, "a", null));
    metadataTable.add(makeExtent(table, "b", "a"));
    metadataTable.add(makeExtent(table, "c", "b"));
    metadataTable.add(makeExtent(table, "d", "c"));
    metadataTable.add(makeExtent(table, "e", "d"));
    metadataTable.add(makeExtent(table, null, "e"));
    Collections.sort(metadataTable);

    TestDefaultLoadBalancer balancer = new TestDefaultLoadBalancer();

    SortedMap<TServerInstance,TabletServerStatus> current = new TreeMap<>();
    for (Entry<TServerInstance,FakeTServer> entry : servers.entrySet()) {
      current.put(entry.getKey(), entry.getValue().getStatus(entry.getKey()));
    }
    assignTablets(metadataTable, servers, current, balancer);

    // Verify that the counts on the tables are correct
    Map<String,Integer> expectedCounts = new HashMap<>();
    expectedCounts.put("t1", 1);
    expectedCounts.put("t2", 1);
    expectedCounts.put("t3", 2);
    checkBalance(metadataTable, servers, expectedCounts);

    // Rebalance once
    for (Entry<TServerInstance,FakeTServer> entry : servers.entrySet()) {
      current.put(entry.getKey(), entry.getValue().getStatus(entry.getKey()));
    }

    // Nothing should happen, we are balanced
    ArrayList<TabletMigration> out = new ArrayList<>();
    balancer.getMigrations(current, out);
    assertEquals(out.size(), 0);

    // Take down a tabletServer
    TServerInstance first = current.keySet().iterator().next();
    current.remove(first);
    FakeTServer remove = servers.remove(first);

    // reassign offline extents
    assignTablets(remove.extents, servers, current, balancer);
    checkBalance(metadataTable, servers, null);
  }

  private void assignTablets(List<KeyExtent> metadataTable,
      Map<TServerInstance,FakeTServer> servers,
      SortedMap<TServerInstance,TabletServerStatus> status, TestDefaultLoadBalancer balancer) {
    // Assign tablets
    for (KeyExtent extent : metadataTable) {
      TServerInstance assignment = balancer.getAssignment(status, extent, last.get(extent));
      assertNotNull(assignment);
      assertFalse(servers.get(assignment).extents.contains(extent));
      servers.get(assignment).extents.add(extent);
      last.put(extent, assignment);
    }
  }

  SortedMap<TServerInstance,TabletServerStatus> getAssignments(
      Map<TServerInstance,FakeTServer> servers) {
    SortedMap<TServerInstance,TabletServerStatus> result = new TreeMap<>();
    for (Entry<TServerInstance,FakeTServer> entry : servers.entrySet()) {
      result.put(entry.getKey(), entry.getValue().getStatus(entry.getKey()));
    }
    return result;
  }

  @Test
  public void testUnevenAssignment() {
    for (char c : "abcdefghijklmnopqrstuvwxyz".toCharArray()) {
      String cString = Character.toString(c);
      HostAndPort fakeAddress = HostAndPort.fromParts("127.0.0.1", c);
      String fakeInstance = cString;
      TServerInstance tsi = new TServerInstance(fakeAddress, fakeInstance);
      FakeTServer fakeTServer = new FakeTServer();
      servers.put(tsi, fakeTServer);
      fakeTServer.extents.add(makeExtent(cString, null, null));
    }
    // Put more tablets on one server, but not more than the number of servers
    Entry<TServerInstance,FakeTServer> first = servers.entrySet().iterator().next();
    first.getValue().extents.add(makeExtent("newTable", "a", null));
    first.getValue().extents.add(makeExtent("newTable", "b", "a"));
    first.getValue().extents.add(makeExtent("newTable", "c", "b"));
    first.getValue().extents.add(makeExtent("newTable", "d", "c"));
    first.getValue().extents.add(makeExtent("newTable", "e", "d"));
    first.getValue().extents.add(makeExtent("newTable", "f", "e"));
    first.getValue().extents.add(makeExtent("newTable", "g", "f"));
    first.getValue().extents.add(makeExtent("newTable", "h", "g"));
    first.getValue().extents.add(makeExtent("newTable", "i", null));
    TestDefaultLoadBalancer balancer = new TestDefaultLoadBalancer();
    Set<KeyExtent> migrations = Collections.emptySet();
    int moved = 0;
    // balance until we can't balance no more!
    while (true) {
      List<TabletMigration> migrationsOut = new ArrayList<>();
      balancer.balance(getAssignments(servers), migrations, migrationsOut);
      if (migrationsOut.size() == 0)
        break;
      for (TabletMigration migration : migrationsOut) {
        if (servers.get(migration.oldServer).extents.remove(migration.tablet))
          moved++;
        servers.get(migration.newServer).extents.add(migration.tablet);
      }
    }
    assertEquals(8, moved);
  }

  @Test
  public void testUnevenAssignment2() {
    // make 26 servers
    for (char c : "abcdefghijklmnopqrstuvwxyz".toCharArray()) {
      String cString = Character.toString(c);
      HostAndPort fakeAddress = HostAndPort.fromParts("127.0.0.1", c);
      String fakeInstance = cString;
      TServerInstance tsi = new TServerInstance(fakeAddress, fakeInstance);
      FakeTServer fakeTServer = new FakeTServer();
      servers.put(tsi, fakeTServer);
    }
    // put 60 tablets on 25 of them
    List<Entry<TServerInstance,FakeTServer>> shortList = new ArrayList<>(servers.entrySet());
    Entry<TServerInstance,FakeTServer> shortServer = shortList.remove(0);
    int c = 0;
    for (int i = 0; i < 60; i++) {
      for (Entry<TServerInstance,FakeTServer> entry : shortList) {
        entry.getValue().extents.add(makeExtent("t" + c, null, null));
      }
    }
    // put 10 on the that short server:
    for (int i = 0; i < 10; i++) {
      shortServer.getValue().extents.add(makeExtent("s" + i, null, null));
    }

    TestDefaultLoadBalancer balancer = new TestDefaultLoadBalancer();
    Set<KeyExtent> migrations = Collections.emptySet();
    int moved = 0;
    // balance until we can't balance no more!
    while (true) {
      List<TabletMigration> migrationsOut = new ArrayList<>();
      balancer.balance(getAssignments(servers), migrations, migrationsOut);
      if (migrationsOut.size() == 0)
        break;
      for (TabletMigration migration : migrationsOut) {
        if (servers.get(migration.oldServer).extents.remove(migration.tablet))
          moved++;
        last.remove(migration.tablet);
        servers.get(migration.newServer).extents.add(migration.tablet);
        last.put(migration.tablet, migration.newServer);
      }
    }
    // average is 58, with 2 at 59: we need 48 more moved to the short server
    assertEquals(48, moved);
  }

  private void checkBalance(List<KeyExtent> metadataTable, Map<TServerInstance,FakeTServer> servers,
      Map<String,Integer> expectedCounts) {
    // Verify they are spread evenly over the cluster
    int average = metadataTable.size() / servers.size();
    for (FakeTServer server : servers.values()) {
      int diff = server.extents.size() - average;
      if (diff < 0)
        fail("average number of tablets is " + average + " but a server has "
            + server.extents.size());
      if (diff > 1)
        fail("average number of tablets is " + average + " but a server has "
            + server.extents.size());
    }

    if (expectedCounts != null) {
      for (FakeTServer server : servers.values()) {
        Map<String,Integer> counts = new HashMap<>();
        for (KeyExtent extent : server.extents) {
          String t = extent.getTableId().canonicalID();
          if (counts.get(t) == null)
            counts.put(t, 0);
          counts.put(t, counts.get(t) + 1);
        }
        for (Entry<String,Integer> entry : counts.entrySet()) {
          assertEquals(expectedCounts.get(entry.getKey()), counts.get(entry.getKey()));
        }
      }
    }
  }

  private static KeyExtent makeExtent(String table, String end, String prev) {
    return new KeyExtent(Table.ID.of(table), toText(end), toText(prev));
  }

  private static Text toText(String value) {
    if (value != null)
      return new Text(value);
    return null;
  }

}<|MERGE_RESOLUTION|>--- conflicted
+++ resolved
@@ -73,12 +73,8 @@
   class TestDefaultLoadBalancer extends DefaultLoadBalancer {
 
     @Override
-<<<<<<< HEAD
-    public List<TabletStats> getOnlineTabletsForTable(TServerInstance tserver, Table.ID table) throws ThriftSecurityException, TException {
-=======
-    public List<TabletStats> getOnlineTabletsForTable(TServerInstance tserver, String table)
+    public List<TabletStats> getOnlineTabletsForTable(TServerInstance tserver, Table.ID table)
         throws ThriftSecurityException, TException {
->>>>>>> f4f43feb
       List<TabletStats> result = new ArrayList<>();
       for (KeyExtent extent : servers.get(tserver).extents) {
         if (extent.getTableId().equals(table)) {
