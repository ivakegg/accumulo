--- conflicted
+++ resolved
@@ -30,7 +30,6 @@
 
 import org.apache.accumulo.core.client.impl.Namespaces;
 import org.apache.accumulo.core.client.impl.Table;
-import org.apache.accumulo.core.client.impl.thrift.ThriftSecurityException;
 import org.apache.accumulo.core.conf.AccumuloConfiguration;
 import org.apache.accumulo.core.conf.ConfigurationCopy;
 import org.apache.accumulo.core.conf.DefaultConfiguration;
@@ -40,12 +39,8 @@
 import org.apache.accumulo.core.master.thrift.TabletServerStatus;
 import org.apache.accumulo.core.tabletserver.thrift.TabletStats;
 import org.apache.accumulo.fate.util.UtilWaitThread;
-<<<<<<< HEAD
 import org.apache.accumulo.server.AccumuloServerContext;
 import org.apache.accumulo.server.conf.NamespaceConfiguration;
-=======
-import org.apache.accumulo.server.conf.ServerConfiguration;
->>>>>>> 6c20e50c
 import org.apache.accumulo.server.conf.TableConfiguration;
 import org.apache.accumulo.server.master.state.TServerInstance;
 import org.apache.accumulo.server.master.state.TabletMigration;
@@ -57,18 +52,10 @@
 
   @Test
   public void testInit() {
-<<<<<<< HEAD
-    init(new AccumuloServerContext(instance, factory));
-    Assert.assertEquals("OOB check interval value is incorrect", 2000, this.getOobCheckMillis());
-=======
-    init(factory);
+    init(new AccumuloServerContext(instance, factory));
     Assert.assertEquals("OOB check interval value is incorrect", 7000, this.getOobCheckMillis());
-    @SuppressWarnings("deprecation")
-    long poolRecheckMillis = this.getPoolRecheckMillis();
-    Assert.assertEquals("Pool check interval value is incorrect", 0, poolRecheckMillis);
     Assert.assertEquals("Max migrations is incorrect", 4, this.getMaxMigrations());
     Assert.assertEquals("Max outstanding migrations is incorrect", 10, this.getMaxOutstandingMigrations());
->>>>>>> 6c20e50c
     Assert.assertFalse(isIpBasedRegex());
     Map<String,Pattern> patterns = this.getPoolNameToRegexPattern();
     Assert.assertEquals(2, patterns.size());
@@ -88,16 +75,10 @@
   }
 
   @Test
-<<<<<<< HEAD
-  public void testBalanceWithMigrations() {
-    List<TabletMigration> migrations = new ArrayList<>();
-    init(new AccumuloServerContext(instance, factory));
-    long wait = this.balance(Collections.unmodifiableSortedMap(createCurrent(2)), Collections.singleton(new KeyExtent()), migrations);
-=======
   public void testBalance() {
-    init((ServerConfiguration) factory);
-    Set<KeyExtent> migrations = new HashSet<KeyExtent>();
-    List<TabletMigration> migrationsOut = new ArrayList<TabletMigration>();
+    init(new AccumuloServerContext(instance, factory));
+    Set<KeyExtent> migrations = new HashSet<>();
+    List<TabletMigration> migrationsOut = new ArrayList<>();
     long wait = this.balance(Collections.unmodifiableSortedMap(createCurrent(15)), migrations, migrationsOut);
     Assert.assertEquals(20000, wait);
     // should balance four tablets in one of the tables before reaching max
@@ -137,13 +118,12 @@
   @Test
   public void testBalanceWithTooManyOutstandingMigrations() {
     List<TabletMigration> migrationsOut = new ArrayList<>();
-    init(factory);
+    init(new AccumuloServerContext(instance, factory));
     // lets say we already have migrations ongoing for the FOO and BAR table extends (should be 5 of each of them) for a total of 10
-    Set<KeyExtent> migrations = new HashSet<KeyExtent>();
+    Set<KeyExtent> migrations = new HashSet<>();
     migrations.addAll(tableExtents.get(FOO.getTableName()));
     migrations.addAll(tableExtents.get(BAR.getTableName()));
     long wait = this.balance(Collections.unmodifiableSortedMap(createCurrent(15)), migrations, migrationsOut);
->>>>>>> 6c20e50c
     Assert.assertEquals(20000, wait);
     // no migrations should have occurred as 10 is the maxOutstandingMigrations
     Assert.assertEquals(0, migrationsOut.size());
@@ -428,7 +408,7 @@
   }
 
   @Override
-  public List<TabletStats> getOnlineTabletsForTable(TServerInstance tserver, Table.ID tableId) throws ThriftSecurityException, TException {
+  public List<TabletStats> getOnlineTabletsForTable(TServerInstance tserver, Table.ID tableId) throws TException {
     // Report incorrect information so that balance will create an assignment
     List<TabletStats> tablets = new ArrayList<>();
     if (tableId.equals(BAR.getId()) && tserver.host().equals("192.168.0.1")) {
