--- conflicted
+++ resolved
@@ -39,12 +39,8 @@
 import org.apache.accumulo.core.client.MutationsRejectedException;
 import org.apache.accumulo.core.client.Scanner;
 import org.apache.accumulo.core.client.TableNotFoundException;
-<<<<<<< HEAD
 import org.apache.accumulo.core.clientImpl.Tables;
-=======
-import org.apache.accumulo.core.client.impl.Tables;
 import org.apache.accumulo.core.conf.AccumuloConfiguration;
->>>>>>> 073873db
 import org.apache.accumulo.core.conf.Property;
 import org.apache.accumulo.core.data.Key;
 import org.apache.accumulo.core.data.Mutation;
@@ -149,15 +145,11 @@
     super("gc", opts, args);
     this.opts = opts;
 
-<<<<<<< HEAD
-    long gcDelay = getConfiguration().getTimeInMillis(Property.GC_CYCLE_DELAY);
-=======
     final AccumuloConfiguration conf = getConfiguration();
 
     final long gcDelay = conf.getTimeInMillis(Property.GC_CYCLE_DELAY);
     final String useFullCompaction = conf.get(Property.GC_USE_FULL_COMPACTION);
 
->>>>>>> 073873db
     log.info("start delay: {} milliseconds", getStartDelay());
     log.info("time delay: {} milliseconds", gcDelay);
     log.info("safemode: {}", opts.safeMode);
@@ -165,10 +157,7 @@
     log.info("memory threshold: {} of {} bytes", CANDIDATE_MEMORY_PERCENTAGE,
         Runtime.getRuntime().maxMemory());
     log.info("delete threads: {}", getNumDeleteThreads());
-<<<<<<< HEAD
-=======
     log.info("gc post metadata action: {}", useFullCompaction);
->>>>>>> 073873db
   }
 
   /**
@@ -478,15 +467,10 @@
     }
   }
 
-<<<<<<< HEAD
   @Override
   @SuppressFBWarnings(value = "DM_EXIT", justification = "main class can call System.exit")
   public void run() {
     final VolumeManager fs = getContext().getVolumeManager();
-    long tStart, tStop;
-=======
-  private void run() {
->>>>>>> 073873db
 
     // Sleep for an initial period, giving the master time to start up and
     // old data files to be unused
@@ -524,20 +508,11 @@
         });
 
     while (true) {
-<<<<<<< HEAD
       try (TraceScope gcOuterSpan = Trace.startSpan("gc", sampler)) {
         try (TraceScope gcSpan = Trace.startSpan("loop")) {
-          tStart = System.currentTimeMillis();
+          final long tStart = System.nanoTime();
           try {
             System.gc(); // make room
-=======
-      Trace.on("gc", sampler);
-
-      Span gcSpan = Trace.start("loop");
-      final long tStart = System.nanoTime();
-      try {
-        System.gc(); // make room
->>>>>>> 073873db
 
             status.current.started = System.currentTimeMillis();
 
@@ -549,22 +524,17 @@
             log.info("Number of successfully deleted data files: {}", status.current.deleted);
             log.info("Number of data files delete failures: {}", status.current.errors);
 
-<<<<<<< HEAD
             status.current.finished = System.currentTimeMillis();
             status.last = status.current;
             status.current = new GcCycleStats();
-=======
-      final long tStop = System.nanoTime();
-      log.info(String.format("Collect cycle took %.2f seconds",
-          (TimeUnit.NANOSECONDS.toMillis(tStop - tStart) / 1000.0)));
->>>>>>> 073873db
 
           } catch (Exception e) {
             log.error("{}", e.getMessage(), e);
           }
 
-          tStop = System.currentTimeMillis();
-          log.info(String.format("Collect cycle took %.2f seconds", ((tStop - tStart) / 1000.0)));
+          final long tStop = System.nanoTime();
+          log.info(String.format("Collect cycle took %.2f seconds",
+              (TimeUnit.NANOSECONDS.toMillis(tStop - tStart) / 1000.0)));
 
           /*
            * We want to prune references to fully-replicated WALs from the replication table which
@@ -589,48 +559,36 @@
           }
         }
 
-<<<<<<< HEAD
         // we just made a lot of metadata changes: flush them out
         try {
           AccumuloClient accumuloClient = getContext();
-          accumuloClient.tableOperations().compact(MetadataTable.NAME, null, null, true, true);
-          accumuloClient.tableOperations().compact(RootTable.NAME, null, null, true, true);
+
+          final long actionStart = System.nanoTime();
+
+          String action = getConfiguration().get(Property.GC_USE_FULL_COMPACTION);
+          log.debug("gc post action {} started", action);
+
+          switch (action) {
+            case "compact":
+              accumuloClient.tableOperations().compact(MetadataTable.NAME, null, null, true, true);
+              accumuloClient.tableOperations().compact(RootTable.NAME, null, null, true, true);
+              break;
+            case "flush":
+              accumuloClient.tableOperations().flush(MetadataTable.NAME, null, null, true);
+              accumuloClient.tableOperations().flush(RootTable.NAME, null, null, true);
+              break;
+            default:
+              log.trace("\'none - no action\' or invalid value provided: {}", action);
+          }
+
+          final long actionComplete = System.nanoTime();
+
+          log.info("gc post action {} completed in {} seconds", action, String.format("%.2f",
+              (TimeUnit.NANOSECONDS.toMillis(actionComplete - actionStart) / 1000.0)));
+
         } catch (Exception e) {
           log.warn("{}", e.getMessage(), e);
         }
-=======
-      // We just made a lot of metadata changes. Flush them out.
-      // Either with flush and full compaction, or flush only and allow automatic triggering
-      // of any necessary compactions.
-      try {
-        Connector connector = getConnector();
-
-        final long actionStart = System.nanoTime();
-
-        String action = getConfiguration().get(Property.GC_USE_FULL_COMPACTION);
-        log.debug("gc post action {} started", action);
-
-        switch (action) {
-          case "compact":
-            connector.tableOperations().compact(MetadataTable.NAME, null, null, true, true);
-            connector.tableOperations().compact(RootTable.NAME, null, null, true, true);
-            break;
-          case "flush":
-            connector.tableOperations().flush(MetadataTable.NAME, null, null, true);
-            connector.tableOperations().flush(RootTable.NAME, null, null, true);
-            break;
-          default:
-            log.trace("\'none - no action\' or invalid value provided: {}", action);
-        }
-
-        final long actionComplete = System.nanoTime();
-
-        log.info("gc post action {} completed in {} seconds", action, String.format("%.2f",
-            (TimeUnit.NANOSECONDS.toMillis(actionComplete - actionStart) / 1000.0)));
-
-      } catch (Exception e) {
-        log.warn("{}", e.getMessage(), e);
->>>>>>> 073873db
       }
       try {
         long gcDelay = getConfiguration().getTimeInMillis(Property.GC_CYCLE_DELAY);
