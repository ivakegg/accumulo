/*
 * Licensed to the Apache Software Foundation (ASF) under one
 * or more contributor license agreements.  See the NOTICE file
 * distributed with this work for additional information
 * regarding copyright ownership.  The ASF licenses this file
 * to you under the Apache License, Version 2.0 (the
 * "License"); you may not use this file except in compliance
 * with the License.  You may obtain a copy of the License at
 *
 *   https://www.apache.org/licenses/LICENSE-2.0
 *
 * Unless required by applicable law or agreed to in writing,
 * software distributed under the License is distributed on an
 * "AS IS" BASIS, WITHOUT WARRANTIES OR CONDITIONS OF ANY
 * KIND, either express or implied.  See the License for the
 * specific language governing permissions and limitations
 * under the License.
 */
package org.apache.accumulo.manager.tableOps.bulkVer2;

import java.io.IOException;
import java.util.Collections;

import org.apache.accumulo.core.Constants;
import org.apache.accumulo.core.fate.FateTxId;
import org.apache.accumulo.core.fate.Repo;
import org.apache.accumulo.core.gc.ReferenceFile;
import org.apache.accumulo.core.manager.state.tables.TableState;
import org.apache.accumulo.core.manager.thrift.BulkImportState;
import org.apache.accumulo.core.metadata.schema.Ample;
import org.apache.accumulo.manager.Manager;
import org.apache.accumulo.manager.tableOps.ManagerRepo;
import org.apache.accumulo.manager.tableOps.Utils;
import org.apache.accumulo.server.zookeeper.TransactionWatcher.ZooArbitrator;
import org.apache.hadoop.fs.Path;
import org.apache.hadoop.io.Text;
import org.slf4j.Logger;
import org.slf4j.LoggerFactory;

public class CleanUpBulkImport extends ManagerRepo {

  private static final long serialVersionUID = 1L;

  private static final Logger log = LoggerFactory.getLogger(CleanUpBulkImport.class);

  private BulkInfo info;

  public CleanUpBulkImport(BulkInfo info) {
    this.info = info;
  }

  @Override
  public Repo<Manager> call(long tid, Manager manager) throws Exception {
    manager.updateBulkImportStatus(info.sourceDir, BulkImportState.CLEANUP);
    log.debug("{} removing the bulkDir processing flag file in {}", FateTxId.formatTid(tid),
        info.bulkDir);
    Ample ample = manager.getContext().getAmple();
    Path bulkDir = new Path(info.bulkDir);
    ample.removeBulkLoadInProgressFlag(
        "/" + bulkDir.getParent().getName() + "/" + bulkDir.getName());
    ample.putGcFileAndDirCandidates(info.tableId,
<<<<<<< HEAD
        Collections.singleton(new ReferenceFile(info.tableId, bulkDir)));
=======
        Collections.singleton(ReferenceFile.forFile(info.tableId, bulkDir.toString())));
>>>>>>> e6cbdb44
    if (info.tableState == TableState.ONLINE) {

      Text firstSplit = info.firstSplit == null ? null : new Text(info.firstSplit);
      Text lastSplit = info.lastSplit == null ? null : new Text(info.lastSplit);

      log.debug("{} removing the metadata table markers for loaded files in range {} {}",
          FateTxId.formatTid(tid), firstSplit, lastSplit);

      ample.removeBulkLoadEntries(info.tableId, tid, firstSplit, lastSplit);
    }
    Utils.unreserveHdfsDirectory(manager, info.sourceDir, tid);
    Utils.getReadLock(manager, info.tableId, tid).unlock();
    // delete json renames and mapping files
    Path renamingFile = new Path(bulkDir, Constants.BULK_RENAME_FILE);
    Path mappingFile = new Path(bulkDir, Constants.BULK_LOAD_MAPPING);
    try {
      manager.getVolumeManager().delete(renamingFile);
      manager.getVolumeManager().delete(mappingFile);
    } catch (IOException ioe) {
      log.debug("{} Failed to delete renames and/or loadmap", FateTxId.formatTid(tid), ioe);
    }

    log.debug("completing bulkDir import transaction " + FateTxId.formatTid(tid));
    if (info.tableState == TableState.ONLINE) {
      ZooArbitrator.cleanup(manager.getContext(), Constants.BULK_ARBITRATOR_TYPE, tid);
    }
    manager.removeBulkImportStatus(info.sourceDir);
    return null;
  }
}<|MERGE_RESOLUTION|>--- conflicted
+++ resolved
@@ -59,11 +59,7 @@
     ample.removeBulkLoadInProgressFlag(
         "/" + bulkDir.getParent().getName() + "/" + bulkDir.getName());
     ample.putGcFileAndDirCandidates(info.tableId,
-<<<<<<< HEAD
-        Collections.singleton(new ReferenceFile(info.tableId, bulkDir)));
-=======
-        Collections.singleton(ReferenceFile.forFile(info.tableId, bulkDir.toString())));
->>>>>>> e6cbdb44
+        Collections.singleton(ReferenceFile.forFile(info.tableId, bulkDir)));
     if (info.tableState == TableState.ONLINE) {
 
       Text firstSplit = info.firstSplit == null ? null : new Text(info.firstSplit);
