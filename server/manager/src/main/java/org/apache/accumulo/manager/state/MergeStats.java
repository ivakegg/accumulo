/*
 * Licensed to the Apache Software Foundation (ASF) under one
 * or more contributor license agreements.  See the NOTICE file
 * distributed with this work for additional information
 * regarding copyright ownership.  The ASF licenses this file
 * to you under the Apache License, Version 2.0 (the
 * "License"); you may not use this file except in compliance
 * with the License.  You may obtain a copy of the License at
 *
 *   https://www.apache.org/licenses/LICENSE-2.0
 *
 * Unless required by applicable law or agreed to in writing,
 * software distributed under the License is distributed on an
 * "AS IS" BASIS, WITHOUT WARRANTIES OR CONDITIONS OF ANY
 * KIND, either express or implied.  See the License for the
 * specific language governing permissions and limitations
 * under the License.
 */
package org.apache.accumulo.manager.state;

import java.io.IOException;
import java.util.Map;
import java.util.Map.Entry;

import org.apache.accumulo.core.Constants;
import org.apache.accumulo.core.client.Accumulo;
import org.apache.accumulo.core.client.AccumuloClient;
import org.apache.accumulo.core.client.Scanner;
import org.apache.accumulo.core.client.TableNotFoundException;
import org.apache.accumulo.core.data.Key;
import org.apache.accumulo.core.data.Range;
import org.apache.accumulo.core.data.TableId;
import org.apache.accumulo.core.data.Value;
import org.apache.accumulo.core.dataImpl.KeyExtent;
import org.apache.accumulo.core.fate.zookeeper.ZooReaderWriter;
import org.apache.accumulo.core.fate.zookeeper.ZooUtil;
import org.apache.accumulo.core.metadata.MetadataTable;
import org.apache.accumulo.core.metadata.RootTable;
import org.apache.accumulo.core.metadata.TabletLocationState;
import org.apache.accumulo.core.metadata.TabletLocationState.BadLocationStateException;
import org.apache.accumulo.core.metadata.TabletState;
import org.apache.accumulo.core.metadata.schema.MetadataSchema.TabletsSection;
import org.apache.accumulo.core.security.Authorizations;
import org.apache.accumulo.core.trace.TraceUtil;
import org.apache.accumulo.server.cli.ServerUtilOpts;
import org.apache.accumulo.server.manager.state.CurrentState;
import org.apache.accumulo.server.manager.state.MergeInfo;
import org.apache.accumulo.server.manager.state.MergeState;
import org.apache.accumulo.server.manager.state.MetaDataTableScanner;
import org.apache.hadoop.io.DataInputBuffer;
import org.apache.hadoop.io.Text;
import org.slf4j.Logger;
import org.slf4j.LoggerFactory;

import com.google.common.annotations.VisibleForTesting;
import com.google.common.base.Preconditions;

import io.opentelemetry.api.trace.Span;
import io.opentelemetry.context.Scope;

public class MergeStats {
  final static private Logger log = LoggerFactory.getLogger(MergeStats.class);
  private final MergeInfo info;
  private int hosted = 0;
  private int unassigned = 0;
  private int total = 0;

  public MergeStats(MergeInfo info) {
    this.info = info;
  }

  public MergeInfo getMergeInfo() {
    return info;
  }

  public void update(KeyExtent ke, TabletState state) {
    if (info.getState().equals(MergeState.NONE)) {
      return;
    }
    if (!info.overlaps(ke)) {
      return;
    }
    this.total++;
    if (state.equals(TabletState.HOSTED)) {
      this.hosted++;
    }
    if (state.equals(TabletState.UNASSIGNED) || state.equals(TabletState.SUSPENDED)) {
      this.unassigned++;
    }
  }

  public MergeState nextMergeState(AccumuloClient accumuloClient, CurrentState manager)
      throws Exception {
    MergeState state = info.getState();
    if (state == MergeState.NONE) {
      return state;
    }
    if (total == 0) {
      log.trace("failed to see any tablets for this range, ignoring {}", info.getExtent());
      return state;
    }
    log.info("Computing next merge state for {} which is presently {} isDelete : {}",
        info.getExtent(), state, info.isDelete());
    if (state == MergeState.STARTED) {
      log.info("{} are hosted, total {}", hosted, total);
      if (!info.isDelete() && total == 1) {
        log.info("Merge range is already contained in a single tablet {}", info.getExtent());
        state = MergeState.COMPLETE;
      } else if (hosted == total) {
        state = MergeState.WAITING_FOR_OFFLINE;
      } else {
        log.info("Waiting for {} hosted tablets to be {} {}", hosted, total, info.getExtent());
      }
    }
    if (state == MergeState.WAITING_FOR_OFFLINE) {
      if (unassigned == total) {
        if (verifyMergeConsistency(accumuloClient, manager)) {
          state = MergeState.MERGING;
        } else {
          log.info("Merge consistency check failed {}", info.getExtent());
        }
      } else {
        log.info("Waiting for {} unassigned tablets to be {} {}", unassigned, total,
            info.getExtent());
      }
    }
    if (state == MergeState.MERGING) {
      if (hosted != 0) {
        // Shouldn't happen
        log.error("Unexpected state: hosted tablets should be zero {} merge {}", hosted,
            info.getExtent());
        state = MergeState.WAITING_FOR_OFFLINE;
      }
      if (unassigned != total) {
        // Shouldn't happen
        log.error("Unexpected state: unassigned tablets should be {} was {} merge {}", total,
            unassigned, info.getExtent());
        state = MergeState.WAITING_FOR_OFFLINE;
      }
      log.info("{} tablets are unassigned {}", unassigned, info.getExtent());
    }
    return state;
  }

  private boolean verifyMergeConsistency(AccumuloClient accumuloClient, CurrentState manager)
      throws TableNotFoundException, IOException {
    // The only expected state when this method is called is WAITING_FOR_OFFLINE
    verifyState(info, MergeState.WAITING_FOR_OFFLINE);

    MergeStats verify = new MergeStats(info);
    KeyExtent extent = info.getExtent();
    Scanner scanner = accumuloClient
        .createScanner(extent.isMeta() ? RootTable.NAME : MetadataTable.NAME, Authorizations.EMPTY);
    MetaDataTableScanner.configureScanner(scanner, manager);
    Text start = extent.prevEndRow();
    if (start == null) {
      start = new Text();
    }
    TableId tableId = extent.tableId();
    Text first = TabletsSection.encodeRow(tableId, start);
    Range range = new Range(first, false, null, true);
    scanner.setRange(range.clip(TabletsSection.getRange()));
    KeyExtent prevExtent = null;

    log.debug("Scanning range {}", range);
    for (Entry<Key,Value> entry : scanner) {
      TabletLocationState tls;
      try {
        tls = MetaDataTableScanner.createTabletLocationState(entry.getKey(), entry.getValue());
      } catch (BadLocationStateException e) {
        log.error("{}", e.getMessage(), e);
        return false;
      }
      log.debug("consistency check: {} walogs {}", tls, tls.walogs.size());
      if (!tls.extent.tableId().equals(tableId)) {
        break;
      }

<<<<<<< HEAD
=======
      // Verify that no WALs exist
      if (!verifyWalogs(tls)) {
        log.debug("failing consistency: {} has walogs {}", tls.extent, tls.walogs.size());
        return false;
      }

>>>>>>> a2ce072e
      if (prevExtent == null) {
        // this is the first tablet observed, it must be offline and its prev row must be less than
        // the start of the merge range
        if (tls.extent.prevEndRow() != null && tls.extent.prevEndRow().compareTo(start) > 0) {
          log.debug("failing consistency: prev row is too high {}", start);
          return false;
        }

        if (tls.getState(manager.onlineTabletServers()) != TabletState.UNASSIGNED
            && tls.getState(manager.onlineTabletServers()) != TabletState.SUSPENDED) {
          log.debug("failing consistency: assigned or hosted {}", tls);
          return false;
        }

      } else if (!tls.extent.isPreviousExtent(prevExtent)) {
        log.debug("hole in {}", MetadataTable.NAME);
        return false;
      }

      prevExtent = tls.extent;

      verify.update(tls.extent, tls.getState(manager.onlineTabletServers()));
      // stop when we've seen the tablet just beyond our range
      if (tls.extent.prevEndRow() != null && extent.endRow() != null
          && tls.extent.prevEndRow().compareTo(extent.endRow()) > 0) {
        break;
      }
    }
    log.debug("unassigned {} v.unassigned {} verify.total {}", unassigned, verify.unassigned,
        verify.total);

    return unassigned == verify.unassigned && unassigned == verify.total;
  }

  @VisibleForTesting
  void verifyState(MergeInfo info, MergeState expectedState) {
    Preconditions.checkState(info.getState() == expectedState, "Unexpected merge state %s",
        info.getState());
  }

  @VisibleForTesting
  boolean verifyWalogs(TabletLocationState tls) {
    return tls.walogs.isEmpty();
  }

  public static void main(String[] args) throws Exception {
    ServerUtilOpts opts = new ServerUtilOpts();
    opts.parseArgs(MergeStats.class.getName(), args);

    Span span = TraceUtil.startSpan(MergeStats.class, "main");
    try (Scope scope = span.makeCurrent()) {
      try (AccumuloClient client = Accumulo.newClient().from(opts.getClientProps()).build()) {
        Map<String,String> tableIdMap = client.tableOperations().tableIdMap();
        ZooReaderWriter zooReaderWriter = opts.getServerContext().getZooReaderWriter();
        for (Entry<String,String> entry : tableIdMap.entrySet()) {
          final String table = entry.getKey(), tableId = entry.getValue();
          String path = ZooUtil.getRoot(client.instanceOperations().getInstanceId())
              + Constants.ZTABLES + "/" + tableId + "/merge";
          MergeInfo info = new MergeInfo();
          if (zooReaderWriter.exists(path)) {
            byte[] data = zooReaderWriter.getData(path);
            DataInputBuffer in = new DataInputBuffer();
            in.reset(data, data.length);
            info.readFields(in);
          }
          System.out.printf("%25s  %10s %10s %s%n", table, info.getState(), info.getOperation(),
              info.getExtent());
        }
      }
    } finally {
      span.end();
    }
  }
}<|MERGE_RESOLUTION|>--- conflicted
+++ resolved
@@ -176,15 +176,12 @@
         break;
       }
 
-<<<<<<< HEAD
-=======
       // Verify that no WALs exist
       if (!verifyWalogs(tls)) {
         log.debug("failing consistency: {} has walogs {}", tls.extent, tls.walogs.size());
         return false;
       }
 
->>>>>>> a2ce072e
       if (prevExtent == null) {
         // this is the first tablet observed, it must be offline and its prev row must be less than
         // the start of the merge range
