/*
 * Licensed to the Apache Software Foundation (ASF) under one or more
 * contributor license agreements.  See the NOTICE file distributed with
 * this work for additional information regarding copyright ownership.
 * The ASF licenses this file to You under the Apache License, Version 2.0
 * (the "License"); you may not use this file except in compliance with
 * the License.  You may obtain a copy of the License at
 *
 *     http://www.apache.org/licenses/LICENSE-2.0
 *
 * Unless required by applicable law or agreed to in writing, software
 * distributed under the License is distributed on an "AS IS" BASIS,
 * WITHOUT WARRANTIES OR CONDITIONS OF ANY KIND, either express or implied.
 * See the License for the specific language governing permissions and
 * limitations under the License.
 */
package org.apache.accumulo.minicluster;

import java.io.BufferedReader;
import java.io.BufferedWriter;
import java.io.File;
import java.io.FileFilter;
import java.io.FileWriter;
import java.io.IOException;
import java.io.InputStream;
import java.io.InputStreamReader;
import java.net.InetSocketAddress;
import java.net.Socket;
import java.net.URI;
import java.net.URISyntaxException;
import java.net.URL;
import java.net.URLClassLoader;
import java.util.ArrayList;
import java.util.Arrays;
import java.util.Collection;
import java.util.Collections;
import java.util.HashMap;
import java.util.HashSet;
import java.util.List;
import java.util.Map;
import java.util.Map.Entry;
import java.util.Properties;
import java.util.Set;

import org.apache.accumulo.core.client.AccumuloException;
import org.apache.accumulo.core.client.AccumuloSecurityException;
import org.apache.accumulo.core.client.Connector;
import org.apache.accumulo.core.client.Instance;
import org.apache.accumulo.core.client.ZooKeeperInstance;
import org.apache.accumulo.core.client.security.tokens.PasswordToken;
import org.apache.accumulo.core.conf.ClientConfiguration;
import org.apache.accumulo.core.conf.Property;
import org.apache.accumulo.core.master.thrift.MasterGoalState;
import org.apache.accumulo.core.util.Daemon;
import org.apache.accumulo.core.util.Pair;
import org.apache.accumulo.core.util.StringUtil;
import org.apache.accumulo.core.util.UtilWaitThread;
import org.apache.accumulo.gc.SimpleGarbageCollector;
import org.apache.accumulo.master.Master;
import org.apache.accumulo.master.state.SetGoalState;
import org.apache.accumulo.server.init.Initialize;
import org.apache.accumulo.server.util.PortUtils;
import org.apache.accumulo.server.util.time.SimpleTimer;
import org.apache.accumulo.start.Main;
import org.apache.commons.configuration.MapConfiguration;
import org.apache.accumulo.start.classloader.vfs.MiniDFSUtil;
import org.apache.accumulo.tserver.TabletServer;
import org.apache.commons.configuration.MapConfiguration;
import org.apache.commons.vfs2.FileObject;
import org.apache.commons.vfs2.impl.VFSClassLoader;
import org.apache.hadoop.conf.Configuration;
import org.apache.hadoop.fs.FileSystem;
import org.apache.hadoop.hdfs.DFSConfigKeys;
import org.apache.hadoop.hdfs.MiniDFSCluster;
import org.apache.zookeeper.server.ZooKeeperServerMain;

import com.google.common.base.Predicate;
import com.google.common.collect.Maps;

/**
 * A utility class that will create Zookeeper and Accumulo processes that write all of their data to a single local directory. This class makes it easy to test
 * code against a real Accumulo instance. Its much more accurate for testing than {@link org.apache.accumulo.core.client.mock.MockAccumulo}, but much slower.
 * 
 * @since 1.5.0
 */
public class MiniAccumuloCluster {

  public static class LogWriter extends Daemon {
    private BufferedReader in;
    private BufferedWriter out;

    public LogWriter(InputStream stream, File logFile) throws IOException {
      this.in = new BufferedReader(new InputStreamReader(stream));
      out = new BufferedWriter(new FileWriter(logFile));

      SimpleTimer.getInstance().schedule(new Runnable() {
        @Override
        public void run() {
          try {
            flush();
          } catch (IOException e) {
            e.printStackTrace();
          }
        }
      }, 1000, 1000);
    }

    public synchronized void flush() throws IOException {
      if (out != null)
        out.flush();
    }

    @Override
    public void run() {
      String line;

      try {
        while ((line = in.readLine()) != null) {
          out.append(line);
          out.append("\n");
        }

        synchronized (this) {
          out.close();
          out = null;
          in.close();
        }

      } catch (IOException e) {}
    }
  }

  private boolean initialized = false;
  private Process zooKeeperProcess = null;
  private Process masterProcess = null;
  private Process gcProcess = null;
  private List<Process> tabletServerProcesses = new ArrayList<Process>();

  private Set<Pair<ServerType,Integer>> debugPorts = new HashSet<Pair<ServerType,Integer>>();

  private File zooCfgFile;
  private String dfsUri;

  public List<LogWriter> getLogWriters() {
    return logWriters;
  }

  private List<LogWriter> logWriters = new ArrayList<MiniAccumuloCluster.LogWriter>();

  private MiniAccumuloConfig config;
  private MiniDFSCluster miniDFS = null;
  private List<Process> cleanup = new ArrayList<Process>();

  public Process exec(Class<? extends Object> clazz, String... args) throws IOException {
    Process proc = exec(clazz, Collections.singletonList("-Xmx" + config.getDefaultMemory()), args);
    cleanup.add(proc);
    return proc;
  }

  private boolean containsSiteFile(File f) {
    return f.isDirectory() && f.listFiles(new FileFilter() {

      @Override
      public boolean accept(File pathname) {
        return pathname.getName().endsWith("site.xml");
      }
    }).length > 0;
  }

  private void append(StringBuilder classpathBuilder, URL url) throws URISyntaxException {
    File file = new File(url.toURI());
    // do not include dirs containing hadoop or accumulo site files
    if (!containsSiteFile(file))
      classpathBuilder.append(File.pathSeparator).append(file.getAbsolutePath());
  }

  private String getClasspath() throws IOException {

    try {
      ArrayList<ClassLoader> classloaders = new ArrayList<ClassLoader>();

      ClassLoader cl = this.getClass().getClassLoader();

      while (cl != null) {
        classloaders.add(cl);
        cl = cl.getParent();
      }

      Collections.reverse(classloaders);

      StringBuilder classpathBuilder = new StringBuilder();
      classpathBuilder.append(config.getConfDir().getAbsolutePath());

      if (config.getClasspathItems() == null) {

        // assume 0 is the system classloader and skip it
        for (int i = 1; i < classloaders.size(); i++) {
          ClassLoader classLoader = classloaders.get(i);

          if (classLoader instanceof URLClassLoader) {

            URLClassLoader ucl = (URLClassLoader) classLoader;

            for (URL u : ucl.getURLs()) {
              append(classpathBuilder, u);
            }

          } else if (classLoader instanceof VFSClassLoader) {

            VFSClassLoader vcl = (VFSClassLoader) classLoader;
            for (FileObject f : vcl.getFileObjects()) {
              append(classpathBuilder, f.getURL());
            }
          } else {
            throw new IllegalArgumentException("Unknown classloader type : " + classLoader.getClass().getName());
          }
        }
      } else {
        for (String s : config.getClasspathItems())
          classpathBuilder.append(File.pathSeparator).append(s);
      }

      return classpathBuilder.toString();

    } catch (URISyntaxException e) {
      throw new IOException(e);
    }
  }

  private Process exec(Class<? extends Object> clazz, List<String> extraJvmOpts, String... args) throws IOException {
    String javaHome = System.getProperty("java.home");
    String javaBin = javaHome + File.separator + "bin" + File.separator + "java";
    String classpath = getClasspath();

    String className = clazz.getName();

    ArrayList<String> argList = new ArrayList<String>();
    argList.addAll(Arrays.asList(javaBin, "-Dproc=" + clazz.getSimpleName(), "-cp", classpath));
    argList.addAll(extraJvmOpts);
    for (Entry<String,String> sysProp : config.getSystemProperties().entrySet()) {
      argList.add(String.format("-D%s=%s", sysProp.getKey(), sysProp.getValue()));
    }
    argList.addAll(Arrays.asList("-XX:+UseConcMarkSweepGC", "-XX:CMSInitiatingOccupancyFraction=75", Main.class.getName(), className));
    argList.addAll(Arrays.asList(args));

    ProcessBuilder builder = new ProcessBuilder(argList);

    builder.environment().put("ACCUMULO_HOME", config.getDir().getAbsolutePath());
    builder.environment().put("ACCUMULO_LOG_DIR", config.getLogDir().getAbsolutePath());
    builder.environment().put("ACCUMULO_CLIENT_CONF_PATH", config.getClientConfFile().getAbsolutePath());
<<<<<<< HEAD
=======
    String ldLibraryPath = StringUtil.join(Arrays.asList(config.getNativeLibPaths()), File.pathSeparator);
    builder.environment().put("LD_LIBRARY_PATH", ldLibraryPath);
    builder.environment().put("DYLD_LIBRARY_PATH", ldLibraryPath);
>>>>>>> 211ca036

    // if we're running under accumulo.start, we forward these env vars
    String env = System.getenv("HADOOP_PREFIX");
    if (env != null)
      builder.environment().put("HADOOP_PREFIX", env);
    env = System.getenv("ZOOKEEPER_HOME");
    if (env != null)
      builder.environment().put("ZOOKEEPER_HOME", env);
    builder.environment().put("ACCUMULO_CONF_DIR", config.getConfDir().getAbsolutePath());
    // hadoop-2.2 puts error messages in the logs if this is not set
    builder.environment().put("HADOOP_HOME", config.getDir().getAbsolutePath());

    Process process = builder.start();

    LogWriter lw;
    lw = new LogWriter(process.getErrorStream(), new File(config.getLogDir(), clazz.getSimpleName() + "_" + process.hashCode() + ".err"));
    logWriters.add(lw);
    lw.start();
    lw = new LogWriter(process.getInputStream(), new File(config.getLogDir(), clazz.getSimpleName() + "_" + process.hashCode() + ".out"));
    logWriters.add(lw);
    lw.start();

    return process;
  }

  private Process exec(Class<? extends Object> clazz, ServerType serverType, String... args) throws IOException {

    List<String> jvmOpts = new ArrayList<String>();
    jvmOpts.add("-Xmx" + config.getMemory(serverType));

    if (config.isJDWPEnabled()) {
      Integer port = PortUtils.getRandomFreePort();
      jvmOpts.addAll(buildRemoteDebugParams(port));
      debugPorts.add(new Pair<ServerType,Integer>(serverType, port));
    }
    return exec(clazz, jvmOpts, args);
  }

  /**
   * 
   * @param dir
   *          An empty or nonexistant temp directoy that Accumulo and Zookeeper can store data in. Creating the directory is left to the user. Java 7, Guava,
   *          and Junit provide methods for creating temporary directories.
   * @param rootPassword
   *          Initial root password for instance.
   */
  public MiniAccumuloCluster(File dir, String rootPassword) throws IOException {
    this(new MiniAccumuloConfig(dir, rootPassword));
  }

  /**
   * @param config
   *          initial configuration
   */
  @SuppressWarnings("deprecation")
  public MiniAccumuloCluster(MiniAccumuloConfig config) throws IOException {

    this.config = config.initialize();

    config.getConfDir().mkdirs();
    config.getAccumuloDir().mkdirs();
    config.getZooKeeperDir().mkdirs();
    config.getLogDir().mkdirs();
    config.getWalogDir().mkdirs();
    config.getLibDir().mkdirs();

    if (config.useMiniDFS()) {
      File nn = new File(config.getAccumuloDir(), "nn");
      nn.mkdirs();
      File dn = new File(config.getAccumuloDir(), "dn");
      dn.mkdirs();
      File dfs = new File(config.getAccumuloDir(), "dfs");
      dfs.mkdirs();
      Configuration conf = new Configuration();
      conf.set(DFSConfigKeys.DFS_NAMENODE_NAME_DIR_KEY, nn.getAbsolutePath());
      conf.set(DFSConfigKeys.DFS_DATANODE_DATA_DIR_KEY, dn.getAbsolutePath());
      conf.set(DFSConfigKeys.DFS_REPLICATION_KEY, "1");
      conf.set("dfs.support.append", "true");
      conf.set("dfs.datanode.synconclose", "true");
      conf.set("dfs.datanode.data.dir.perm", MiniDFSUtil.computeDatanodeDirectoryPermission());
      String oldTestBuildData = System.setProperty("test.build.data", dfs.getAbsolutePath());
      miniDFS = new MiniDFSCluster(conf, 1, true, null);
      if (oldTestBuildData == null)
        System.clearProperty("test.build.data");
      else
        System.setProperty("test.build.data", oldTestBuildData);
      miniDFS.waitClusterUp();
      InetSocketAddress dfsAddress = miniDFS.getNameNode().getNameNodeAddress();
      dfsUri = "hdfs://" + dfsAddress.getHostName() + ":" + dfsAddress.getPort();
      File coreFile = new File(config.getConfDir(), "core-site.xml");
      writeConfig(coreFile, Collections.singletonMap("fs.default.name", dfsUri).entrySet());
      File hdfsFile = new File(config.getConfDir(), "hdfs-site.xml");
      writeConfig(hdfsFile, conf);

      Map<String,String> siteConfig = config.getSiteConfig();
      siteConfig.put(Property.INSTANCE_DFS_URI.getKey(), dfsUri);
      siteConfig.put(Property.INSTANCE_DFS_DIR.getKey(), "/accumulo");
      config.setSiteConfig(siteConfig);
    } else {
      dfsUri = "file://";
    }

    File clientConfFile = config.getClientConfFile();
    // Write only the properties that correspond to ClientConfiguration properties
    writeConfigProperties(clientConfFile, Maps.filterEntries(config.getSiteConfig(), new Predicate<Entry<String,String>>() {
<<<<<<< HEAD
=======
      @Override
>>>>>>> 211ca036
      public boolean apply(Entry<String,String> v) {
        return ClientConfiguration.ClientProperty.getPropertyByKey(v.getKey()) != null;
      }
    }));

    File siteFile = new File(config.getConfDir(), "accumulo-site.xml");
    writeConfig(siteFile, config.getSiteConfig().entrySet());

    zooCfgFile = new File(config.getConfDir(), "zoo.cfg");
    FileWriter fileWriter = new FileWriter(zooCfgFile);

    // zookeeper uses Properties to read its config, so use that to write in order to properly escape things like Windows paths
    Properties zooCfg = new Properties();
    zooCfg.setProperty("tickTime", "2000");
    zooCfg.setProperty("initLimit", "10");
    zooCfg.setProperty("syncLimit", "5");
    zooCfg.setProperty("clientPort", config.getZooKeeperPort() + "");
    zooCfg.setProperty("maxClientCnxns", "1000");
    zooCfg.setProperty("dataDir", config.getZooKeeperDir().getAbsolutePath());
    zooCfg.store(fileWriter, null);

    fileWriter.close();
  }

  private void writeConfig(File file, Iterable<Map.Entry<String,String>> settings) throws IOException {
    FileWriter fileWriter = new FileWriter(file);
    fileWriter.append("<configuration>\n");

    for (Entry<String,String> entry : settings) {
      String value = entry.getValue().replace("&", "&amp;").replace("<", "&lt;").replace(">", "&gt;");
      fileWriter.append("<property><name>" + entry.getKey() + "</name><value>" + value + "</value></property>\n");
    }
    fileWriter.append("</configuration>\n");
    fileWriter.close();
  }
  private void writeConfigProperties(File file, Map<String,String> settings) throws IOException {
    FileWriter fileWriter = new FileWriter(file);

    for (Entry<String,String> entry : settings.entrySet())
      fileWriter.append(entry.getKey() + "=" + entry.getValue() + "\n");
    fileWriter.close();
  }

  private void writeConfigProperties(File file, Map<String,String> settings) throws IOException {
    FileWriter fileWriter = new FileWriter(file);

    for (Entry<String,String> entry : settings.entrySet())
      fileWriter.append(entry.getKey() + "=" + entry.getValue() + "\n");
    fileWriter.close();
  }

  /**
   * Starts Accumulo and Zookeeper processes. Can only be called once.
   * 
   * @throws IllegalStateException
   *           if already started
   */
  public void start() throws IOException, InterruptedException {

    if (!initialized) {

      Runtime.getRuntime().addShutdownHook(new Thread() {
        @Override
        public void run() {
          try {
            MiniAccumuloCluster.this.stop();
          } catch (IOException e) {
            e.printStackTrace();
          } catch (InterruptedException e) {
            e.printStackTrace();
          }
        }
      });
    }

    if (zooKeeperProcess == null) {
      zooKeeperProcess = exec(ZooKeeperServerMain.class, ServerType.ZOOKEEPER, zooCfgFile.getAbsolutePath());
    }

    if (!initialized) {
      // sleep a little bit to let zookeeper come up before calling init, seems to work better
      long startTime = System.currentTimeMillis();
      while (true) {
        try {
          Socket s = new Socket("localhost", config.getZooKeeperPort());
          s.getOutputStream().write("ruok\n".getBytes());
          s.getOutputStream().flush();
          byte buffer[] = new byte[100];
          int n = s.getInputStream().read(buffer);
          if (n == 4 && new String(buffer, 0, n).equals("imok"))
            break;
        } catch (Exception e) {
          if (System.currentTimeMillis() - startTime >= 10000) {
            throw new RuntimeException("Zookeeper did not start within 10 seconds . Check the logs in " + config.getLogDir() + " for errors.");
          }
          UtilWaitThread.sleep(250);
        }
      }
      Process initProcess = exec(Initialize.class, "--instance-name", config.getInstanceName(), "--password", config.getRootPassword());
      int ret = initProcess.waitFor();
      if (ret != 0) {
        throw new RuntimeException("Initialize process returned " + ret + ". Check the logs in " + config.getLogDir() + " for errors.");
      }
      initialized = true;
    }
    synchronized (tabletServerProcesses) {
      for (int i = tabletServerProcesses.size(); i < config.getNumTservers(); i++) {
        tabletServerProcesses.add(exec(TabletServer.class, ServerType.TABLET_SERVER));
      }
    }
    int ret = 0;
    for (int i = 0; i < 5; i++) {
      ret = exec(Main.class, SetGoalState.class.getName(), MasterGoalState.NORMAL.toString()).waitFor();
      if (ret == 0)
        break;
      UtilWaitThread.sleep(1000);
    }
    if (ret != 0) {
      throw new RuntimeException("Could not set master goal state, process returned " + ret + ". Check the logs in " + config.getLogDir() + " for errors.");
    }
    if (masterProcess == null) {
      masterProcess = exec(Master.class, ServerType.MASTER);
    }
    if (config.shouldRunGC()) {
      gcProcess = exec(SimpleGarbageCollector.class, ServerType.GARBAGE_COLLECTOR);
    }
  }

  private List<String> buildRemoteDebugParams(int port) {
    return Arrays.asList(new String[] {"-Xdebug", String.format("-Xrunjdwp:transport=dt_socket,server=y,suspend=n,address=%d", port)});
  }

  /**
   * @return generated remote debug ports if in debug mode.
   * @since 1.6.0
   */
  public Set<Pair<ServerType,Integer>> getDebugPorts() {
    return debugPorts;
  }

  List<ProcessReference> references(Process... procs) {
    List<ProcessReference> result = new ArrayList<ProcessReference>();
    for (Process proc : procs) {
      result.add(new ProcessReference(proc));
    }
    return result;
  }

  public Map<ServerType,Collection<ProcessReference>> getProcesses() {
    Map<ServerType,Collection<ProcessReference>> result = new HashMap<ServerType,Collection<ProcessReference>>();
    result.put(ServerType.MASTER, references(masterProcess));
    result.put(ServerType.TABLET_SERVER, references(tabletServerProcesses.toArray(new Process[0])));
    result.put(ServerType.ZOOKEEPER, references(zooKeeperProcess));
    if (null != gcProcess) {
      result.put(ServerType.GARBAGE_COLLECTOR, references(gcProcess));
    }
    return result;
  }

  public void killProcess(ServerType type, ProcessReference proc) throws ProcessNotFoundException, InterruptedException {
    boolean found = false;
    switch (type) {
      case MASTER:
        if (proc.equals(masterProcess)) {
          masterProcess.destroy();
          masterProcess = null;
          found = true;
        }
        break;
      case TABLET_SERVER:
        synchronized (tabletServerProcesses) {
          for (Process tserver : tabletServerProcesses) {
            if (proc.equals(tserver)) {
              tabletServerProcesses.remove(tserver);
              tserver.destroy();
              found = true;
              break;
            }
          }
        }
        break;
      case ZOOKEEPER:
        if (proc.equals(zooKeeperProcess)) {
          zooKeeperProcess.destroy();
          zooKeeperProcess = null;
          found = true;
        }
        break;
      case GARBAGE_COLLECTOR:
        if (proc.equals(gcProcess)) {
          gcProcess.destroy();
          gcProcess = null;
          found = true;
        }
        break;
    }
    if (!found)
      throw new ProcessNotFoundException();
  }

  /**
   * @return Accumulo instance name
   */
  public String getInstanceName() {
    return config.getInstanceName();
  }

  /**
   * @return zookeeper connection string
   */
  public String getZooKeepers() {
    return config.getZooKeepers();
  }

  /**
   * Stops Accumulo and Zookeeper processes. If stop is not called, there is a shutdown hook that is setup to kill the processes. However its probably best to
   * call stop in a finally block as soon as possible.
   */
  public void stop() throws IOException, InterruptedException {
    for (LogWriter lw : logWriters) {
      lw.flush();
    }

    if (zooKeeperProcess != null) {
      zooKeeperProcess.destroy();
    }
    if (masterProcess != null) {
      masterProcess.destroy();
    }
    synchronized (tabletServerProcesses) {
      if (tabletServerProcesses != null) {
        for (Process tserver : tabletServerProcesses) {
          tserver.destroy();
        }
      }
    }
    if (gcProcess != null) {
      gcProcess.destroy();
    }

    zooKeeperProcess = null;
    masterProcess = null;
    gcProcess = null;
    tabletServerProcesses.clear();
    if (config.useMiniDFS() && miniDFS != null)
      miniDFS.shutdown();
    for (Process p : cleanup)
      p.destroy();
    miniDFS = null;
  }

  /**
   * @since 1.6.0
   */
  public MiniAccumuloConfig getConfig() {
    return config;
  }

  /**
   * Utility method to get a connector to the MAC.
   * 
   * @since 1.6.0
   */
  public Connector getConnector(String user, String passwd) throws AccumuloException, AccumuloSecurityException {
    Instance instance = new ZooKeeperInstance(getClientConfig());
    return instance.getConnector(user, new PasswordToken(passwd));
  }

  public ClientConfiguration getClientConfig() {
<<<<<<< HEAD
    return new ClientConfiguration(Arrays.asList(new MapConfiguration(config.getSiteConfig()))).withInstance(this.getInstanceName()).withZkHosts(this.getZooKeepers());
=======
    return new ClientConfiguration(Arrays.asList(new MapConfiguration(config.getSiteConfig()))).withInstance(this.getInstanceName()).withZkHosts(
        this.getZooKeepers());
>>>>>>> 211ca036
  }

  public FileSystem getFileSystem() {
    try {
      return FileSystem.get(new URI(dfsUri), new Configuration());
    } catch (Exception e) {
      throw new RuntimeException(e);
    }
  }
}<|MERGE_RESOLUTION|>--- conflicted
+++ resolved
@@ -62,7 +62,6 @@
 import org.apache.accumulo.server.util.PortUtils;
 import org.apache.accumulo.server.util.time.SimpleTimer;
 import org.apache.accumulo.start.Main;
-import org.apache.commons.configuration.MapConfiguration;
 import org.apache.accumulo.start.classloader.vfs.MiniDFSUtil;
 import org.apache.accumulo.tserver.TabletServer;
 import org.apache.commons.configuration.MapConfiguration;
@@ -248,12 +247,9 @@
     builder.environment().put("ACCUMULO_HOME", config.getDir().getAbsolutePath());
     builder.environment().put("ACCUMULO_LOG_DIR", config.getLogDir().getAbsolutePath());
     builder.environment().put("ACCUMULO_CLIENT_CONF_PATH", config.getClientConfFile().getAbsolutePath());
-<<<<<<< HEAD
-=======
     String ldLibraryPath = StringUtil.join(Arrays.asList(config.getNativeLibPaths()), File.pathSeparator);
     builder.environment().put("LD_LIBRARY_PATH", ldLibraryPath);
     builder.environment().put("DYLD_LIBRARY_PATH", ldLibraryPath);
->>>>>>> 211ca036
 
     // if we're running under accumulo.start, we forward these env vars
     String env = System.getenv("HADOOP_PREFIX");
@@ -359,10 +355,7 @@
     File clientConfFile = config.getClientConfFile();
     // Write only the properties that correspond to ClientConfiguration properties
     writeConfigProperties(clientConfFile, Maps.filterEntries(config.getSiteConfig(), new Predicate<Entry<String,String>>() {
-<<<<<<< HEAD
-=======
       @Override
->>>>>>> 211ca036
       public boolean apply(Entry<String,String> v) {
         return ClientConfiguration.ClientProperty.getPropertyByKey(v.getKey()) != null;
       }
@@ -396,13 +389,6 @@
       fileWriter.append("<property><name>" + entry.getKey() + "</name><value>" + value + "</value></property>\n");
     }
     fileWriter.append("</configuration>\n");
-    fileWriter.close();
-  }
-  private void writeConfigProperties(File file, Map<String,String> settings) throws IOException {
-    FileWriter fileWriter = new FileWriter(file);
-
-    for (Entry<String,String> entry : settings.entrySet())
-      fileWriter.append(entry.getKey() + "=" + entry.getValue() + "\n");
     fileWriter.close();
   }
 
@@ -632,12 +618,8 @@
   }
 
   public ClientConfiguration getClientConfig() {
-<<<<<<< HEAD
-    return new ClientConfiguration(Arrays.asList(new MapConfiguration(config.getSiteConfig()))).withInstance(this.getInstanceName()).withZkHosts(this.getZooKeepers());
-=======
     return new ClientConfiguration(Arrays.asList(new MapConfiguration(config.getSiteConfig()))).withInstance(this.getInstanceName()).withZkHosts(
         this.getZooKeepers());
->>>>>>> 211ca036
   }
 
   public FileSystem getFileSystem() {
