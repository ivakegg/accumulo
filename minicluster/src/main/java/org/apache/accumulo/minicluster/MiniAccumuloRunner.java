--- conflicted
+++ resolved
@@ -155,11 +155,7 @@
     if (opts.prop.containsKey(DIRECTORY_PROP))
       miniDir = new File(opts.prop.getProperty(DIRECTORY_PROP));
     else {
-<<<<<<< HEAD
-      miniDir = Files.createTempDirectory(System.currentTimeMillis() + "", null).toFile();
-=======
       miniDir = Files.createTempDirectory(System.currentTimeMillis() + "").toFile();
->>>>>>> 2962878f
     }
 
     String rootPass = opts.prop.containsKey(ROOT_PASSWORD_PROP) ? opts.prop.getProperty(ROOT_PASSWORD_PROP) : "secret";
