--- conflicted
+++ resolved
@@ -336,8 +336,9 @@
     if (config.getHadoopConfDir() != null)
       builder.environment().put("HADOOP_CONF_DIR", config.getHadoopConfDir().getAbsolutePath());
 
-    log.info("Starting MiniAccumuloCluster process with class: " + clazz.getSimpleName() + "\n, jvmOpts: " + extraJvmOpts + "\n, classpath: " + classpath
-        + "\n, args: " + argList + "\n, environment: " + builder.environment().toString());
+    log.info("Starting MiniAccumuloCluster process with class: " + clazz.getSimpleName()
+        + "\n, jvmOpts: " + extraJvmOpts + "\n, classpath: " + classpath + "\n, args: " + argList
+        + "\n, environment: " + builder.environment().toString());
     Process process = builder.start();
 
     LogWriter lw;
@@ -355,16 +356,13 @@
     return process;
   }
 
-<<<<<<< HEAD
-  public Process _exec(Class<?> clazz, ServerType serverType, Map<String,String> configOverrides, String... args) throws IOException {
-=======
-  Process _exec(Class<?> clazz, ServerType serverType, Map<String,String> configOverrides,
+  public Process _exec(Class<?> clazz, ServerType serverType, Map<String,String> configOverrides,
       String... args) throws IOException {
->>>>>>> f4f43feb
     List<String> jvmOpts = new ArrayList<>();
     jvmOpts.add("-Xmx" + config.getMemory(serverType));
     if (configOverrides != null && !configOverrides.isEmpty()) {
-      File siteFile = Files.createTempFile(config.getConfDir().toPath(), "accumulo-site", ".xml").toFile();
+      File siteFile = Files.createTempFile(config.getConfDir().toPath(), "accumulo-site", ".xml")
+          .toFile();
       Map<String,String> confMap = new HashMap<>();
       confMap.putAll(config.getSiteConfig());
       confMap.putAll(configOverrides);
@@ -454,11 +452,10 @@
 
     File clientConfFile = config.getClientConfFile();
     // Write only the properties that correspond to ClientConfiguration properties
-    writeConfigProperties(clientConfFile,
-<<<<<<< HEAD
-        Maps.filterEntries(config.getSiteConfig(), v -> ClientConfiguration.ClientProperty.getPropertyByKey(v.getKey()) != null));
-
-    Map<String, String> clientProps = new HashMap<>();
+    writeConfigProperties(clientConfFile, Maps.filterEntries(config.getSiteConfig(),
+        v -> ClientConfiguration.ClientProperty.getPropertyByKey(v.getKey()) != null));
+
+    Map<String,String> clientProps = new HashMap<>();
     clientProps.put(ClientProperty.INSTANCE_ZOOKEEPERS.getKey(), config.getZooKeepers());
     clientProps.put(ClientProperty.INSTANCE_NAME.getKey(), config.getInstanceName());
     clientProps.put(ClientProperty.AUTH_METHOD.getKey(), "password");
@@ -467,14 +464,6 @@
 
     File clientPropsFile = config.getClientPropsFile();
     writeConfigProperties(clientPropsFile, clientProps);
-=======
-        Maps.filterEntries(config.getSiteConfig(), new Predicate<Entry<String,String>>() {
-          @Override
-          public boolean apply(Entry<String,String> v) {
-            return ClientConfiguration.ClientProperty.getPropertyByKey(v.getKey()) != null;
-          }
-        }));
->>>>>>> f4f43feb
 
     File siteFile = new File(config.getConfDir(), "accumulo-site.xml");
     writeConfig(siteFile, config.getSiteConfig().entrySet());
@@ -760,12 +749,9 @@
 
       // the single thread executor shouldn't have any pending tasks, but check anyways
       if (!tasksRemaining.isEmpty()) {
-<<<<<<< HEAD
-        log.warn("Unexpectedly had {} task(s) remaining in threadpool for execution when being stopped", tasksRemaining.size());
-=======
-        log.warn("Unexpectedly had " + tasksRemaining.size()
-            + " task(s) remaining in threadpool for execution when being stopped");
->>>>>>> f4f43feb
+        log.warn(
+            "Unexpectedly had {} task(s) remaining in threadpool for execution when being stopped",
+            tasksRemaining.size());
       }
 
       executor = null;
@@ -802,7 +788,8 @@
 
   @Override
   public ConnectionInfo getConnectionInfo() {
-    return Connector.builder().forInstance(getInstanceName(), getZooKeepers()).usingPassword(config.getRootUserName(), config.getRootPassword()).info();
+    return Connector.builder().forInstance(getInstanceName(), getZooKeepers())
+        .usingPassword(config.getRootUserName(), config.getRootPassword()).info();
   }
 
   @Override
@@ -849,11 +836,11 @@
   public MasterMonitorInfo getMasterMonitorInfo()
       throws AccumuloException, AccumuloSecurityException {
     MasterClientService.Iface client = null;
-<<<<<<< HEAD
     while (true) {
       try {
         Instance instance = new ZooKeeperInstance(getClientConfig());
-        ClientContext context = new ClientContext(instance, new Credentials("root", new PasswordToken("unchecked")), getClientConfig());
+        ClientContext context = new ClientContext(instance,
+            new Credentials("root", new PasswordToken("unchecked")), getClientConfig());
         client = MasterClient.getConnectionWithRetry(context);
         return client.getMasterStats(Tracer.traceInfo(), context.rpcCreds());
       } catch (ThriftSecurityException exception) {
@@ -868,22 +855,6 @@
         if (client != null) {
           MasterClient.close(client);
         }
-=======
-    MasterMonitorInfo stats = null;
-    try {
-      Instance instance = new ZooKeeperInstance(getClientConfig());
-      ClientContext context = new ClientContext(instance,
-          new Credentials("root", new PasswordToken("unchecked")), getClientConfig());
-      client = MasterClient.getConnectionWithRetry(context);
-      stats = client.getMasterStats(Tracer.traceInfo(), context.rpcCreds());
-    } catch (ThriftSecurityException exception) {
-      throw new AccumuloSecurityException(exception);
-    } catch (TException exception) {
-      throw new AccumuloException(exception);
-    } finally {
-      if (client != null) {
-        MasterClient.close(client);
->>>>>>> f4f43feb
       }
     }
   }
@@ -910,12 +881,7 @@
 
   @Override
   public AccumuloConfiguration getSiteConfiguration() {
-<<<<<<< HEAD
-    return new ConfigurationCopy(Iterables.concat(DefaultConfiguration.getInstance(), config.getSiteConfig().entrySet()));
-=======
-    // TODO Auto-generated method stub
-    return new ConfigurationCopy(Iterables.concat(AccumuloConfiguration.getDefaultConfiguration(),
-        config.getSiteConfig().entrySet()));
->>>>>>> f4f43feb
+    return new ConfigurationCopy(
+        Iterables.concat(DefaultConfiguration.getInstance(), config.getSiteConfig().entrySet()));
   }
 }