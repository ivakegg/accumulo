<?xml version="1.0" encoding="UTF-8"?>
<!--

    Licensed to the Apache Software Foundation (ASF) under one
    or more contributor license agreements.  See the NOTICE file
    distributed with this work for additional information
    regarding copyright ownership.  The ASF licenses this file
    to you under the Apache License, Version 2.0 (the
    "License"); you may not use this file except in compliance
    with the License.  You may obtain a copy of the License at

      https://www.apache.org/licenses/LICENSE-2.0

    Unless required by applicable law or agreed to in writing,
    software distributed under the License is distributed on an
    "AS IS" BASIS, WITHOUT WARRANTIES OR CONDITIONS OF ANY
    KIND, either express or implied.  See the License for the
    specific language governing permissions and limitations
    under the License.

-->
<project xmlns="http://maven.apache.org/POM/4.0.0" xmlns:xsi="http://www.w3.org/2001/XMLSchema-instance" xsi:schemaLocation="http://maven.apache.org/POM/4.0.0 https://maven.apache.org/xsd/maven-4.0.0.xsd">
  <modelVersion>4.0.0</modelVersion>
  <parent>
    <groupId>org.apache</groupId>
    <artifactId>apache</artifactId>
    <version>29</version>
  </parent>
  <groupId>org.apache.accumulo</groupId>
  <artifactId>accumulo-project</artifactId>
<<<<<<< HEAD
  <version>2.1.1-SNAPSHOT</version>
=======
  <version>1.10.4-SNAPSHOT</version>
>>>>>>> 65badd77
  <packaging>pom</packaging>
  <name>Apache Accumulo Project</name>
  <description>Apache Accumulo is a sorted, distributed key/value store based
    on Google's BigTable design. It is built on top of Apache Hadoop,
    Zookeeper, and Thrift. It features a few novel improvements on the BigTable
    design in the form of cell-level access labels and a server-side
    programming mechanism that can modify key/value pairs at various points in
    the data management process.</description>
  <!-- this URL is where the site derived via the maven-site-plugin ends up,
       not the generic site; currently not used -->
  <url>https://accumulo.apache.org</url>
  <!-- this is the year of inception at ASF -->
  <inceptionYear>2011</inceptionYear>
  <organization>
    <name>The Apache Software Foundation</name>
    <url>https://www.apache.org</url>
  </organization>
  <licenses>
    <license>
      <name>Apache-2.0</name>
      <url>https://www.apache.org/licenses/LICENSE-2.0</url>
    </license>
  </licenses>
  <mailingLists>
    <mailingList>
      <name>User</name>
      <subscribe>user-subscribe@accumulo.apache.org</subscribe>
      <unsubscribe>user-unsubscribe@accumulo.apache.org</unsubscribe>
      <post>user@accumulo.apache.org</post>
      <archive>https://lists.apache.org/list.html?user@accumulo.apache.org</archive>
    </mailingList>
    <mailingList>
      <name>Dev</name>
      <subscribe>dev-subscribe@accumulo.apache.org</subscribe>
      <unsubscribe>dev-unsubscribe@accumulo.apache.org</unsubscribe>
      <post>dev@accumulo.apache.org</post>
      <archive>https://lists.apache.org/list.html?dev@accumulo.apache.org</archive>
    </mailingList>
    <mailingList>
      <name>Commits</name>
      <subscribe>commits-subscribe@accumulo.apache.org</subscribe>
      <unsubscribe>commits-unsubscribe@accumulo.apache.org</unsubscribe>
      <archive>https://lists.apache.org/list.html?commits@accumulo.apache.org</archive>
    </mailingList>
    <mailingList>
      <name>Notifications</name>
      <subscribe>notifications-subscribe@accumulo.apache.org</subscribe>
      <unsubscribe>notifications-unsubscribe@accumulo.apache.org</unsubscribe>
      <archive>https://lists.apache.org/list.html?notifications@accumulo.apache.org</archive>
    </mailingList>
  </mailingLists>
  <modules>
    <module>assemble</module>
    <module>core</module>
    <module>hadoop-mapreduce</module>
    <module>iterator-test-harness</module>
    <module>minicluster</module>
    <module>server/base</module>
    <module>server/compactor</module>
    <module>server/compaction-coordinator</module>
    <module>server/gc</module>
    <module>server/manager</module>
    <module>server/master</module>
    <module>server/monitor</module>
    <module>server/native</module>
    <module>server/tserver</module>
    <module>shell</module>
    <module>start</module>
    <module>test</module>
  </modules>
  <scm>
    <connection>scm:git:https://gitbox.apache.org/repos/asf/accumulo.git</connection>
    <developerConnection>scm:git:https://gitbox.apache.org/repos/asf/accumulo.git</developerConnection>
    <tag>HEAD</tag>
    <url>https://gitbox.apache.org/repos/asf?p=accumulo.git</url>
  </scm>
  <issueManagement>
    <system>GitHub Issues</system>
    <url>https://github.com/apache/accumulo/issues</url>
  </issueManagement>
  <ciManagement>
    <system>GitHub Actions</system>
    <url>https://github.com/apache/accumulo/actions</url>
  </ciManagement>
  <properties>
    <!-- used for filtering the java source with the current version -->
    <accumulo.release.version>${project.version}</accumulo.release.version>
    <auto-service.version>1.0.1</auto-service.version>
    <!-- bouncycastle version for test dependencies -->
    <bouncycastle.version>1.70</bouncycastle.version>
    <!-- Curator version -->
    <curator.version>5.3.0</curator.version>
    <errorprone.version>2.15.0</errorprone.version>
    <!-- avoid error shutting down built-in ForkJoinPool.commonPool() during exec:java tasks -->
    <exec.cleanupDaemonThreads>false</exec.cleanupDaemonThreads>
    <extraTestArgs />
    <failsafe.excludedGroups />
    <failsafe.forkCount>1</failsafe.forkCount>
    <failsafe.groups />
    <failsafe.reuseForks>false</failsafe.reuseForks>
    <hadoop.version>3.3.5</hadoop.version>
    <it.failIfNoSpecifiedTests>false</it.failIfNoSpecifiedTests>
    <!-- prevent introduction of new compiler warnings -->
    <maven.compiler.failOnWarning>true</maven.compiler.failOnWarning>
    <maven.compiler.release>11</maven.compiler.release>
    <maven.compiler.source>11</maven.compiler.source>
    <maven.compiler.target>11</maven.compiler.target>
    <maven.site.deploy.skip>true</maven.site.deploy.skip>
    <!-- surefire/failsafe plugin option -->
    <maven.test.redirectTestOutputToFile>true</maven.test.redirectTestOutputToFile>
    <minimalJavaBuildVersion>11</minimalJavaBuildVersion>
    <minimalMavenBuildVersion>3.5.0</minimalMavenBuildVersion>
    <powermock.version>2.0.9</powermock.version>
    <!-- timestamp for reproducible outputs, updated on release by the release plugin -->
<<<<<<< HEAD
    <project.build.outputTimestamp>2022-10-27T05:45:29Z</project.build.outputTimestamp>
=======
    <project.build.outputTimestamp>2023-04-07T20:15:28Z</project.build.outputTimestamp>
>>>>>>> 65badd77
    <rat.consoleOutput>true</rat.consoleOutput>
    <slf4j.version>2.0.6</slf4j.version>
    <sourceReleaseAssemblyDescriptor>source-release-tar</sourceReleaseAssemblyDescriptor>
    <surefire.excludedGroups />
    <surefire.failIfNoSpecifiedTests>false</surefire.failIfNoSpecifiedTests>
    <surefire.forkCount>1C</surefire.forkCount>
    <surefire.groups />
    <surefire.reuseForks>true</surefire.reuseForks>
    <surefire.version>3.0.0-M6</surefire.version>
    <!-- Thrift version -->
    <thrift.version>0.17.0</thrift.version>
    <unitTestMemSize>-Xmx1G</unitTestMemSize>
    <!-- ZooKeeper version -->
    <zookeeper.version>3.8.1</zookeeper.version>
  </properties>
  <dependencyManagement>
    <dependencies>
      <dependency>
        <groupId>com.fasterxml.jackson</groupId>
        <artifactId>jackson-bom</artifactId>
        <version>2.14.2</version>
        <type>pom</type>
        <scope>import</scope>
      </dependency>
      <dependency>
        <groupId>io.micrometer</groupId>
        <artifactId>micrometer-bom</artifactId>
        <version>1.9.8</version>
        <type>pom</type>
        <scope>import</scope>
      </dependency>
      <dependency>
        <!-- for dependency convergence between Micrometer and ZooKeeper -->
        <groupId>io.netty</groupId>
        <artifactId>netty-bom</artifactId>
        <version>4.1.89.Final</version>
        <type>pom</type>
        <scope>import</scope>
      </dependency>
      <dependency>
        <groupId>io.opentelemetry</groupId>
        <artifactId>opentelemetry-bom</artifactId>
        <version>1.19.0</version>
        <type>pom</type>
        <scope>import</scope>
      </dependency>
      <dependency>
        <groupId>io.opentelemetry</groupId>
        <artifactId>opentelemetry-bom-alpha</artifactId>
        <version>1.19.0-alpha</version>
        <type>pom</type>
        <scope>import</scope>
      </dependency>
      <dependency>
        <groupId>jakarta.platform</groupId>
        <artifactId>jakarta.jakartaee-bom</artifactId>
        <version>9.1.0</version>
        <type>pom</type>
        <scope>import</scope>
      </dependency>
      <dependency>
        <groupId>org.apache.logging.log4j</groupId>
        <artifactId>log4j-bom</artifactId>
        <version>2.20.0</version>
        <type>pom</type>
        <scope>import</scope>
      </dependency>
      <dependency>
        <groupId>org.eclipse.jetty</groupId>
        <artifactId>jetty-bom</artifactId>
        <version>11.0.13</version>
        <type>pom</type>
        <scope>import</scope>
      </dependency>
      <dependency>
        <groupId>org.glassfish.hk2</groupId>
        <artifactId>hk2-bom</artifactId>
        <version>3.0.3</version>
        <type>pom</type>
        <scope>import</scope>
      </dependency>
      <dependency>
        <groupId>org.glassfish.jaxb</groupId>
        <artifactId>jaxb-bom</artifactId>
        <version>4.0.2</version>
        <type>pom</type>
        <scope>import</scope>
      </dependency>
      <dependency>
        <groupId>org.glassfish.jersey</groupId>
        <artifactId>jersey-bom</artifactId>
        <!-- 3.1.0 would require jakarta.ws.rs-api 3.1.0, jakartaee 9 uses 3.0.0 -->
        <version>3.0.9</version>
        <type>pom</type>
        <scope>import</scope>
      </dependency>
      <dependency>
        <groupId>org.junit</groupId>
        <artifactId>junit-bom</artifactId>
        <version>5.9.2</version>
        <type>pom</type>
        <scope>import</scope>
      </dependency>
      <dependency>
        <groupId>com.beust</groupId>
        <artifactId>jcommander</artifactId>
        <version>1.82</version>
      </dependency>
      <dependency>
        <groupId>com.fasterxml</groupId>
        <artifactId>classmate</artifactId>
        <version>1.5.1</version>
      </dependency>
      <dependency>
        <groupId>com.github.ben-manes.caffeine</groupId>
        <artifactId>caffeine</artifactId>
        <version>3.1.4</version>
      </dependency>
      <dependency>
        <groupId>com.github.spotbugs</groupId>
        <artifactId>spotbugs-annotations</artifactId>
        <version>4.7.3</version>
      </dependency>
      <dependency>
        <groupId>com.google.auto.service</groupId>
        <artifactId>auto-service</artifactId>
        <version>${auto-service.version}</version>
      </dependency>
      <dependency>
        <groupId>com.google.code.findbugs</groupId>
        <artifactId>jsr305</artifactId>
        <version>3.0.2</version>
      </dependency>
      <dependency>
        <groupId>com.google.code.gson</groupId>
        <artifactId>gson</artifactId>
        <version>2.9.1</version>
      </dependency>
      <dependency>
        <!-- converge transitive dependency version between guava and caffeine -->
        <groupId>com.google.errorprone</groupId>
        <artifactId>error_prone_annotations</artifactId>
        <version>${errorprone.version}</version>
      </dependency>
      <dependency>
        <!-- this is a runtime dependency of guava, no longer included with guava as of 27.1 -->
        <groupId>com.google.guava</groupId>
        <artifactId>failureaccess</artifactId>
        <version>1.0.1</version>
      </dependency>
      <dependency>
        <groupId>com.google.guava</groupId>
        <artifactId>guava</artifactId>
        <version>31.1-jre</version>
      </dependency>
      <dependency>
        <groupId>com.google.protobuf</groupId>
        <artifactId>protobuf-java</artifactId>
        <version>3.22.0</version>
      </dependency>
      <dependency>
        <groupId>com.lmax</groupId>
        <artifactId>disruptor</artifactId>
        <version>3.4.4</version>
      </dependency>
      <dependency>
        <groupId>commons-cli</groupId>
        <artifactId>commons-cli</artifactId>
        <version>1.5.0</version>
      </dependency>
      <dependency>
        <groupId>commons-codec</groupId>
        <artifactId>commons-codec</artifactId>
        <version>1.15</version>
      </dependency>
      <dependency>
        <groupId>commons-io</groupId>
        <artifactId>commons-io</artifactId>
        <version>2.11.0</version>
      </dependency>
      <dependency>
        <groupId>commons-logging</groupId>
        <artifactId>commons-logging</artifactId>
        <version>1.2</version>
      </dependency>
      <dependency>
        <!-- legacy junit version specified here for dependency convergence -->
        <groupId>junit</groupId>
        <artifactId>junit</artifactId>
        <version>4.13.2</version>
      </dependency>
      <dependency>
        <groupId>org.apache.accumulo</groupId>
        <artifactId>accumulo-compaction-coordinator</artifactId>
        <version>${project.version}</version>
      </dependency>
      <dependency>
        <groupId>org.apache.accumulo</groupId>
        <artifactId>accumulo-compactor</artifactId>
        <version>${project.version}</version>
      </dependency>
      <dependency>
        <groupId>org.apache.accumulo</groupId>
        <artifactId>accumulo-core</artifactId>
        <version>${project.version}</version>
      </dependency>
      <dependency>
        <groupId>org.apache.accumulo</groupId>
        <artifactId>accumulo-gc</artifactId>
        <version>${project.version}</version>
      </dependency>
      <dependency>
        <groupId>org.apache.accumulo</groupId>
        <artifactId>accumulo-hadoop-mapreduce</artifactId>
        <version>${project.version}</version>
      </dependency>
      <dependency>
        <groupId>org.apache.accumulo</groupId>
        <artifactId>accumulo-iterator-test-harness</artifactId>
        <version>${project.version}</version>
      </dependency>
      <dependency>
        <groupId>org.apache.accumulo</groupId>
        <artifactId>accumulo-manager</artifactId>
        <version>${project.version}</version>
      </dependency>
      <dependency>
        <groupId>org.apache.accumulo</groupId>
        <artifactId>accumulo-minicluster</artifactId>
        <version>${project.version}</version>
      </dependency>
      <dependency>
        <groupId>org.apache.accumulo</groupId>
        <artifactId>accumulo-monitor</artifactId>
        <version>${project.version}</version>
      </dependency>
      <dependency>
        <groupId>org.apache.accumulo</groupId>
        <artifactId>accumulo-native</artifactId>
        <version>${project.version}</version>
        <type>tar.gz</type>
      </dependency>
      <dependency>
        <groupId>org.apache.accumulo</groupId>
        <artifactId>accumulo-server-base</artifactId>
        <version>${project.version}</version>
      </dependency>
      <dependency>
        <groupId>org.apache.accumulo</groupId>
        <artifactId>accumulo-shell</artifactId>
        <version>${project.version}</version>
      </dependency>
      <dependency>
        <groupId>org.apache.accumulo</groupId>
        <artifactId>accumulo-start</artifactId>
        <version>${project.version}</version>
      </dependency>
      <dependency>
        <groupId>org.apache.accumulo</groupId>
        <artifactId>accumulo-test</artifactId>
        <version>${project.version}</version>
      </dependency>
      <dependency>
        <groupId>org.apache.accumulo</groupId>
        <artifactId>accumulo-tracer</artifactId>
        <version>${project.version}</version>
      </dependency>
      <dependency>
        <groupId>org.apache.accumulo</groupId>
        <artifactId>accumulo-tserver</artifactId>
        <version>${project.version}</version>
      </dependency>
      <dependency>
        <groupId>org.apache.commons</groupId>
        <artifactId>commons-collections4</artifactId>
        <version>4.4</version>
      </dependency>
      <dependency>
        <groupId>org.apache.commons</groupId>
        <artifactId>commons-configuration2</artifactId>
        <version>2.8.0</version>
      </dependency>
      <dependency>
        <groupId>org.apache.commons</groupId>
        <artifactId>commons-jci-core</artifactId>
        <version>1.1</version>
      </dependency>
      <dependency>
        <groupId>org.apache.commons</groupId>
        <artifactId>commons-jci-fam</artifactId>
        <version>1.1</version>
      </dependency>
      <dependency>
        <groupId>org.apache.commons</groupId>
        <artifactId>commons-lang3</artifactId>
        <version>3.12.0</version>
      </dependency>
      <dependency>
        <groupId>org.apache.commons</groupId>
        <artifactId>commons-math3</artifactId>
        <version>3.6.1</version>
      </dependency>
      <dependency>
        <groupId>org.apache.commons</groupId>
        <artifactId>commons-text</artifactId>
        <version>1.10.0</version>
      </dependency>
      <dependency>
        <groupId>org.apache.commons</groupId>
        <artifactId>commons-vfs2</artifactId>
        <version>2.9.0</version>
        <exclusions>
          <exclusion>
            <groupId>org.apache.hadoop</groupId>
            <artifactId>hadoop-hdfs-client</artifactId>
          </exclusion>
        </exclusions>
      </dependency>
      <dependency>
        <groupId>org.apache.curator</groupId>
        <artifactId>curator-framework</artifactId>
        <version>${curator.version}</version>
      </dependency>
      <dependency>
        <groupId>org.apache.curator</groupId>
        <artifactId>curator-test</artifactId>
        <version>${curator.version}</version>
      </dependency>
      <dependency>
        <groupId>org.apache.datasketches</groupId>
        <artifactId>datasketches-java</artifactId>
        <version>3.3.0</version>
      </dependency>
      <dependency>
        <groupId>org.apache.hadoop</groupId>
        <artifactId>hadoop-client</artifactId>
        <version>${hadoop.version}</version>
        <exclusions>
          <exclusion>
            <groupId>xerces</groupId>
            <artifactId>xercesImpl</artifactId>
          </exclusion>
        </exclusions>
      </dependency>
      <dependency>
        <groupId>org.apache.hadoop</groupId>
        <artifactId>hadoop-client-api</artifactId>
        <version>${hadoop.version}</version>
      </dependency>
      <dependency>
        <groupId>org.apache.hadoop</groupId>
        <artifactId>hadoop-client-minicluster</artifactId>
        <version>${hadoop.version}</version>
      </dependency>
      <dependency>
        <groupId>org.apache.hadoop</groupId>
        <artifactId>hadoop-client-runtime</artifactId>
        <version>${hadoop.version}</version>
      </dependency>
      <dependency>
        <groupId>org.apache.hadoop</groupId>
        <artifactId>hadoop-distcp</artifactId>
        <version>${hadoop.version}</version>
      </dependency>
      <dependency>
        <groupId>org.apache.hadoop</groupId>
        <artifactId>hadoop-minicluster</artifactId>
        <version>${hadoop.version}</version>
        <exclusions>
          <exclusion>
            <groupId>xerces</groupId>
            <artifactId>xercesImpl</artifactId>
          </exclusion>
        </exclusions>
      </dependency>
      <dependency>
        <groupId>org.apache.hadoop</groupId>
        <artifactId>hadoop-minikdc</artifactId>
        <version>${hadoop.version}</version>
        <exclusions>
          <exclusion>
            <groupId>org.slf4j</groupId>
            <artifactId>*</artifactId>
          </exclusion>
        </exclusions>
      </dependency>
      <dependency>
        <groupId>org.apache.hadoop</groupId>
        <artifactId>hadoop-tools</artifactId>
        <version>${hadoop.version}</version>
      </dependency>
      <dependency>
        <groupId>org.apache.thrift</groupId>
        <artifactId>libthrift</artifactId>
        <version>${thrift.version}</version>
        <!-- exclude vulnerable lib see https://issues.apache.org/jira/browse/HTTPCLIENT-1803 -->
        <exclusions>
          <exclusion>
            <groupId>org.apache.httpcomponents</groupId>
            <artifactId>httpclient</artifactId>
          </exclusion>
        </exclusions>
      </dependency>
      <dependency>
        <groupId>org.apache.zookeeper</groupId>
        <artifactId>zookeeper</artifactId>
        <version>${zookeeper.version}</version>
        <exclusions>
          <exclusion>
            <groupId>ch.qos.logback</groupId>
            <artifactId>logback-classic</artifactId>
          </exclusion>
          <exclusion>
            <groupId>ch.qos.logback</groupId>
            <artifactId>logback-core</artifactId>
          </exclusion>
        </exclusions>
      </dependency>
      <dependency>
        <groupId>org.apache.zookeeper</groupId>
        <artifactId>zookeeper-jute</artifactId>
        <version>${zookeeper.version}</version>
      </dependency>
      <dependency>
        <groupId>org.bouncycastle</groupId>
        <artifactId>bcpkix-jdk15on</artifactId>
        <version>${bouncycastle.version}</version>
      </dependency>
      <dependency>
        <groupId>org.bouncycastle</groupId>
        <artifactId>bcprov-jdk15on</artifactId>
        <version>${bouncycastle.version}</version>
      </dependency>
      <dependency>
        <groupId>org.checkerframework</groupId>
        <artifactId>checker-qual</artifactId>
        <version>3.26.0</version>
      </dependency>
      <dependency>
        <groupId>org.easymock</groupId>
        <artifactId>easymock</artifactId>
        <version>4.3</version>
      </dependency>
      <dependency>
        <groupId>org.freemarker</groupId>
        <artifactId>freemarker</artifactId>
        <version>2.3.32</version>
      </dependency>
      <dependency>
        <groupId>org.glassfish</groupId>
        <artifactId>jakarta.el</artifactId>
        <version>4.0.2</version>
      </dependency>
      <dependency>
        <groupId>org.hdrhistogram</groupId>
        <artifactId>HdrHistogram</artifactId>
        <version>2.1.12</version>
      </dependency>
      <dependency>
        <groupId>org.hibernate.validator</groupId>
        <artifactId>hibernate-validator</artifactId>
        <version>7.0.5.Final</version>
      </dependency>
      <dependency>
        <groupId>org.javassist</groupId>
        <artifactId>javassist</artifactId>
        <version>3.29.2-GA</version>
      </dependency>
      <dependency>
        <groupId>org.jboss.logging</groupId>
        <artifactId>jboss-logging</artifactId>
        <version>3.5.0.Final</version>
      </dependency>
      <dependency>
        <!-- force convergence of transitive dependency of hibernate-validator -->
        <groupId>org.jboss.logging</groupId>
        <artifactId>jboss-logging-annotations</artifactId>
        <version>2.2.1.Final</version>
      </dependency>
      <dependency>
        <!-- force convergence of transitive dependency of hibernate-validator -->
        <groupId>org.jboss.logging</groupId>
        <artifactId>jboss-logging-processor</artifactId>
        <version>2.2.1.Final</version>
      </dependency>
      <dependency>
        <groupId>org.jline</groupId>
        <artifactId>jline</artifactId>
        <version>3.22.0</version>
      </dependency>
      <dependency>
        <groupId>org.latencyutils</groupId>
        <artifactId>LatencyUtils</artifactId>
        <version>2.0.3</version>
        <exclusions>
          <exclusion>
            <groupId>org.hdrhistogram</groupId>
            <artifactId>HdrHistogram</artifactId>
          </exclusion>
        </exclusions>
      </dependency>
      <dependency>
        <!-- converge transitive dependency version between powermock and easymock -->
        <groupId>org.objenesis</groupId>
        <artifactId>objenesis</artifactId>
        <version>3.3</version>
      </dependency>
      <dependency>
        <groupId>org.powermock</groupId>
        <artifactId>powermock-api-easymock</artifactId>
        <version>${powermock.version}</version>
      </dependency>
      <dependency>
        <groupId>org.powermock</groupId>
        <artifactId>powermock-core</artifactId>
        <version>${powermock.version}</version>
      </dependency>
      <dependency>
        <groupId>org.powermock</groupId>
        <artifactId>powermock-module-junit4</artifactId>
        <version>${powermock.version}</version>
      </dependency>
      <dependency>
        <groupId>org.powermock</groupId>
        <artifactId>powermock-reflect</artifactId>
        <version>${powermock.version}</version>
      </dependency>
      <dependency>
        <groupId>org.slf4j</groupId>
        <artifactId>slf4j-api</artifactId>
        <version>${slf4j.version}</version>
      </dependency>
      <dependency>
        <!-- version specified to converge transitive dependency of hadoop and curator -->
        <groupId>org.xerial.snappy</groupId>
        <artifactId>snappy-java</artifactId>
        <version>1.1.8.4</version>
      </dependency>
      <dependency>
        <groupId>org.yaml</groupId>
        <artifactId>snakeyaml</artifactId>
        <version>1.33</version>
      </dependency>
    </dependencies>
  </dependencyManagement>
  <dependencies>
    <dependency>
      <groupId>com.github.spotbugs</groupId>
      <artifactId>spotbugs-annotations</artifactId>
      <optional>true</optional>
    </dependency>
  </dependencies>
  <build>
    <pluginManagement>
      <plugins>
        <!-- check for version updates with 'mvn versions:display-plugin-updates' -->
        <plugin>
          <groupId>org.codehaus.mojo</groupId>
          <artifactId>versions-maven-plugin</artifactId>
          <version>2.12.0</version>
        </plugin>
        <plugin>
          <groupId>com.mycila</groupId>
          <artifactId>license-maven-plugin</artifactId>
          <version>4.1</version>
          <configuration>
            <licenseSets>
              <licenseSet>
                <header>${rootlocation}/contrib/license-header.txt</header>
                <excludes combine.children="append">
                  <exclude>**/DEPENDENCIES</exclude>
                  <exclude>**/LICENSE</exclude>
                  <exclude>**/NOTICE</exclude>
                  <exclude>**/target/**</exclude>
                  <exclude>contrib/javadoc11.patch</exclude>
                </excludes>
              </licenseSet>
            </licenseSets>
            <mapping combine.children="append">
              <!-- general mappings; module-specific mappings appear in their respective pom -->
              <Makefile>SCRIPT_STYLE</Makefile>
              <c>SLASHSTAR_STYLE</c>
              <cc>SLASHSTAR_STYLE</cc>
              <css>SLASHSTAR_STYLE</css>
              <h>SLASHSTAR_STYLE</h>
              <java>SLASHSTAR_STYLE</java>
              <proto>SLASHSTAR_STYLE</proto>
              <thrift>SLASHSTAR_STYLE</thrift>
            </mapping>
          </configuration>
        </plugin>
        <plugin>
          <groupId>org.gaul</groupId>
          <artifactId>modernizer-maven-plugin</artifactId>
          <version>2.5.0</version>
          <configuration>
            <javaVersion>${maven.compiler.target}</javaVersion>
          </configuration>
        </plugin>
        <plugin>
          <groupId>com.github.spotbugs</groupId>
          <artifactId>spotbugs-maven-plugin</artifactId>
          <version>4.7.2.0</version>
          <configuration>
            <xmlOutput>true</xmlOutput>
            <effort>Max</effort>
            <failOnError>true</failOnError>
            <includeTests>true</includeTests>
            <maxRank>16</maxRank>
            <jvmArgs>-Dcom.overstock.findbugs.ignore=com.google.common.util.concurrent.RateLimiter,com.google.common.hash.Hasher,com.google.common.hash.HashCode,com.google.common.hash.HashFunction,com.google.common.hash.Hashing,com.google.common.cache.Cache,com.google.common.io.CountingOutputStream,com.google.common.io.ByteStreams,com.google.common.cache.LoadingCache,com.google.common.base.Stopwatch,com.google.common.cache.RemovalNotification,com.google.common.util.concurrent.Uninterruptibles,com.google.common.reflect.ClassPath,com.google.common.reflect.ClassPath$ClassInfo,com.google.common.base.Throwables,com.google.common.collect.Iterators</jvmArgs>
            <plugins combine.children="append">
              <plugin>
                <groupId>com.overstock.findbugs</groupId>
                <artifactId>library-detectors</artifactId>
                <version>1.2.0</version>
              </plugin>
            </plugins>
          </configuration>
        </plugin>
        <plugin>
          <groupId>org.apache.maven.plugins</groupId>
          <artifactId>maven-checkstyle-plugin</artifactId>
          <version>3.2.1</version>
        </plugin>
        <plugin>
          <groupId>org.apache.maven.plugins</groupId>
          <artifactId>maven-assembly-plugin</artifactId>
          <version>3.5.0</version>
        </plugin>
        <plugin>
          <groupId>com.github.ekryd.sortpom</groupId>
          <artifactId>sortpom-maven-plugin</artifactId>
          <version>3.2.0</version>
          <configuration>
            <createBackupFile>false</createBackupFile>
            <expandEmptyElements>false</expandEmptyElements>
            <keepBlankLines>false</keepBlankLines>
            <lineSeparator>\n</lineSeparator>
            <nrOfIndentSpace>2</nrOfIndentSpace>
            <predefinedSortOrder>recommended_2008_06</predefinedSortOrder>
            <sortDependencies>scope,groupId,artifactId</sortDependencies>
            <sortProperties>true</sortProperties>
            <spaceBeforeCloseEmptyElement>true</spaceBeforeCloseEmptyElement>
            <verifyFail>Stop</verifyFail>
          </configuration>
        </plugin>
        <plugin>
          <groupId>com.github.koraktor</groupId>
          <artifactId>mavanagaiata</artifactId>
          <version>1.0.0</version>
          <configuration>
            <skipNoGit>true</skipNoGit>
          </configuration>
        </plugin>
        <plugin>
          <groupId>org.apache.maven.plugins</groupId>
          <artifactId>maven-clean-plugin</artifactId>
          <configuration>
            <filesets>
              <fileset>
                <directory>./</directory>
                <includes>
                  <include>**/*.pyc</include>
                  <include>**/*.so</include>
                </includes>
              </fileset>
            </filesets>
          </configuration>
        </plugin>
        <plugin>
          <groupId>org.apache.maven.plugins</groupId>
          <artifactId>maven-compiler-plugin</artifactId>
          <configuration>
            <showDeprecation>true</showDeprecation>
            <showWarnings>true</showWarnings>
            <compilerArgs>
              <arg>-Xlint:all</arg>
              <arg>-Xlint:-processing</arg>
              <!-- suppress try to ignore unused variable in try-with-resources -->
              <arg>-Xlint:-try</arg>
              <arg>-Xmaxwarns</arg>
              <arg>5</arg>
            </compilerArgs>
            <annotationProcessorPaths combine.children="append">
              <path>
                <groupId>com.google.auto.service</groupId>
                <artifactId>auto-service</artifactId>
                <version>${auto-service.version}</version>
              </path>
            </annotationProcessorPaths>
          </configuration>
        </plugin>
        <plugin>
          <groupId>org.apache.maven.plugins</groupId>
          <artifactId>maven-jar-plugin</artifactId>
          <configuration>
            <archive>
              <manifestEntries>
                <!-- Automatic modules do not work with the javadoc plugin - see MJAVADOC-707 -->
                <!-- Automatic-Module-Name>${accumulo.module.name}</Automatic-Module-Name -->
                <Implementation-Build>${mvngit.commit.id}</Implementation-Build>
                <Sealed>true</Sealed>
              </manifestEntries>
            </archive>
            <excludes>
              <exclude>**/log4j2-test.properties</exclude>
            </excludes>
          </configuration>
        </plugin>
        <plugin>
          <groupId>org.apache.maven.plugins</groupId>
          <artifactId>maven-javadoc-plugin</artifactId>
          <configuration>
            <quiet>true</quiet>
            <additionalJOption>-J-Xmx512m</additionalJOption>
            <doclint>all,-missing</doclint>
          </configuration>
        </plugin>
        <plugin>
          <groupId>org.apache.maven.plugins</groupId>
          <artifactId>maven-release-plugin</artifactId>
          <configuration>
            <arguments>-P !autoformat,verifyformat,thrift -DskipTests</arguments>
            <autoVersionSubmodules>true</autoVersionSubmodules>
            <goals>clean deploy</goals>
            <preparationGoals>clean package</preparationGoals>
            <tagNameFormat>rel/@{project.version}</tagNameFormat>
            <releaseProfiles>apache-release,accumulo-release</releaseProfiles>
            <useReleaseProfile>false</useReleaseProfile>
            <pushChanges>false</pushChanges>
            <localCheckout>true</localCheckout>
          </configuration>
        </plugin>
        <plugin>
          <groupId>org.apache.maven.plugins</groupId>
          <artifactId>maven-surefire-plugin</artifactId>
          <configuration>
            <forkCount>${surefire.forkCount}</forkCount>
            <reuseForks>${surefire.reuseForks}</reuseForks>
            <excludedGroups>${surefire.excludedGroups}</excludedGroups>
            <groups>${surefire.groups}</groups>
            <systemPropertyVariables combine.children="append">
              <java.io.tmpdir>${project.build.directory}</java.io.tmpdir>
            </systemPropertyVariables>
            <argLine>${unitTestMemSize} ${extraTestArgs}</argLine>
          </configuration>
        </plugin>
        <plugin>
          <groupId>org.apache.maven.plugins</groupId>
          <artifactId>maven-failsafe-plugin</artifactId>
          <configuration>
            <forkCount>${failsafe.forkCount}</forkCount>
            <reuseForks>${failsafe.reuseForks}</reuseForks>
            <excludedGroups>${failsafe.excludedGroups}</excludedGroups>
            <groups>${failsafe.groups}</groups>
            <systemPropertyVariables combine.children="append">
              <java.io.tmpdir>${project.build.directory}</java.io.tmpdir>
            </systemPropertyVariables>
            <argLine>${extraTestArgs}</argLine>
            <trimStackTrace>false</trimStackTrace>
          </configuration>
        </plugin>
        <plugin>
          <groupId>org.codehaus.mojo</groupId>
          <artifactId>build-helper-maven-plugin</artifactId>
          <version>3.3.0</version>
        </plugin>
        <plugin>
          <groupId>org.codehaus.mojo</groupId>
          <artifactId>exec-maven-plugin</artifactId>
          <version>3.0.0</version>
        </plugin>
        <plugin>
          <groupId>net.revelc.code</groupId>
          <artifactId>apilyzer-maven-plugin</artifactId>
          <version>1.2.0</version>
        </plugin>
        <plugin>
          <groupId>net.revelc.code.formatter</groupId>
          <artifactId>formatter-maven-plugin</artifactId>
          <version>2.21.0</version>
          <configuration>
            <configFile>${rootlocation}/contrib/Eclipse-Accumulo-Codestyle.xml</configFile>
            <excludes>
              <exclude>**/thrift/*.java</exclude>
              <exclude>**/proto/*.java</exclude>
            </excludes>
            <lineEnding>LF</lineEnding>
            <skipCssFormatting>true</skipCssFormatting>
            <skipHtmlFormatting>true</skipHtmlFormatting>
            <skipJsFormatting>true</skipJsFormatting>
            <skipJsonFormatting>true</skipJsonFormatting>
            <skipXmlFormatting>true</skipXmlFormatting>
          </configuration>
        </plugin>
        <plugin>
          <groupId>org.apache.rat</groupId>
          <artifactId>apache-rat-plugin</artifactId>
          <configuration>
            <excludes combine.children="append">
              <exclude>src/main/resources/META-INF/services/*</exclude>
              <exclude>nbproject/**</exclude>
              <exclude>nb-configuration.xml</exclude>
              <exclude>nbactions.xml</exclude>
              <exclude>.vscode/**</exclude>
              <exclude>.factorypath</exclude>
              <exclude>.github/**</exclude>
            </excludes>
          </configuration>
        </plugin>
        <plugin>
          <groupId>net.revelc.code</groupId>
          <artifactId>warbucks-maven-plugin</artifactId>
          <version>1.1.2</version>
        </plugin>
        <plugin>
          <groupId>net.revelc.code</groupId>
          <artifactId>impsort-maven-plugin</artifactId>
          <version>1.8.0</version>
          <configuration>
            <removeUnused>true</removeUnused>
            <groups>java.,javax.,jakarta.,org.,com.</groups>
            <excludes>
              <exclude>**/thrift/*.java</exclude>
            </excludes>
          </configuration>
        </plugin>
      </plugins>
    </pluginManagement>
    <plugins>
      <plugin>
        <groupId>org.apache.maven.plugins</groupId>
        <artifactId>maven-dependency-plugin</artifactId>
        <executions>
          <execution>
            <id>analyze</id>
            <goals>
              <goal>analyze-only</goal>
            </goals>
            <configuration>
              <failOnWarning>true</failOnWarning>
              <ignoredUsedUndeclaredDependencies>
                <!-- auto-service-annotations is transitive via auto-service -->
                <undeclared>com.google.auto.service:auto-service-annotations:jar:*</undeclared>
                <!-- used/undeclared child jars brought in by parents below -->
                <undeclared>org.apache.curator:curator-client:jar:*</undeclared>
                <undeclared>org.apache.hadoop:hadoop-common:jar:*</undeclared>
                <undeclared>org.apache.hadoop:hadoop-hdfs:*:*</undeclared>
                <undeclared>org.apache.hadoop:hadoop-mapreduce-client-core:jar:*</undeclared>
                <undeclared>org.apache.hadoop:hadoop-auth:jar:*</undeclared>
                <undeclared>org.apache.httpcomponents:httpcore:jar:*</undeclared>
                <undeclared>org.powermock:powermock-core:jar:*</undeclared>
                <undeclared>org.powermock:powermock-reflect:jar:*</undeclared>
                <!-- This should be removed upon completion of migrating junit 4 to 5 -->
                <undeclared>junit:junit:jar:*</undeclared>
              </ignoredUsedUndeclaredDependencies>
              <ignoredUnusedDeclaredDependencies>
                <!-- auto-service isn't used in every module -->
                <unused>com.google.auto.service:auto-service:jar:*</unused>
                <!-- unused/declared implementation jars or parent jars that bring in children -->
                <unused>org.apache.hadoop:hadoop-client:jar:*</unused>
                <unused>org.apache.hadoop:hadoop-client-runtime:jar:*</unused>
                <unused>org.apache.hadoop:hadoop-minicluster:jar:*</unused>
                <unused>org.glassfish.jaxb:txw2:jar:*</unused>
                <unused>org.glassfish.jersey.ext:jersey-bean-validation:jar:*</unused>
                <unused>org.glassfish.jersey.inject:jersey-hk2:jar:*</unused>
                <unused>org.glassfish.jersey.test-framework.providers:jersey-test-framework-provider-grizzly2:jar:*</unused>
                <unused>org.powermock:powermock-api-easymock:jar:*</unused>
                <!-- spotbugs annotations may or may not be used in each module -->
                <unused>com.github.spotbugs:spotbugs-annotations:jar:*</unused>
                <!-- ignore unused native; analysis isn't possible with tar.gz dependency -->
                <unused>org.apache.accumulo:accumulo-native:tar.gz:*</unused>
                <!-- ignore runtime log4j dependencies at test scope -->
                <unused>org.apache.logging.log4j:log4j-1.2-api:jar:*</unused>
                <unused>org.apache.logging.log4j:log4j-slf4j2-impl:jar:*</unused>
                <unused>org.apache.logging.log4j:log4j-web:jar:*</unused>
                <!-- This should be removed upon completion of migrating junit 4 to 5 -->
                <unused>org.junit.vintage:junit-vintage-engine:jar:*</unused>
                <unused>org.junit.jupiter:junit-jupiter-engine:jar:*</unused>
              </ignoredUnusedDeclaredDependencies>
            </configuration>
          </execution>
        </executions>
      </plugin>
      <plugin>
        <groupId>org.codehaus.mojo</groupId>
        <artifactId>build-helper-maven-plugin</artifactId>
        <executions>
          <execution>
            <!-- create property named 'rootlocation' to point to top of multi-module project -->
            <id>create-rootlocation-property</id>
            <goals>
              <goal>rootlocation</goal>
            </goals>
          </execution>
          <execution>
            <id>create-automatic-module-name</id>
            <goals>
              <goal>regex-property</goal>
            </goals>
            <configuration>
              <name>accumulo.module.name</name>
              <regex>-</regex>
              <replacement>.</replacement>
              <value>org-apache-${project.artifactId}</value>
            </configuration>
          </execution>
        </executions>
      </plugin>
      <plugin>
        <groupId>org.apache.maven.plugins</groupId>
        <artifactId>maven-enforcer-plugin</artifactId>
        <executions>
          <execution>
            <id>enforce-accumulo-rules</id>
            <goals>
              <goal>enforce</goal>
            </goals>
            <phase>validate</phase>
            <configuration>
              <rules>
                <reactorModuleConvergence />
                <banDuplicatePomDependencyVersions />
                <dependencyConvergence />
                <bannedDependencies>
                  <excludes>
                    <!-- we redirect logging to log4j2, so we should have those bridges instead -->
                    <!-- commons-logging is allowed because log4j-jcl uses it as a dependency -->
                    <exclude>ch.qos.logback:*</exclude>
                    <exclude>ch.qos.reload4j:*</exclude>
                    <exclude>log4j:*</exclude>
                    <!-- exclude log4j-slf4j-impl to prefer log4j-slf4j2-impl -->
                    <exclude>org.apache.logging.log4j:log4j-slf4j-impl</exclude>
                    <exclude>org.apache.logging.log4j:log4j-to-slf4j</exclude>
                    <exclude>org.slf4j:*</exclude>
                  </excludes>
                  <includes>
                    <!-- only allow API jar for slf4j, but no other slf4j implementations -->
                    <include>org.slf4j:slf4j-api</include>
                  </includes>
                </bannedDependencies>
              </rules>
            </configuration>
          </execution>
        </executions>
      </plugin>
      <plugin>
        <groupId>org.gaul</groupId>
        <artifactId>modernizer-maven-plugin</artifactId>
        <executions>
          <execution>
            <id>modernizer</id>
            <goals>
              <goal>modernizer</goal>
            </goals>
          </execution>
        </executions>
      </plugin>
      <plugin>
        <groupId>org.apache.maven.plugins</groupId>
        <artifactId>maven-checkstyle-plugin</artifactId>
        <configuration>
          <checkstyleRules>
            <module name="Checker">
              <property name="charset" value="UTF-8" />
              <property name="severity" value="warning" />
              <!-- Checks for whitespace                               -->
              <!-- See https://checkstyle.sourceforge.io/config_whitespace.html -->
              <module name="FileTabCharacter" />
              <module name="TreeWalker">
                <module name="OneTopLevelClass" />
                <module name="RegexpSinglelineJava">
                  <property name="format" value="\s+$" />
                  <property name="message" value="Line has trailing whitespace." />
                </module>
                <module name="RegexpSinglelineJava">
                  <property name="format" value="[@]see\s+[{][@]link" />
                  <property name="message" value="Javadoc @see does not need @link: pick one or the other." />
                </module>
                <module name="RegexpSinglelineJava">
                  <property name="format" value="jline[.]internal[.]Preconditions" />
                  <property name="message" value="Please use Guava Preconditions not JLine" />
                </module>
                <module name="RegexpSinglelineJava">
                  <property name="format" value="org[.]apache[.]commons[.]math[.]" />
                  <property name="message" value="Use commons-math3 (org.apache.commons.math3.*)" />
                </module>
                <module name="RegexpSinglelineJava">
                  <property name="format" value="junit[.]framework[.]TestCase" />
                  <property name="message" value="Use JUnit4+ @Test annotation instead of TestCase" />
                </module>
                <module name="RegexpSinglelineJava">
                  <property name="format" value="import org[.]junit[.]Assert;" />
                  <property name="message" value="Use static imports for Assert.* methods for consistency" />
                </module>
                <module name="RegexpSinglelineJava">
                  <property name="format" value="org[.]junit[.]jupiter[.]api[.]Assertions;" />
                  <property name="message" value="Use static imports for Assertions.* methods for consistency" />
                </module>
                <module name="RegexpSinglelineJava">
                  <property name="format" value="import org[.]junit[.]Assume;" />
                  <property name="message" value="Use static imports for Assume.* methods for consistency" />
                </module>
                <module name="RegexpSinglelineJava">
                  <property name="format" value="org[.]junit[.]jupiter[.]api[.]Assumptions;" />
                  <property name="message" value="Use static imports for Assumptions.* methods for consistency" />
                </module>
                <module name="RegexpSinglelineJava">
                  <property name="format" value="import java[.]nio[.]charset[.]StandardCharsets;" />
                  <property name="message" value="Use static imports for StandardCharsets.* constants for consistency" />
                </module>
                <module name="RegexpSinglelineJava">
                  <!-- double escape quotes because checkstyle passes these through another xml parser -->
                  <property name="format" value="&amp;quot; [+] &amp;quot;" />
                  <property name="message" value="Unnecessary concatenation of string literals" />
                </module>
                <module name="OuterTypeFilename" />
                <module name="AvoidStarImport" />
                <module name="NoLineWrap" />
                <module name="LeftCurly" />
                <module name="RightCurly">
                  <property name="tokens" value="LITERAL_TRY, LITERAL_CATCH, LITERAL_FINALLY, LITERAL_IF, LITERAL_ELSE, CLASS_DEF, METHOD_DEF, CTOR_DEF, LITERAL_FOR, LITERAL_WHILE, LITERAL_DO, STATIC_INIT, INSTANCE_INIT" />
                </module>
                <module name="SeparatorWrap">
                  <property name="tokens" value="DOT" />
                  <property name="option" value="nl" />
                </module>
                <module name="SeparatorWrap">
                  <property name="tokens" value="COMMA" />
                  <property name="option" value="EOL" />
                </module>
                <module name="PackageName">
                  <property name="format" value="^[a-z]+(\.[a-z][a-zA-Z0-9]*)*$" />
                </module>
                <module name="MethodTypeParameterName">
                  <property name="format" value="(^[A-Z][0-9]?)$|([A-Z][a-zA-Z0-9]*[T]$)" />
                </module>
                <module name="NonEmptyAtclauseDescription" />
                <module name="JavadocMethod">
                  <property name="allowMissingParamTags" value="true" />
                  <property name="allowMissingReturnTag" value="true" />
                  <property name="allowedAnnotations" value="Override,Test,BeforeClass,AfterClass,Before,After,BeforeAll,AfterAll,BeforeEach,AfterEach" />
                </module>
                <module name="MissingOverrideCheck" />
                <!--Require braces for all control statements -->
                <module name="NeedBraces" />
              </module>
            </module>
          </checkstyleRules>
          <violationSeverity>warning</violationSeverity>
          <includeTestSourceDirectory>true</includeTestSourceDirectory>
          <excludes>**/thrift/*.java,**/proto/*.java,**/HelpMojo.java</excludes>
        </configuration>
        <dependencies>
          <dependency>
            <groupId>com.puppycrawl.tools</groupId>
            <artifactId>checkstyle</artifactId>
            <version>10.8.0</version>
          </dependency>
        </dependencies>
        <executions>
          <execution>
            <id>check-style</id>
            <goals>
              <goal>check</goal>
            </goals>
          </execution>
        </executions>
      </plugin>
      <plugin>
        <groupId>com.github.koraktor</groupId>
        <artifactId>mavanagaiata</artifactId>
        <executions>
          <execution>
            <id>git-commit</id>
            <goals>
              <goal>commit</goal>
            </goals>
            <phase>validate</phase>
          </execution>
        </executions>
      </plugin>
      <plugin>
        <groupId>org.apache.maven.plugins</groupId>
        <artifactId>maven-failsafe-plugin</artifactId>
        <executions>
          <execution>
            <id>run-integration-tests</id>
            <goals>
              <goal>integration-test</goal>
              <goal>verify</goal>
            </goals>
          </execution>
        </executions>
      </plugin>
      <plugin>
        <groupId>com.github.spotbugs</groupId>
        <artifactId>spotbugs-maven-plugin</artifactId>
        <executions>
          <execution>
            <id>run-spotbugs</id>
            <goals>
              <goal>check</goal>
            </goals>
          </execution>
        </executions>
      </plugin>
      <plugin>
        <groupId>org.apache.rat</groupId>
        <artifactId>apache-rat-plugin</artifactId>
        <executions>
          <execution>
            <id>check-licenses</id>
            <goals>
              <goal>check</goal>
            </goals>
            <phase>prepare-package</phase>
          </execution>
        </executions>
      </plugin>
      <plugin>
        <groupId>net.revelc.code</groupId>
        <artifactId>warbucks-maven-plugin</artifactId>
        <executions>
          <execution>
            <id>check-junit-tags-on-its</id>
            <goals>
              <goal>check</goal>
            </goals>
            <configuration>
              <rules>
                <rule>
                  <includeMainClasses>true</includeMainClasses>
                  <includeTestClasses>true</includeTestClasses>
                  <classPattern>.*IT</classPattern>
                  <classAnnotationPattern>org[.]junit[.]jupiter[.]api[.]Tag</classAnnotationPattern>
                </rule>
              </rules>
            </configuration>
          </execution>
        </executions>
      </plugin>
    </plugins>
  </build>
  <profiles>
    <profile>
      <!-- This profile skips all Quality Assurance checks; activate with -PskipQA OR -DskipQA  -->
      <id>skipQA</id>
      <activation>
        <property>
          <name>skipQA</name>
        </property>
      </activation>
      <properties>
        <accumulo.skip>true</accumulo.skip>
        <apilyzer.skip>true</apilyzer.skip>
        <checkstyle.skip>true</checkstyle.skip>
        <formatter.skip>true</formatter.skip>
        <impsort.skip>true</impsort.skip>
        <mdep.analyze.skip>true</mdep.analyze.skip>
        <modernizer.skip>true</modernizer.skip>
        <rat.skip>true</rat.skip>
        <skipITs>true</skipITs>
        <skipTests>true</skipTests>
        <sort.skip>true</sort.skip>
        <spotbugs.skip>true</spotbugs.skip>
        <warbucks.skip>true</warbucks.skip>
      </properties>
    </profile>
    <profile>
      <id>m2e</id>
      <activation>
        <property>
          <name>m2e.version</name>
        </property>
      </activation>
      <build>
        <pluginManagement>
          <plugins>
            <!--This plugin's configuration is used to store Eclipse m2e settings only. It has no influence on the Maven build itself.-->
            <plugin>
              <groupId>org.eclipse.m2e</groupId>
              <artifactId>lifecycle-mapping</artifactId>
              <version>1.0.0</version>
              <configuration>
                <lifecycleMappingMetadata>
                  <pluginExecutions>
                    <pluginExecution>
                      <pluginExecutionFilter>
                        <groupId>org.apache.maven.plugins</groupId>
                        <artifactId>maven-dependency-plugin</artifactId>
                        <versionRange>[0,)</versionRange>
                        <goals>
                          <goal>analyze-only</goal>
                        </goals>
                      </pluginExecutionFilter>
                      <action>
                        <ignore />
                      </action>
                    </pluginExecution>
                    <pluginExecution>
                      <pluginExecutionFilter>
                        <groupId>org.codehaus.mojo</groupId>
                        <artifactId>exec-maven-plugin</artifactId>
                        <versionRange>[0,)</versionRange>
                        <goals>
                          <goal>exec</goal>
                        </goals>
                      </pluginExecutionFilter>
                      <action>
                        <ignore />
                      </action>
                    </pluginExecution>
                    <pluginExecution>
                      <pluginExecutionFilter>
                        <groupId>org.gaul</groupId>
                        <artifactId>modernizer-maven-plugin</artifactId>
                        <versionRange>[0,)</versionRange>
                        <goals>
                          <goal>modernizer</goal>
                        </goals>
                      </pluginExecutionFilter>
                      <action>
                        <ignore />
                      </action>
                    </pluginExecution>
                    <pluginExecution>
                      <pluginExecutionFilter>
                        <groupId>com.github.koraktor</groupId>
                        <artifactId>mavanagaiata</artifactId>
                        <versionRange>[0,)</versionRange>
                        <goals>
                          <goal>commit</goal>
                        </goals>
                      </pluginExecutionFilter>
                      <action>
                        <ignore />
                      </action>
                    </pluginExecution>
                  </pluginExecutions>
                </lifecycleMappingMetadata>
              </configuration>
            </plugin>
          </plugins>
        </pluginManagement>
      </build>
    </profile>
    <profile>
      <id>accumulo-release</id>
      <properties>
        <!-- some properties to make the release build a bit faster -->
        <checkstyle.skip>true</checkstyle.skip>
        <skipITs>true</skipITs>
        <skipTests>true</skipTests>
        <spotbugs.skip>true</spotbugs.skip>
      </properties>
    </profile>
    <profile>
      <!-- set proper source assembly name with apache-release and don't attach here -->
      <id>apache-release</id>
      <build>
        <pluginManagement>
          <plugins>
            <plugin>
              <groupId>org.apache.maven.plugins</groupId>
              <artifactId>maven-assembly-plugin</artifactId>
              <inherited>false</inherited>
              <configuration>
                <!-- source assembly gets attached in the assemble module -->
                <attach>false</attach>
                <finalName>accumulo-${project.version}</finalName>
              </configuration>
            </plugin>
          </plugins>
        </pluginManagement>
      </build>
    </profile>
    <profile>
      <!-- off by default, but enable with '-P verifyformat' or '-DverifyFormat' -->
      <id>verifyformat</id>
      <activation>
        <property>
          <name>verifyFormat</name>
        </property>
      </activation>
      <build>
        <plugins>
          <plugin>
            <groupId>com.github.ekryd.sortpom</groupId>
            <artifactId>sortpom-maven-plugin</artifactId>
            <executions>
              <execution>
                <id>verify-sorted-pom</id>
                <goals>
                  <goal>verify</goal>
                </goals>
                <phase>process-resources</phase>
              </execution>
            </executions>
          </plugin>
          <plugin>
            <groupId>com.mycila</groupId>
            <artifactId>license-maven-plugin</artifactId>
            <executions>
              <execution>
                <id>verify-license-headers</id>
                <goals>
                  <goal>check</goal>
                </goals>
                <phase>process-test-resources</phase>
              </execution>
            </executions>
          </plugin>
          <plugin>
            <groupId>net.revelc.code.formatter</groupId>
            <artifactId>formatter-maven-plugin</artifactId>
            <executions>
              <execution>
                <id>verify-formatted-java-source</id>
                <goals>
                  <goal>validate</goal>
                </goals>
              </execution>
            </executions>
          </plugin>
          <plugin>
            <groupId>net.revelc.code</groupId>
            <artifactId>impsort-maven-plugin</artifactId>
            <executions>
              <execution>
                <id>verify-sorted-imports</id>
                <goals>
                  <goal>check</goal>
                </goals>
              </execution>
            </executions>
          </plugin>
        </plugins>
      </build>
    </profile>
    <profile>
      <!-- on by default, but disable with '-P !autoformat' or '-DskipFormat' -->
      <id>autoformat</id>
      <activation>
        <property>
          <name>!skipFormat</name>
        </property>
      </activation>
      <build>
        <plugins>
          <plugin>
            <groupId>com.github.ekryd.sortpom</groupId>
            <artifactId>sortpom-maven-plugin</artifactId>
            <executions>
              <execution>
                <id>sort-pom</id>
                <goals>
                  <goal>sort</goal>
                </goals>
                <phase>process-sources</phase>
              </execution>
            </executions>
          </plugin>
          <plugin>
            <groupId>com.mycila</groupId>
            <artifactId>license-maven-plugin</artifactId>
            <executions>
              <execution>
                <id>license-headers</id>
                <goals>
                  <goal>format</goal>
                </goals>
                <phase>process-test-resources</phase>
              </execution>
            </executions>
          </plugin>
          <plugin>
            <groupId>net.revelc.code.formatter</groupId>
            <artifactId>formatter-maven-plugin</artifactId>
            <executions>
              <execution>
                <id>format-java-source</id>
                <goals>
                  <goal>format</goal>
                </goals>
              </execution>
            </executions>
          </plugin>
          <plugin>
            <groupId>net.revelc.code</groupId>
            <artifactId>impsort-maven-plugin</artifactId>
            <executions>
              <execution>
                <id>sort-imports</id>
                <goals>
                  <goal>sort</goal>
                </goals>
              </execution>
            </executions>
          </plugin>
        </plugins>
      </build>
    </profile>
    <profile>
      <!-- Minimal testing profile. (a.k.a. SunnyDay) -->
      <id>sunny</id>
      <properties>
        <failsafe.groups>SunnyDay</failsafe.groups>
      </properties>
    </profile>
    <profile>
      <!-- mvn clean package javadoc:aggregate -DskipTests -Paggregate-javadocs -->
      <id>aggregate-javadocs</id>
      <build>
        <pluginManagement>
          <plugins>
            <plugin>
              <groupId>org.apache.maven.plugins</groupId>
              <artifactId>maven-javadoc-plugin</artifactId>
              <configuration>
                <sourceFileIncludes>
                  <sourceFileInclude>**/org/apache/accumulo/core/client/**/*.java</sourceFileInclude>
                  <sourceFileInclude>**/org/apache/accumulo/core/data/**/*.java</sourceFileInclude>
                  <sourceFileInclude>**/org/apache/accumulo/core/iterators/**/*.java</sourceFileInclude>
                  <sourceFileInclude>**/org/apache/accumulo/core/security/**/*.java</sourceFileInclude>
                  <sourceFileInclude>**/org/apache/accumulo/core/spi/**/*.java</sourceFileInclude>
                  <sourceFileInclude>**/org/apache/accumulo/hadoop/**/*.java</sourceFileInclude>
                  <sourceFileInclude>**/org/apache/accumulo/minicluster/**/*.java</sourceFileInclude>
                </sourceFileIncludes>
              </configuration>
            </plugin>
          </plugins>
        </pluginManagement>
      </build>
    </profile>
    <profile>
      <id>add-thrift-java-source</id>
      <activation>
        <file>
          <exists>src/main/thrift-gen-java</exists>
        </file>
      </activation>
      <build>
        <plugins>
          <plugin>
            <groupId>org.codehaus.mojo</groupId>
            <artifactId>build-helper-maven-plugin</artifactId>
            <executions>
              <execution>
                <id>add-thrift-java-source</id>
                <goals>
                  <goal>add-source</goal>
                </goals>
                <phase>generate-sources</phase>
                <configuration>
                  <sources>
                    <source>src/main/thrift-gen-java</source>
                  </sources>
                </configuration>
              </execution>
            </executions>
          </plugin>
        </plugins>
      </build>
    </profile>
    <profile>
      <id>add-spotbugs-excludes</id>
      <activation>
        <file>
          <exists>src/main/spotbugs/exclude-filter.xml</exists>
        </file>
      </activation>
      <properties>
        <spotbugs.excludeFilterFile>src/main/spotbugs/exclude-filter.xml</spotbugs.excludeFilterFile>
      </properties>
    </profile>
    <profile>
      <id>sec-bugs</id>
      <build>
        <plugins>
          <plugin>
            <groupId>com.github.spotbugs</groupId>
            <artifactId>spotbugs-maven-plugin</artifactId>
            <configuration>
              <plugins>
                <plugin>
                  <groupId>com.h3xstream.findsecbugs</groupId>
                  <artifactId>findsecbugs-plugin</artifactId>
                  <version>1.12.0</version>
                </plugin>
              </plugins>
            </configuration>
          </plugin>
        </plugins>
      </build>
    </profile>
    <profile>
      <id>forkCount</id>
      <activation>
        <property>
          <name>forkCount</name>
        </property>
      </activation>
      <properties>
        <failsafe.forkCount>${forkCount}</failsafe.forkCount>
        <surefire.forkCount>${forkCount}</surefire.forkCount>
      </properties>
    </profile>
    <profile>
      <id>reuseForks</id>
      <activation>
        <property>
          <name>reuseForks</name>
        </property>
      </activation>
      <properties>
        <failsafe.reuseForks>${reuseForks}</failsafe.reuseForks>
        <surefire.reuseForks>${reuseForks}</surefire.reuseForks>
      </properties>
    </profile>
    <profile>
      <!-- This profile uses the Google ErrorProne tool to perform static code analysis at
      compile time. Auto-generated code is not checked.
      See: https://errorprone.info/bugpatterns for list of available bug patterns.-->
      <id>errorprone</id>
      <build>
        <plugins>
          <plugin>
            <groupId>org.apache.maven.plugins</groupId>
            <artifactId>maven-compiler-plugin</artifactId>
            <configuration>
              <compilerArgs>
                <arg>-XDcompilePolicy=simple</arg>
                <arg>
                  -Xplugin:ErrorProne \
                  -XepExcludedPaths:.*/(proto|thrift|generated-sources|src/test)/.* \
                  -XepDisableWarningsInGeneratedCode \
                  -XepDisableAllWarnings \
                  <!-- ERROR patterns to specifically ignore -->
                  -Xep:MustBeClosedChecker:OFF \
                  -Xep:UnicodeInCode:OFF \
                  <!-- WARNING patterns to specifically check -->
                  -Xep:ExpectedExceptionChecker \
                  <!-- treat following warning as an error -->
                  -Xep:FutureReturnValueIgnored:ERROR \
                  -Xep:MissingOverride \
                  <!--WARN if braces are missing for control statements -->
                  -Xep:MissingBraces:WARN \
                  <!-- Items containing 'OFF' are currently Errors flagged by ErrorProne. The 'OFF'
                  can be removed and the project recompiled to discover location of errors for
                  further analysis. @SuppressWarnings can be used to ignore errors if desired. -->
                </arg>
                <arg>-J--add-exports=jdk.compiler/com.sun.tools.javac.api=ALL-UNNAMED</arg>
                <arg>-J--add-exports=jdk.compiler/com.sun.tools.javac.file=ALL-UNNAMED</arg>
                <arg>-J--add-exports=jdk.compiler/com.sun.tools.javac.main=ALL-UNNAMED</arg>
                <arg>-J--add-exports=jdk.compiler/com.sun.tools.javac.model=ALL-UNNAMED</arg>
                <arg>-J--add-exports=jdk.compiler/com.sun.tools.javac.parser=ALL-UNNAMED</arg>
                <arg>-J--add-exports=jdk.compiler/com.sun.tools.javac.processing=ALL-UNNAMED</arg>
                <arg>-J--add-exports=jdk.compiler/com.sun.tools.javac.tree=ALL-UNNAMED</arg>
                <arg>-J--add-exports=jdk.compiler/com.sun.tools.javac.util=ALL-UNNAMED</arg>
                <arg>-J--add-opens=jdk.compiler/com.sun.tools.javac.code=ALL-UNNAMED</arg>
                <arg>-J--add-opens=jdk.compiler/com.sun.tools.javac.comp=ALL-UNNAMED</arg>
              </compilerArgs>
              <annotationProcessorPaths>
                <path>
                  <groupId>com.google.errorprone</groupId>
                  <artifactId>error_prone_core</artifactId>
                  <version>${errorprone.version}</version>
                </path>
              </annotationProcessorPaths>
            </configuration>
          </plugin>
        </plugins>
      </build>
    </profile>
    <profile>
      <id>jdk17</id>
      <activation>
        <jdk>[17,)</jdk>
      </activation>
      <properties>
        <extraTestArgs>--add-opens java.base/java.lang=ALL-UNNAMED --add-opens java.base/java.util=ALL-UNNAMED --add-opens java.base/java.io=ALL-UNNAMED --add-opens java.base/java.net=ALL-UNNAMED --add-opens java.management/java.lang.management=ALL-UNNAMED --add-opens java.management/sun.management=ALL-UNNAMED --add-opens java.base/java.security=ALL-UNNAMED --add-opens java.base/java.lang.reflect=ALL-UNNAMED --add-opens java.base/java.util.concurrent=ALL-UNNAMED --add-opens java.base/java.util.concurrent.atomic=ALL-UNNAMED --add-opens java.base/java.time=ALL-UNNAMED</extraTestArgs>
      </properties>
    </profile>
  </profiles>
</project><|MERGE_RESOLUTION|>--- conflicted
+++ resolved
@@ -28,11 +28,7 @@
   </parent>
   <groupId>org.apache.accumulo</groupId>
   <artifactId>accumulo-project</artifactId>
-<<<<<<< HEAD
   <version>2.1.1-SNAPSHOT</version>
-=======
-  <version>1.10.4-SNAPSHOT</version>
->>>>>>> 65badd77
   <packaging>pom</packaging>
   <name>Apache Accumulo Project</name>
   <description>Apache Accumulo is a sorted, distributed key/value store based
@@ -147,11 +143,7 @@
     <minimalMavenBuildVersion>3.5.0</minimalMavenBuildVersion>
     <powermock.version>2.0.9</powermock.version>
     <!-- timestamp for reproducible outputs, updated on release by the release plugin -->
-<<<<<<< HEAD
-    <project.build.outputTimestamp>2022-10-27T05:45:29Z</project.build.outputTimestamp>
-=======
     <project.build.outputTimestamp>2023-04-07T20:15:28Z</project.build.outputTimestamp>
->>>>>>> 65badd77
     <rat.consoleOutput>true</rat.consoleOutput>
     <slf4j.version>2.0.6</slf4j.version>
     <sourceReleaseAssemblyDescriptor>source-release-tar</sourceReleaseAssemblyDescriptor>
