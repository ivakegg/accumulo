/*
 * Licensed to the Apache Software Foundation (ASF) under one or more
 * contributor license agreements.  See the NOTICE file distributed with
 * this work for additional information regarding copyright ownership.
 * The ASF licenses this file to You under the Apache License, Version 2.0
 * (the "License"); you may not use this file except in compliance with
 * the License.  You may obtain a copy of the License at
 *
 *     http://www.apache.org/licenses/LICENSE-2.0
 *
 * Unless required by applicable law or agreed to in writing, software
 * distributed under the License is distributed on an "AS IS" BASIS,
 * WITHOUT WARRANTIES OR CONDITIONS OF ANY KIND, either express or implied.
 * See the License for the specific language governing permissions and
 * limitations under the License.
 */
package org.apache.accumulo.core.file.rfile;

import static org.junit.Assert.assertEquals;
import static org.junit.Assert.assertFalse;
import static org.junit.Assert.assertTrue;

import java.io.ByteArrayInputStream;
import java.io.ByteArrayOutputStream;
import java.io.DataInputStream;
import java.io.DataOutputStream;
import java.io.File;
import java.io.FileOutputStream;
import java.io.IOException;
import java.io.InputStream;
import java.util.AbstractMap;
import java.util.ArrayList;
import java.util.Arrays;
import java.util.Collection;
import java.util.Collections;
import java.util.Comparator;
import java.util.HashSet;
import java.util.Iterator;
import java.util.List;
import java.util.Map.Entry;
import java.util.Random;
import java.util.Set;

import org.apache.accumulo.core.Constants;
import org.apache.accumulo.core.client.impl.BaseIteratorEnvironment;
import org.apache.accumulo.core.client.sample.RowSampler;
import org.apache.accumulo.core.client.sample.Sampler;
import org.apache.accumulo.core.client.sample.SamplerConfiguration;
import org.apache.accumulo.core.conf.AccumuloConfiguration;
import org.apache.accumulo.core.conf.ConfigurationCopy;
import org.apache.accumulo.core.conf.DefaultConfiguration;
import org.apache.accumulo.core.conf.Property;
import org.apache.accumulo.core.data.ArrayByteSequence;
import org.apache.accumulo.core.data.ByteSequence;
import org.apache.accumulo.core.data.Key;
import org.apache.accumulo.core.data.PartialKey;
import org.apache.accumulo.core.data.Range;
import org.apache.accumulo.core.data.Value;
import org.apache.accumulo.core.data.impl.KeyExtent;
import org.apache.accumulo.core.file.FileSKVIterator;
import org.apache.accumulo.core.file.blockfile.cache.BlockCacheManager;
import org.apache.accumulo.core.file.blockfile.cache.CacheType;
import org.apache.accumulo.core.file.blockfile.cache.impl.BlockCacheConfiguration;
import org.apache.accumulo.core.file.blockfile.cache.impl.BlockCacheManagerFactory;
import org.apache.accumulo.core.file.blockfile.cache.lru.LruBlockCache;
import org.apache.accumulo.core.file.blockfile.cache.lru.LruBlockCacheManager;
import org.apache.accumulo.core.file.blockfile.impl.CachableBlockFile;
import org.apache.accumulo.core.file.rfile.RFile.Reader;
import org.apache.accumulo.core.file.streams.PositionedOutputs;
import org.apache.accumulo.core.iterators.SortedKeyValueIterator;
import org.apache.accumulo.core.iterators.system.ColumnFamilySkippingIterator;
import org.apache.accumulo.core.metadata.MetadataTable;
import org.apache.accumulo.core.metadata.schema.MetadataSchema;
import org.apache.accumulo.core.metadata.schema.MetadataSchema.TabletsSection;
import org.apache.accumulo.core.sample.impl.SamplerConfigurationImpl;
import org.apache.accumulo.core.sample.impl.SamplerFactory;
import org.apache.accumulo.core.security.crypto.CryptoTest;
import org.apache.accumulo.core.util.CachedConfiguration;
import org.apache.hadoop.conf.Configuration;
import org.apache.hadoop.fs.FSDataInputStream;
import org.apache.hadoop.fs.FSDataOutputStream;
import org.apache.hadoop.fs.FileSystem;
import org.apache.hadoop.fs.PositionedReadable;
import org.apache.hadoop.fs.Seekable;
import org.apache.hadoop.io.Text;
import org.junit.Assert;
import org.junit.Rule;
import org.junit.Test;
import org.junit.rules.TemporaryFolder;

import com.google.common.hash.HashCode;
import com.google.common.hash.Hasher;
import com.google.common.hash.Hashing;
import com.google.common.primitives.Bytes;

public class RFileTest {

  public static class SampleIE extends BaseIteratorEnvironment {

    private SamplerConfiguration samplerConfig;

    SampleIE(SamplerConfiguration config) {
      this.samplerConfig = config;
    }

    @Override
    public boolean isSamplingEnabled() {
      return samplerConfig != null;
    }

    @Override
    public SamplerConfiguration getSamplerConfiguration() {
      return samplerConfig;
    }
  }

  private static final Collection<ByteSequence> EMPTY_COL_FAMS = new ArrayList<>();

  @Rule
  public TemporaryFolder tempFolder = new TemporaryFolder(
      new File(System.getProperty("user.dir") + "/target"));

  static class SeekableByteArrayInputStream extends ByteArrayInputStream
      implements Seekable, PositionedReadable {

    public SeekableByteArrayInputStream(byte[] buf) {
      super(buf);
    }

    @Override
    public long getPos() throws IOException {
      return pos;
    }

    @Override
    public void seek(long pos) throws IOException {
      if (mark != 0)
        throw new IllegalStateException();

      reset();
      long skipped = skip(pos);

      if (skipped != pos)
        throw new IOException();
    }

    @Override
    public boolean seekToNewSource(long targetPos) throws IOException {
      return false;
    }

    @Override
    public int read(long position, byte[] buffer, int offset, int length) throws IOException {

      if (position >= buf.length)
        throw new IllegalArgumentException();
      if (position + length > buf.length)
        throw new IllegalArgumentException();
      if (length > buffer.length)
        throw new IllegalArgumentException();

      System.arraycopy(buf, (int) position, buffer, offset, length);
      return length;
    }

    @Override
    public void readFully(long position, byte[] buffer) throws IOException {
      read(position, buffer, 0, buffer.length);

    }

    @Override
    public void readFully(long position, byte[] buffer, int offset, int length) throws IOException {
      read(position, buffer, offset, length);
    }

  }

  private static void checkIndex(Reader reader) throws IOException {
    FileSKVIterator indexIter = reader.getIndex();

    if (indexIter.hasTop()) {
      Key lastKey = new Key(indexIter.getTopKey());

      if (reader.getFirstKey().compareTo(lastKey) > 0)
        throw new RuntimeException(
            "First key out of order " + reader.getFirstKey() + " " + lastKey);

      indexIter.next();

      while (indexIter.hasTop()) {
        if (lastKey.compareTo(indexIter.getTopKey()) > 0)
          throw new RuntimeException(
              "Indext out of order " + lastKey + " " + indexIter.getTopKey());

        lastKey = new Key(indexIter.getTopKey());
        indexIter.next();

      }

      if (!reader.getLastKey().equals(lastKey)) {
        throw new RuntimeException("Last key out of order " + reader.getLastKey() + " " + lastKey);
      }
    }
  }

  public static class TestRFile {

    protected Configuration conf = CachedConfiguration.getInstance();
    public RFile.Writer writer;
    protected ByteArrayOutputStream baos;
    protected FSDataOutputStream dos;
    protected SeekableByteArrayInputStream bais;
    protected FSDataInputStream in;
    protected AccumuloConfiguration accumuloConfiguration;
    public Reader reader;
    public SortedKeyValueIterator<Key,Value> iter;
    private BlockCacheManager manager;

    public TestRFile(AccumuloConfiguration accumuloConfiguration) {
      this.accumuloConfiguration = accumuloConfiguration;
      if (this.accumuloConfiguration == null)
        this.accumuloConfiguration = DefaultConfiguration.getInstance();
    }

    public void openWriter(boolean startDLG) throws IOException {
      openWriter(startDLG, 1000);
    }

    public void openWriter(boolean startDLG, int blockSize) throws IOException {
      baos = new ByteArrayOutputStream();
      dos = new FSDataOutputStream(baos, new FileSystem.Statistics("a"));
      CachableBlockFile.Writer _cbw = new CachableBlockFile.Writer(PositionedOutputs.wrap(dos),
          "gz", conf, accumuloConfiguration);

      SamplerConfigurationImpl samplerConfig = SamplerConfigurationImpl
          .newSamplerConfig(accumuloConfiguration);
      Sampler sampler = null;

      if (samplerConfig != null) {
        sampler = SamplerFactory.newSampler(samplerConfig, accumuloConfiguration);
      }

      writer = new RFile.Writer(_cbw, blockSize, 1000, samplerConfig, sampler);

      if (startDLG)
        writer.startDefaultLocalityGroup();
    }

    public void openWriter() throws IOException {
      openWriter(1000);
    }

    public void openWriter(int blockSize) throws IOException {
      openWriter(true, blockSize);
    }

    public void closeWriter() throws IOException {
      dos.flush();
      writer.close();
      dos.close();
      if (baos != null) {
        baos.close();
      }
    }

    public void openReader() throws IOException {
      openReader(true);
    }

    public void openReader(boolean cfsi) throws IOException {
      int fileLength = 0;
      byte[] data = null;
      data = baos.toByteArray();

      bais = new SeekableByteArrayInputStream(data);
      in = new FSDataInputStream(bais);
      fileLength = data.length;

<<<<<<< HEAD
      DefaultConfiguration dc = DefaultConfiguration.getInstance();
      ConfigurationCopy cc = new ConfigurationCopy(dc);
      cc.set(Property.TSERV_CACHE_MANAGER_IMPL, LruBlockCacheManager.class.getName());
      try {
        manager = BlockCacheManagerFactory.getInstance(cc);
      } catch (Exception e) {
        throw new RuntimeException("Error creating BlockCacheManager", e);
      }
      cc.set(Property.TSERV_DEFAULT_BLOCKSIZE, Long.toString(100000));
      cc.set(Property.TSERV_DATACACHE_SIZE, Long.toString(100000000));
      cc.set(Property.TSERV_INDEXCACHE_SIZE, Long.toString(100000000));
      manager.start(new BlockCacheConfiguration(cc));
      LruBlockCache indexCache = (LruBlockCache) manager.getBlockCache(CacheType.INDEX);
      LruBlockCache dataCache = (LruBlockCache) manager.getBlockCache(CacheType.DATA);

      CachableBlockFile.Reader _cbr = new CachableBlockFile.Reader("source-1", in, fileLength, conf, dataCache, indexCache, DefaultConfiguration.getInstance());
=======
      LruBlockCache indexCache = new LruBlockCache(100000000, 100000);
      LruBlockCache dataCache = new LruBlockCache(100000000, 100000);

      CachableBlockFile.Reader _cbr = new CachableBlockFile.Reader("source-1", in, fileLength, conf,
          dataCache, indexCache, AccumuloConfiguration.getDefaultConfiguration());
>>>>>>> f4f43feb
      reader = new RFile.Reader(_cbr);
      if (cfsi)
        iter = new ColumnFamilySkippingIterator(reader);

      checkIndex(reader);
    }

    public void closeReader() throws IOException {
      reader.close();
      in.close();
      if (null != manager) {
        manager.stop();
      }
    }

    public void seek(Key nk) throws IOException {
      iter.seek(new Range(nk, null), EMPTY_COL_FAMS, false);
    }
  }

  static Key newKey(String row, String cf, String cq, String cv, long ts) {
    return new Key(row.getBytes(), cf.getBytes(), cq.getBytes(), cv.getBytes(), ts);
  }

  static Value newValue(String val) {
    return new Value(val.getBytes());
  }

  static String formatString(String prefix, int i) {
    return String.format(prefix + "%06d", i);
  }

  public AccumuloConfiguration conf = null;

  @Test
  public void test1() throws IOException {

    // test an empty file

    TestRFile trf = new TestRFile(conf);

    trf.openWriter();
    trf.closeWriter();

    trf.openReader();
    trf.iter.seek(new Range((Key) null, null), EMPTY_COL_FAMS, false);
    assertFalse(trf.iter.hasTop());

    assertEquals(null, trf.reader.getLastKey());

    trf.closeReader();
  }

  @Test
  public void test2() throws IOException {

    // test an rfile with one entry

    TestRFile trf = new TestRFile(conf);

    trf.openWriter();
    trf.writer.append(newKey("r1", "cf1", "cq1", "L1", 55), newValue("foo"));
    trf.closeWriter();

    trf.openReader();
    // seek before everything
    trf.seek(null);
    assertTrue(trf.iter.hasTop());
    assertTrue(trf.iter.getTopKey().equals(newKey("r1", "cf1", "cq1", "L1", 55)));
    assertTrue(trf.iter.getTopValue().equals(newValue("foo")));
    trf.iter.next();
    assertFalse(trf.iter.hasTop());

    // seek after the key
    trf.seek(newKey("r2", "cf1", "cq1", "L1", 55));
    assertFalse(trf.iter.hasTop());

    // seek exactly to the key
    trf.seek(newKey("r1", "cf1", "cq1", "L1", 55));
    assertTrue(trf.iter.hasTop());
    assertTrue(trf.iter.getTopKey().equals(newKey("r1", "cf1", "cq1", "L1", 55)));
    assertTrue(trf.iter.getTopValue().equals(newValue("foo")));
    trf.iter.next();
    assertFalse(trf.iter.hasTop());

    assertEquals(newKey("r1", "cf1", "cq1", "L1", 55), trf.reader.getLastKey());

    trf.closeReader();
  }

  @Test
  public void test3() throws IOException {

    // test an rfile with multiple rows having multiple columns

    TestRFile trf = new TestRFile(conf);

    trf.openWriter();

    int val = 0;

    ArrayList<Key> expectedKeys = new ArrayList<>(10000);
    ArrayList<Value> expectedValues = new ArrayList<>(10000);

    for (int row = 0; row < 4; row++) {
      String rowS = formatString("r_", row);
      for (int cf = 0; cf < 4; cf++) {
        String cfS = formatString("cf_", cf);
        for (int cq = 0; cq < 4; cq++) {
          String cqS = formatString("cq_", cq);
          for (int cv = 'A'; cv < 'A' + 4; cv++) {
            String cvS = "" + (char) cv;
            for (int ts = 4; ts > 0; ts--) {
              Key k = newKey(rowS, cfS, cqS, cvS, ts);
              // check below ensures when all key sizes are same more than one index block is
              // created
              Assert.assertEquals(27, k.getSize());
              k.setDeleted(true);
              Value v = newValue("" + val);
              trf.writer.append(k, v);
              expectedKeys.add(k);
              expectedValues.add(v);

              k = newKey(rowS, cfS, cqS, cvS, ts);
              Assert.assertEquals(27, k.getSize());
              v = newValue("" + val);
              trf.writer.append(k, v);
              expectedKeys.add(k);
              expectedValues.add(v);

              val++;
            }
          }
        }
      }
    }

    // trf.writer.append(newKey("r1","cf1","cq1","L1", 55), newValue("foo"));
    trf.closeWriter();

    trf.openReader();
    // seek before everything
    trf.iter.seek(new Range((Key) null, null), EMPTY_COL_FAMS, false);
    verify(trf, expectedKeys.iterator(), expectedValues.iterator());

    // seek to the middle
    int index = expectedKeys.size() / 2;
    trf.seek(expectedKeys.get(index));
    verify(trf, expectedKeys.subList(index, expectedKeys.size()).iterator(),
        expectedValues.subList(index, expectedKeys.size()).iterator());

    // seek the first key
    index = 0;
    trf.seek(expectedKeys.get(index));
    verify(trf, expectedKeys.subList(index, expectedKeys.size()).iterator(),
        expectedValues.subList(index, expectedKeys.size()).iterator());

    // seek to the last key
    index = expectedKeys.size() - 1;
    trf.seek(expectedKeys.get(index));
    verify(trf, expectedKeys.subList(index, expectedKeys.size()).iterator(),
        expectedValues.subList(index, expectedKeys.size()).iterator());

    // seek after everything
    index = expectedKeys.size();
    trf.seek(new Key(new Text("z")));
    verify(trf, expectedKeys.subList(index, expectedKeys.size()).iterator(),
        expectedValues.subList(index, expectedKeys.size()).iterator());

    // test seeking to the current location
    index = expectedKeys.size() / 2;
    trf.seek(expectedKeys.get(index));
    assertTrue(trf.iter.hasTop());
    assertEquals(expectedKeys.get(index), trf.iter.getTopKey());
    assertEquals(expectedValues.get(index), trf.iter.getTopValue());

    trf.iter.next();
    index++;
    assertTrue(trf.iter.hasTop());
    assertEquals(expectedKeys.get(index), trf.iter.getTopKey());
    assertEquals(expectedValues.get(index), trf.iter.getTopValue());

    trf.seek(expectedKeys.get(index));

    assertTrue(trf.iter.hasTop());
    assertEquals(expectedKeys.get(index), trf.iter.getTopKey());
    assertEquals(expectedValues.get(index), trf.iter.getTopValue());

    // test seeking to each location in the file
    index = 0;
    for (Key key : expectedKeys) {
      trf.seek(key);
      assertTrue(trf.iter.hasTop());
      assertEquals(key, trf.iter.getTopKey());
      assertEquals(expectedValues.get(index), trf.iter.getTopValue());

      if (index > 0) {
        // Key pkey =
        expectedKeys.get(index - 1);
        // assertEquals(pkey, trf.reader.getPrevKey());
      }

      index++;
    }

    // test seeking backwards to each key
    for (int i = expectedKeys.size() - 1; i >= 0; i--) {
      Key key = expectedKeys.get(i);

      trf.seek(key);
      assertTrue(trf.iter.hasTop());
      assertEquals(key, trf.iter.getTopKey());
      assertEquals(expectedValues.get(i), trf.iter.getTopValue());

      if (i - 1 > 0) {
        // Key pkey =
        expectedKeys.get(i - 1);
        // assertEquals(pkey, trf.reader.getPrevKey());
      }
    }

    assertEquals(expectedKeys.get(expectedKeys.size() - 1), trf.reader.getLastKey());

    // test seeking to random location and reading all data from that point
    // there was an off by one bug with this in the transient index
    Random rand = new Random();
    for (int i = 0; i < 12; i++) {
      index = rand.nextInt(expectedKeys.size());
      trf.seek(expectedKeys.get(index));
      for (; index < expectedKeys.size(); index++) {
        assertTrue(trf.iter.hasTop());
        assertEquals(expectedKeys.get(index), trf.iter.getTopKey());
        assertEquals(expectedValues.get(index), trf.iter.getTopValue());
        trf.iter.next();
      }
    }

    // count the number of index entries
    FileSKVIterator iiter = trf.reader.getIndex();
    int count = 0;
    while (iiter.hasTop()) {
      count++;
      iiter.next();
    }
    Assert.assertEquals(20, count);

    trf.closeReader();
  }

  private void verify(TestRFile trf, Iterator<Key> eki, Iterator<Value> evi) throws IOException {

    while (trf.iter.hasTop()) {
      Key ek = eki.next();
      Value ev = evi.next();

      assertEquals(ek, trf.iter.getTopKey());
      assertEquals(ev, trf.iter.getTopValue());

      trf.iter.next();
    }

    assertFalse(eki.hasNext());
    assertFalse(evi.hasNext());
  }

  @Test
  public void test4() throws IOException {
    TestRFile trf = new TestRFile(conf);

    trf.openWriter();

    trf.writer.append(newKey("r1", "cf1", "cq1", "L1", 55), newValue("foo1"));
    try {
      trf.writer.append(newKey("r0", "cf1", "cq1", "L1", 55), newValue("foo1"));
      assertFalse(true);
    } catch (IllegalArgumentException ioe) {

    }

    try {
      trf.writer.append(newKey("r1", "cf0", "cq1", "L1", 55), newValue("foo1"));
      assertFalse(true);
    } catch (IllegalArgumentException ioe) {

    }

    try {
      trf.writer.append(newKey("r1", "cf1", "cq0", "L1", 55), newValue("foo1"));
      assertFalse(true);
    } catch (IllegalArgumentException ioe) {

    }

    try {
      trf.writer.append(newKey("r1", "cf1", "cq1", "L0", 55), newValue("foo1"));
      assertFalse(true);
    } catch (IllegalArgumentException ioe) {

    }

    try {
      trf.writer.append(newKey("r1", "cf1", "cq1", "L1", 56), newValue("foo1"));
      assertFalse(true);
    } catch (IllegalArgumentException ioe) {

    }
  }

  @Test
  public void test5() throws IOException {

    TestRFile trf = new TestRFile(conf);

    trf.openWriter();
    trf.writer.append(newKey("r1", "cf1", "cq1", "L1", 55), newValue("foo1"));
    trf.writer.append(newKey("r1", "cf1", "cq4", "L1", 56), newValue("foo2"));
    trf.closeWriter();

    trf.openReader();

    // test seeking between keys
    trf.seek(newKey("r1", "cf1", "cq3", "L1", 55));
    assertTrue(trf.iter.hasTop());
    assertEquals(newKey("r1", "cf1", "cq4", "L1", 56), trf.iter.getTopKey());
    assertEquals(newValue("foo2"), trf.iter.getTopValue());

    // test seeking right before previous seek
    trf.seek(newKey("r1", "cf1", "cq0", "L1", 55));
    assertTrue(trf.iter.hasTop());
    assertEquals(newKey("r1", "cf1", "cq1", "L1", 55), trf.iter.getTopKey());
    assertEquals(newValue("foo1"), trf.iter.getTopValue());

    assertEquals(newKey("r1", "cf1", "cq4", "L1", 56), trf.reader.getLastKey());

    trf.closeReader();
  }

  @Test
  public void test6() throws IOException {

    TestRFile trf = new TestRFile(conf);

    trf.openWriter();
    for (int i = 0; i < 500; i++) {
      trf.writer.append(newKey(formatString("r_", i), "cf1", "cq1", "L1", 55), newValue("foo1"));
    }

    trf.closeWriter();

    trf.openReader();

    // repeatedly seek to locations before the first key in the file
    for (int i = 0; i < 10; i++) {
      trf.seek(newKey(formatString("q_", i), "cf1", "cq1", "L1", 55));
      assertTrue(trf.iter.hasTop());
      assertEquals(newKey(formatString("r_", 0), "cf1", "cq1", "L1", 55), trf.iter.getTopKey());
      assertEquals(newValue("foo1"), trf.iter.getTopValue());
    }

    // repeatedly seek to locations after the last key in the file
    for (int i = 0; i < 10; i++) {
      trf.seek(newKey(formatString("s_", i), "cf1", "cq1", "L1", 55));
      assertFalse(trf.iter.hasTop());
    }

    assertEquals(newKey(formatString("r_", 499), "cf1", "cq1", "L1", 55), trf.reader.getLastKey());

    trf.closeReader();
  }

  @Test
  public void test7() throws IOException {
    // these tests exercise setting the end key of a range

    TestRFile trf = new TestRFile(conf);

    trf.openWriter();
    for (int i = 2; i < 50; i++) {
      trf.writer.append(newKey(formatString("r_", i), "cf1", "cq1", "L1", 55), newValue("foo" + i));
    }

    trf.closeWriter();

    trf.openReader();

    // test that has top returns false when end of range reached
    trf.iter.seek(new Range(newKey(formatString("r_", 3), "cf1", "cq1", "L1", 55), true,
        newKey(formatString("r_", 4), "cf1", "cq1", "L1", 55), false), EMPTY_COL_FAMS, false);
    assertTrue(trf.iter.hasTop());
    assertTrue(trf.iter.getTopKey().equals(newKey(formatString("r_", 3), "cf1", "cq1", "L1", 55)));
    assertEquals(newValue("foo" + 3), trf.iter.getTopValue());
    trf.iter.next();
    assertFalse(trf.iter.hasTop());

    // test seeking to a range that is between two keys, should not return anything
    trf.iter.seek(
        new Range(newKey(formatString("r_", 4) + "a", "cf1", "cq1", "L1", 55), true,
            newKey(formatString("r_", 4) + "b", "cf1", "cq1", "L1", 55), true),
        EMPTY_COL_FAMS, false);
    assertFalse(trf.iter.hasTop());

    // test seeking to another range after the previously seeked range, that is between the same two
    // keys in the file
    // as the previously seeked range.... this test an optimization on RFile
    trf.iter.seek(
        new Range(newKey(formatString("r_", 4) + "c", "cf1", "cq1", "L1", 55), true,
            newKey(formatString("r_", 4) + "d", "cf1", "cq1", "L1", 55), true),
        EMPTY_COL_FAMS, false);
    assertFalse(trf.iter.hasTop());

    trf.iter.seek(
        new Range(newKey(formatString("r_", 4) + "e", "cf1", "cq1", "L1", 55), true,
            newKey(formatString("r_", 4) + "f", "cf1", "cq1", "L1", 55), true),
        EMPTY_COL_FAMS, false);
    assertFalse(trf.iter.hasTop());

    // now ensure we can seek somewhere, that triggering the optimization does not cause any
    // problems
    trf.iter.seek(new Range(newKey(formatString("r_", 5), "cf1", "cq1", "L1", 55), true,
        newKey(formatString("r_", 6), "cf1", "cq1", "L1", 55), false), EMPTY_COL_FAMS, false);
    assertTrue(trf.iter.hasTop());
    assertTrue(trf.iter.getTopKey().equals(newKey(formatString("r_", 5), "cf1", "cq1", "L1", 55)));
    assertEquals(newValue("foo" + 5), trf.iter.getTopValue());
    trf.iter.next();
    assertFalse(trf.iter.hasTop());

    // test seeking to range that is before the beginning of the file
    trf.iter.seek(new Range(newKey(formatString("r_", 0), "cf1", "cq1", "L1", 55), true,
        newKey(formatString("r_", 2), "cf1", "cq1", "L1", 55), false), EMPTY_COL_FAMS, false);
    assertFalse(trf.iter.hasTop());

    assertEquals(newKey(formatString("r_", 49), "cf1", "cq1", "L1", 55), trf.reader.getLastKey());

    trf.reader.close();
  }

  @Test
  public void test8() throws IOException {
    TestRFile trf = new TestRFile(conf);

    trf.openWriter();

    for (int i = 0; i < 2500; i++) {
      trf.writer.append(newKey(formatString("r_", i), "cf1", "cq1", "L1", 42), newValue("foo" + i));
    }

    trf.closeWriter();
    trf.openReader();

    // test seeking between each key forward
    for (int i = 0; i < 2499; i++) {
      trf.seek(newKey(formatString("r_", i), "cf1", "cq1", "L1", 42).followingKey(PartialKey.ROW));
      assertTrue(trf.iter.hasTop());
      assertEquals(newKey(formatString("r_", i + 1), "cf1", "cq1", "L1", 42), trf.iter.getTopKey());
    }

    // test seeking between each key forward
    for (int i = 0; i < 2499; i += 2) {
      trf.seek(newKey(formatString("r_", i), "cf1", "cq1", "L1", 42).followingKey(PartialKey.ROW));
      assertTrue(trf.iter.hasTop());
      assertEquals(newKey(formatString("r_", i + 1), "cf1", "cq1", "L1", 42), trf.iter.getTopKey());
    }

    // test seeking backwards between each key
    for (int i = 2498; i >= 0; i--) {
      trf.seek(newKey(formatString("r_", i), "cf1", "cq1", "L1", 42).followingKey(PartialKey.ROW));
      assertTrue(trf.iter.hasTop());
      assertEquals(newKey(formatString("r_", i + 1), "cf1", "cq1", "L1", 42), trf.iter.getTopKey());
    }

    trf.closeReader();

    // do same test with col fam
    trf = new TestRFile(conf);

    trf.openWriter();

    for (int i = 0; i < 2500; i++) {
      trf.writer.append(newKey(formatString("r_", 0), formatString("cf_", i), "cq1", "L1", 42),
          newValue("foo" + i));
    }

    trf.closeWriter();
    trf.openReader();

    // test seeking between each key forward
    for (int i = 0; i < 2499; i++) {
      trf.seek(newKey(formatString("r_", 0), formatString("cf_", i), "cq1", "L1", 42)
          .followingKey(PartialKey.ROW_COLFAM));
      assertTrue(trf.iter.hasTop());
      assertEquals(newKey(formatString("r_", 0), formatString("cf_", i + 1), "cq1", "L1", 42),
          trf.iter.getTopKey());
    }

    // test seeking between each key forward
    for (int i = 0; i < 2499; i += 2) {
      trf.seek(newKey(formatString("r_", 0), formatString("cf_", i), "cq1", "L1", 42)
          .followingKey(PartialKey.ROW_COLFAM));
      assertTrue(trf.iter.hasTop());
      assertEquals(newKey(formatString("r_", 0), formatString("cf_", i + 1), "cq1", "L1", 42),
          trf.iter.getTopKey());
    }

    // test seeking backwards between each key
    for (int i = 2498; i >= 0; i--) {
      trf.seek(newKey(formatString("r_", 0), formatString("cf_", i), "cq1", "L1", 42)
          .followingKey(PartialKey.ROW_COLFAM));
      assertTrue(trf.iter.hasTop());
      assertEquals(newKey(formatString("r_", 0), formatString("cf_", i + 1), "cq1", "L1", 42),
          trf.iter.getTopKey());
    }

    trf.closeReader();

    // do same test with col qual
    trf = new TestRFile(conf);

    trf.openWriter();

    for (int i = 0; i < 2500; i++) {
      trf.writer.append(
          newKey(formatString("r_", 0), formatString("cf_", 0), formatString("cq_", i), "L1", 42),
          newValue("foo" + i));
    }

    trf.closeWriter();
    trf.openReader();

    // test seeking between each key forward
    for (int i = 0; i < 2499; i++) {
      trf.seek(
          newKey(formatString("r_", 0), formatString("cf_", 0), formatString("cq_", i), "L1", 42)
              .followingKey(PartialKey.ROW_COLFAM_COLQUAL));
      assertTrue(trf.iter.hasTop());
      assertEquals(newKey(formatString("r_", 0), formatString("cf_", 0), formatString("cq_", i + 1),
          "L1", 42), trf.iter.getTopKey());
    }

    // test seeking between each key forward
    for (int i = 0; i < 2499; i += 2) {
      trf.seek(
          newKey(formatString("r_", 0), formatString("cf_", 0), formatString("cq_", i), "L1", 42)
              .followingKey(PartialKey.ROW_COLFAM_COLQUAL));
      assertTrue(trf.iter.hasTop());
      assertEquals(newKey(formatString("r_", 0), formatString("cf_", 0), formatString("cq_", i + 1),
          "L1", 42), trf.iter.getTopKey());
    }

    // test seeking backwards between each key
    for (int i = 2498; i >= 0; i--) {
      trf.seek(
          newKey(formatString("r_", 0), formatString("cf_", 0), formatString("cq_", i), "L1", 42)
              .followingKey(PartialKey.ROW_COLFAM_COLQUAL));
      assertTrue(trf.iter.hasTop());
      assertEquals(newKey(formatString("r_", 0), formatString("cf_", 0), formatString("cq_", i + 1),
          "L1", 42), trf.iter.getTopKey());
    }

    trf.closeReader();
  }

  public static Set<ByteSequence> newColFamByteSequence(String... colFams) {
    HashSet<ByteSequence> cfs = new HashSet<>();

    for (String cf : colFams) {
      cfs.add(new ArrayByteSequence(cf));
    }

    return cfs;
  }

  @Test
  public void test9() throws IOException {
    TestRFile trf = new TestRFile(conf);

    trf.openWriter(false);

    trf.writer.startNewLocalityGroup("lg1", newColFamByteSequence("cf1", "cf2"));

    trf.writer.append(newKey("0000", "cf1", "doe,john", "", 4), newValue("1123 West Left st"));
    trf.writer.append(newKey("0002", "cf2", "doe,jane", "", 5), newValue("1124 East Right st"));

    trf.writer.startNewLocalityGroup("lg2", newColFamByteSequence("cf3", "cf4"));

    trf.writer.append(newKey("0001", "cf3", "buck,john", "", 4), newValue("90 Slum st"));
    trf.writer.append(newKey("0003", "cf4", "buck,jane", "", 5), newValue("09 Slum st"));

    trf.writer.close();

    trf.openReader();

    // scan first loc group
    Range r = new Range(newKey("0000", "cf1", "doe,john", "", 4), true,
        newKey("0003", "cf4", "buck,jane", "", 5), true);
    trf.iter.seek(r, newColFamByteSequence("cf1", "cf2"), true);
    assertEquals(1, trf.reader.getNumLocalityGroupsSeeked());

    assertTrue(trf.iter.hasTop());
    assertTrue(trf.iter.getTopKey().equals(newKey("0000", "cf1", "doe,john", "", 4)));
    assertEquals(newValue("1123 West Left st"), trf.iter.getTopValue());
    trf.iter.next();
    assertTrue(trf.iter.hasTop());
    assertTrue(trf.iter.getTopKey().equals(newKey("0002", "cf2", "doe,jane", "", 5)));
    assertEquals(newValue("1124 East Right st"), trf.iter.getTopValue());
    trf.iter.next();
    assertFalse(trf.iter.hasTop());

    // scan second loc group
    r = new Range(newKey("0000", "cf1", "doe,john", "", 4), true,
        newKey("0003", "cf4", "buck,jane", "", 5), true);
    trf.iter.seek(r, newColFamByteSequence("cf3", "cf4"), true);
    assertEquals(1, trf.reader.getNumLocalityGroupsSeeked());

    assertTrue(trf.iter.hasTop());
    assertTrue(trf.iter.getTopKey().equals(newKey("0001", "cf3", "buck,john", "", 4)));
    assertEquals(newValue("90 Slum st"), trf.iter.getTopValue());
    trf.iter.next();
    assertTrue(trf.iter.hasTop());
    assertTrue(trf.iter.getTopKey().equals(newKey("0003", "cf4", "buck,jane", "", 5)));
    assertEquals(newValue("09 Slum st"), trf.iter.getTopValue());
    trf.iter.next();
    assertFalse(trf.iter.hasTop());

    // scan all loc groups
    r = new Range(newKey("0000", "cf1", "doe,john", "", 4), true,
        newKey("0003", "cf4", "buck,jane", "", 5), true);
    trf.iter.seek(r, EMPTY_COL_FAMS, false);
    assertEquals(2, trf.reader.getNumLocalityGroupsSeeked());

    assertTrue(trf.iter.hasTop());
    assertTrue(trf.iter.getTopKey().equals(newKey("0000", "cf1", "doe,john", "", 4)));
    assertEquals(newValue("1123 West Left st"), trf.iter.getTopValue());
    trf.iter.next();
    assertTrue(trf.iter.hasTop());
    assertTrue(trf.iter.getTopKey().equals(newKey("0001", "cf3", "buck,john", "", 4)));
    assertEquals(newValue("90 Slum st"), trf.iter.getTopValue());
    trf.iter.next();
    assertTrue(trf.iter.hasTop());
    assertTrue(trf.iter.getTopKey().equals(newKey("0002", "cf2", "doe,jane", "", 5)));
    assertEquals(newValue("1124 East Right st"), trf.iter.getTopValue());
    trf.iter.next();
    assertTrue(trf.iter.hasTop());
    assertTrue(trf.iter.getTopKey().equals(newKey("0003", "cf4", "buck,jane", "", 5)));
    assertEquals(newValue("09 Slum st"), trf.iter.getTopValue());
    trf.iter.next();
    assertFalse(trf.iter.hasTop());

    // scan no loc groups
    r = new Range(newKey("0000", "cf1", "doe,john", "", 4), true,
        newKey("0003", "cf4", "buck,jane", "", 5), true);
    trf.iter.seek(r, newColFamByteSequence("saint", "dogooder"), true);
    assertEquals(0, trf.reader.getNumLocalityGroupsSeeked());
    assertFalse(trf.iter.hasTop());

    // scan a subset of second locality group
    r = new Range(newKey("0000", "cf1", "doe,john", "", 4), true,
        newKey("0003", "cf4", "buck,jane", "", 5), true);
    trf.iter.seek(r, newColFamByteSequence("cf4"), true);
    assertEquals(1, trf.reader.getNumLocalityGroupsSeeked());

    assertTrue(trf.iter.hasTop());
    assertTrue(trf.iter.getTopKey().equals(newKey("0003", "cf4", "buck,jane", "", 5)));
    assertEquals(newValue("09 Slum st"), trf.iter.getTopValue());
    trf.iter.next();
    assertFalse(trf.iter.hasTop());

    // scan a subset of second locality group
    r = new Range(newKey("0000", "cf1", "doe,john", "", 4), true,
        newKey("0003", "cf4", "buck,jane", "", 5), true);
    trf.iter.seek(r, newColFamByteSequence("cf3"), true);
    assertEquals(1, trf.reader.getNumLocalityGroupsSeeked());

    assertTrue(trf.iter.hasTop());
    assertTrue(trf.iter.getTopKey().equals(newKey("0001", "cf3", "buck,john", "", 4)));
    assertEquals(newValue("90 Slum st"), trf.iter.getTopValue());
    trf.iter.next();
    assertFalse(trf.iter.hasTop());

    // scan subset of first loc group
    r = new Range(newKey("0000", "cf1", "doe,john", "", 4), true,
        newKey("0003", "cf4", "buck,jane", "", 5), true);
    trf.iter.seek(r, newColFamByteSequence("cf1"), true);
    assertEquals(1, trf.reader.getNumLocalityGroupsSeeked());

    assertTrue(trf.iter.hasTop());
    assertTrue(trf.iter.getTopKey().equals(newKey("0000", "cf1", "doe,john", "", 4)));
    assertEquals(newValue("1123 West Left st"), trf.iter.getTopValue());
    trf.iter.next();
    assertFalse(trf.iter.hasTop());

    // scan subset of first loc group
    r = new Range(newKey("0000", "cf1", "doe,john", "", 4), true,
        newKey("0003", "cf4", "buck,jane", "", 5), true);
    trf.iter.seek(r, newColFamByteSequence("cf2"), true);
    assertEquals(1, trf.reader.getNumLocalityGroupsSeeked());

    assertTrue(trf.iter.hasTop());
    assertTrue(trf.iter.getTopKey().equals(newKey("0002", "cf2", "doe,jane", "", 5)));
    assertEquals(newValue("1124 East Right st"), trf.iter.getTopValue());
    trf.iter.next();
    assertFalse(trf.iter.hasTop());

    // scan subset of all loc groups
    r = new Range(newKey("0000", "cf1", "doe,john", "", 4), true,
        newKey("0003", "cf4", "buck,jane", "", 5), true);
    trf.iter.seek(r, newColFamByteSequence("cf1", "cf4"), true);
    assertEquals(2, trf.reader.getNumLocalityGroupsSeeked());

    assertTrue(trf.iter.hasTop());
    assertTrue(trf.iter.getTopKey().equals(newKey("0000", "cf1", "doe,john", "", 4)));
    assertEquals(newValue("1123 West Left st"), trf.iter.getTopValue());
    trf.iter.next();
    assertTrue(trf.iter.hasTop());
    assertTrue(trf.iter.getTopKey().equals(newKey("0003", "cf4", "buck,jane", "", 5)));
    assertEquals(newValue("09 Slum st"), trf.iter.getTopValue());
    trf.iter.next();
    assertFalse(trf.iter.hasTop());

    trf.closeReader();

  }

  @Test
  public void test10() throws IOException {

    // test empty locality groups
    TestRFile trf = new TestRFile(conf);

    trf.openWriter(false);
    trf.writer.startNewLocalityGroup("lg1", newColFamByteSequence("cf1", "cf2"));
    trf.writer.startNewLocalityGroup("lg2", newColFamByteSequence("cf3", "cf4"));
    trf.writer.startDefaultLocalityGroup();
    trf.writer.close();

    trf.openReader();
    trf.iter.seek(new Range(new Text(""), null), EMPTY_COL_FAMS, false);
    assertFalse(trf.iter.hasTop());

    trf.closeReader();

    // another empty locality group test
    trf = new TestRFile(conf);

    trf.openWriter(false);
    trf.writer.startNewLocalityGroup("lg1", newColFamByteSequence("cf1", "cf2"));
    trf.writer.append(newKey("0000", "cf1", "doe,john", "", 4), newValue("1123 West Left st"));
    trf.writer.append(newKey("0002", "cf2", "doe,jane", "", 5), newValue("1124 East Right st"));
    trf.writer.startNewLocalityGroup("lg2", newColFamByteSequence("cf3", "cf4"));
    trf.writer.startDefaultLocalityGroup();
    trf.writer.close();

    trf.openReader();
    trf.iter.seek(new Range(new Text(""), null), EMPTY_COL_FAMS, false);
    assertTrue(trf.iter.hasTop());
    assertTrue(trf.iter.getTopKey().equals(newKey("0000", "cf1", "doe,john", "", 4)));
    assertEquals(newValue("1123 West Left st"), trf.iter.getTopValue());
    trf.iter.next();
    assertTrue(trf.iter.hasTop());
    assertTrue(trf.iter.getTopKey().equals(newKey("0002", "cf2", "doe,jane", "", 5)));
    assertEquals(newValue("1124 East Right st"), trf.iter.getTopValue());
    trf.iter.next();
    assertFalse(trf.iter.hasTop());

    trf.closeReader();

    // another empty locality group test
    trf = new TestRFile(conf);

    trf.openWriter(false);
    trf.writer.startNewLocalityGroup("lg1", newColFamByteSequence("cf1", "cf2"));
    trf.writer.startNewLocalityGroup("lg2", newColFamByteSequence("cf3", "cf4"));
    trf.writer.append(newKey("0001", "cf3", "buck,john", "", 4), newValue("90 Slum st"));
    trf.writer.append(newKey("0003", "cf4", "buck,jane", "", 5), newValue("09 Slum st"));
    trf.writer.startDefaultLocalityGroup();
    trf.writer.close();

    trf.openReader();
    trf.iter.seek(new Range(new Text(""), null), EMPTY_COL_FAMS, false);
    assertTrue(trf.iter.hasTop());
    assertTrue(trf.iter.getTopKey().equals(newKey("0001", "cf3", "buck,john", "", 4)));
    assertEquals(newValue("90 Slum st"), trf.iter.getTopValue());
    trf.iter.next();
    assertTrue(trf.iter.hasTop());
    assertTrue(trf.iter.getTopKey().equals(newKey("0003", "cf4", "buck,jane", "", 5)));
    assertEquals(newValue("09 Slum st"), trf.iter.getTopValue());
    trf.iter.next();
    assertFalse(trf.iter.hasTop());

    trf.closeReader();

    // another empty locality group test
    trf = new TestRFile(conf);

    trf.openWriter(false);
    trf.writer.startNewLocalityGroup("lg1", newColFamByteSequence("cf1", "cf2"));
    trf.writer.startNewLocalityGroup("lg2", newColFamByteSequence("cf3", "cf4"));
    trf.writer.startDefaultLocalityGroup();
    trf.writer.append(newKey("0007", "good citizen", "q,john", "", 4), newValue("70 Apple st"));
    trf.writer.append(newKey("0008", "model citizen", "q,jane", "", 5), newValue("81 Plum st"));
    trf.writer.close();

    trf.openReader();
    trf.iter.seek(new Range(new Text(""), null), EMPTY_COL_FAMS, false);
    assertTrue(trf.iter.hasTop());
    assertTrue(trf.iter.getTopKey().equals(newKey("0007", "good citizen", "q,john", "", 4)));
    assertEquals(newValue("70 Apple st"), trf.iter.getTopValue());
    trf.iter.next();
    assertTrue(trf.iter.hasTop());
    assertTrue(trf.iter.getTopKey().equals(newKey("0008", "model citizen", "q,jane", "", 5)));
    assertEquals(newValue("81 Plum st"), trf.iter.getTopValue());
    trf.iter.next();
    assertFalse(trf.iter.hasTop());

    trf.closeReader();

    // another empty locality group test
    trf = new TestRFile(conf);

    trf.openWriter(false);
    trf.writer.startNewLocalityGroup("lg1", newColFamByteSequence("cf1", "cf2"));
    trf.writer.append(newKey("0000", "cf1", "doe,john", "", 4), newValue("1123 West Left st"));
    trf.writer.append(newKey("0002", "cf2", "doe,jane", "", 5), newValue("1124 East Right st"));
    trf.writer.startNewLocalityGroup("lg2", newColFamByteSequence("cf3", "cf4"));
    trf.writer.startDefaultLocalityGroup();
    trf.writer.append(newKey("0007", "good citizen", "q,john", "", 4), newValue("70 Apple st"));
    trf.writer.append(newKey("0008", "model citizen", "q,jane", "", 5), newValue("81 Plum st"));
    trf.writer.close();

    trf.openReader();
    trf.iter.seek(new Range(new Text(""), null), EMPTY_COL_FAMS, false);
    assertTrue(trf.iter.hasTop());
    assertTrue(trf.iter.getTopKey().equals(newKey("0000", "cf1", "doe,john", "", 4)));
    assertEquals(newValue("1123 West Left st"), trf.iter.getTopValue());
    trf.iter.next();
    assertTrue(trf.iter.hasTop());
    assertTrue(trf.iter.getTopKey().equals(newKey("0002", "cf2", "doe,jane", "", 5)));
    assertEquals(newValue("1124 East Right st"), trf.iter.getTopValue());
    trf.iter.next();
    assertTrue(trf.iter.hasTop());
    assertTrue(trf.iter.getTopKey().equals(newKey("0007", "good citizen", "q,john", "", 4)));
    assertEquals(newValue("70 Apple st"), trf.iter.getTopValue());
    trf.iter.next();
    assertTrue(trf.iter.hasTop());
    assertTrue(trf.iter.getTopKey().equals(newKey("0008", "model citizen", "q,jane", "", 5)));
    assertEquals(newValue("81 Plum st"), trf.iter.getTopValue());
    trf.iter.next();
    assertFalse(trf.iter.hasTop());

    trf.closeReader();
  }

  @Test
  public void test11() throws IOException {
    // test locality groups with more than two entries

    TestRFile trf = new TestRFile(conf);

    trf.openWriter(false);
    trf.writer.startNewLocalityGroup("lg1", newColFamByteSequence("3mod10"));
    for (int i = 3; i < 1024; i += 10) {
      trf.writer.append(newKey(formatString("i", i), "3mod10", "", "", i + 2), newValue("" + i));
    }

    trf.writer.startNewLocalityGroup("lg2", newColFamByteSequence("5mod10", "7mod10"));

    for (int i = 5; i < 1024;) {
      trf.writer.append(newKey(formatString("i", i), "5mod10", "", "", i + 2), newValue("" + i));
      i += 2;
      trf.writer.append(newKey(formatString("i", i), "7mod10", "", "", i + 2), newValue("" + i));
      i += 8;
    }

    trf.writer.startDefaultLocalityGroup();
    for (int i = 0; i < 1024; i++) {

      int m10 = i % 10;
      if (m10 == 3 || m10 == 5 || m10 == 7)
        continue;

      trf.writer.append(newKey(formatString("i", i), m10 + "mod10", "", "", i + 2),
          newValue("" + i));

    }
    trf.writer.close();

    // test a merged read of all column families
    trf.openReader();
    trf.iter.seek(new Range(new Text(""), null), EMPTY_COL_FAMS, false);
    assertEquals(3, trf.reader.getNumLocalityGroupsSeeked());
    for (int i = 0; i < 1024; i++) {
      assertTrue(trf.iter.hasTop());
      assertEquals(newKey(formatString("i", i), (i % 10) + "mod10", "", "", i + 2),
          trf.iter.getTopKey());
      assertEquals(newValue("" + i), trf.iter.getTopValue());
      trf.iter.next();
    }
    assertFalse(trf.iter.hasTop());

    // try reading each of the 10 column families separately
    for (int m = 0; m < 10; m++) {
      trf.iter.seek(new Range(new Key(), true, null, true), newColFamByteSequence(m + "mod10"),
          true);
      assertEquals(1, trf.reader.getNumLocalityGroupsSeeked());
      for (int i = m; i < 1024; i += 10) {
        assertTrue(trf.iter.hasTop());
        assertEquals(newKey(formatString("i", i), (i % 10) + "mod10", "", "", i + 2),
            trf.iter.getTopKey());
        assertEquals(newValue("" + i), trf.iter.getTopValue());
        trf.iter.next();
      }
      assertFalse(trf.iter.hasTop());

      // test excluding an individual column family
      trf.iter.seek(new Range(new Key(), true, null, true), newColFamByteSequence(m + "mod10"),
          false);
      if (m == 3)
        assertEquals(2, trf.reader.getNumLocalityGroupsSeeked());
      else
        assertEquals(3, trf.reader.getNumLocalityGroupsSeeked());
      for (int i = 0; i < 1024; i++) {

        if (i % 10 == m)
          continue;

        assertTrue(trf.iter.hasTop());
        assertEquals(newKey(formatString("i", i), (i % 10) + "mod10", "", "", i + 2),
            trf.iter.getTopKey());
        assertEquals(newValue("" + i), trf.iter.getTopValue());
        trf.iter.next();
      }
      assertFalse(trf.iter.hasTop());
    }

    // test Rfile deepcopy
    SortedKeyValueIterator<Key,Value> reader2 = trf.iter.deepCopy(null);

    // try reading from cloned reader at the same time as parent reader
    for (int m = 0; m < 9; m++) {
      trf.iter.seek(new Range(new Key(), true, null, true), newColFamByteSequence(m + "mod10"),
          true);
      assertEquals(1, trf.reader.getNumLocalityGroupsSeeked());
      reader2.seek(new Range(new Key(), true, null, true), newColFamByteSequence((m + 1) + "mod10"),
          true);
      // assertEquals(1, reader2.getNumLocalityGroupsSeeked());
      for (int i = m; i < 1024; i += 10) {
        // System.out.println(m+","+i);
        assertTrue(trf.iter.hasTop());
        assertEquals(newKey(formatString("i", i), (i % 10) + "mod10", "", "", i + 2),
            trf.iter.getTopKey());
        assertEquals(newValue("" + i), trf.iter.getTopValue());
        trf.iter.next();
        if (i + 1 < 1024) {
          assertTrue(reader2.hasTop());
          assertEquals(newKey(formatString("i", (i + 1)), ((i + 1) % 10) + "mod10", "", "", i + 3),
              reader2.getTopKey());
          assertEquals(newValue("" + (i + 1)), reader2.getTopValue());
          reader2.next();
        }
      }
      assertFalse(trf.iter.hasTop());
      assertFalse(reader2.hasTop());
    }

    trf.closeReader();
  }

  @Test
  public void test12() throws IOException {
    // test inserting column fams not in locality groups

    TestRFile trf = new TestRFile(conf);

    trf.openWriter(false);

    trf.writer.startNewLocalityGroup("lg1", newColFamByteSequence("a", "b"));

    trf.writer.append(newKey("0007", "a", "cq1", "", 4), newValue("1"));

    try {
      trf.writer.append(newKey("0009", "c", "cq1", "", 4), newValue("1"));
      assertFalse(true);
    } catch (IllegalArgumentException ioe) {

    }

    trf.closeWriter();

    trf.openReader();

    trf.iter.seek(new Range(), EMPTY_COL_FAMS, false);
    assertTrue(trf.iter.hasTop());
    assertEquals(newKey("0007", "a", "cq1", "", 4), trf.iter.getTopKey());
    assertEquals(newValue("1"), trf.iter.getTopValue());
    trf.iter.next();
    assertFalse(trf.iter.hasTop());

  }

  @Test
  public void test13() throws IOException {
    // test inserting column fam in default loc group that was in
    // previous locality group

    TestRFile trf = new TestRFile(conf);

    trf.openWriter(false);

    trf.writer.startNewLocalityGroup("lg1", newColFamByteSequence("a", "b"));

    trf.writer.append(newKey("0007", "a", "cq1", "", 4), newValue("1"));

    trf.writer.startDefaultLocalityGroup();

    try {
      trf.writer.append(newKey("0008", "a", "cq1", "", 4), newValue("1"));
      assertFalse(true);
    } catch (IllegalArgumentException ioe) {

    }

    try {
      trf.writer.append(newKey("0009", "b", "cq1", "", 4), newValue("1"));
      assertFalse(true);
    } catch (IllegalArgumentException ioe) {

    }

    trf.closeWriter();

    trf.openReader();

    trf.iter.seek(new Range(), EMPTY_COL_FAMS, false);
    assertTrue(trf.iter.hasTop());
    assertEquals(newKey("0007", "a", "cq1", "", 4), trf.iter.getTopKey());
    assertEquals(newValue("1"), trf.iter.getTopValue());
    trf.iter.next();
    assertFalse(trf.iter.hasTop());

  }

  @Test
  public void test14() throws IOException {
    // test starting locality group after default locality group was started
    TestRFile trf = new TestRFile(conf);

    trf.openWriter(false);

    trf.writer.startDefaultLocalityGroup();
    try {
      trf.writer.startNewLocalityGroup("lg1", newColFamByteSequence("a", "b"));
      assertFalse(true);
    } catch (IllegalStateException ioe) {

    }

    try {
      trf.writer.startDefaultLocalityGroup();
      assertFalse(true);
    } catch (IllegalStateException ioe) {

    }

    trf.writer.close();
  }

  @Test
  public void test16() throws IOException {
    TestRFile trf = new TestRFile(conf);

    trf.openWriter(false);

    trf.writer.startNewLocalityGroup("lg1", newColFamByteSequence("a", "b"));

    trf.writer.append(newKey("0007", "a", "cq1", "", 4), newValue("1"));
    try {
      trf.writer.startNewLocalityGroup("lg1", newColFamByteSequence("b", "c"));
      assertFalse(true);
    } catch (IllegalArgumentException ioe) {

    }

    trf.closeWriter();
  }

  @Test
  public void test17() throws IOException {
    // add alot of the same keys to rfile that cover multiple blocks...
    // this should cause the keys in the index to be exactly the same...
    // ensure seeks work correctly

    TestRFile trf = new TestRFile(conf);

    trf.openWriter(false);

    trf.writer.startDefaultLocalityGroup();
    for (int i = 0; i < 2048; i++) {
      trf.writer.append(newKey("r0000", "cf1", "cq1", "", 1), newValue("" + i));
    }

    for (int i = 2048; i < 4096; i++) {
      trf.writer.append(newKey("r0001", "cf1", "cq1", "", 1), newValue("" + i));
    }

    trf.writer.close();

    trf.openReader();

    FileSKVIterator indexIter = trf.reader.getIndex();
    int count = 0;
    while (indexIter.hasTop()) {
      count++;
      indexIter.next();
    }

    assertTrue(count > 4);

    trf.iter.seek(new Range(newKey("r0000", "cf1", "cq1", "", 1), true,
        newKey("r0001", "cf1", "cq1", "", 1), false), EMPTY_COL_FAMS, false);

    for (int i = 0; i < 2048; i++) {
      assertTrue(trf.iter.hasTop());
      assertEquals(newKey("r0000", "cf1", "cq1", "", 1), trf.iter.getTopKey());
      assertEquals(newValue("" + i), trf.iter.getTopValue());
      trf.iter.next();
    }

    assertFalse(trf.iter.hasTop());

    trf.iter.seek(new Range(newKey("r0000", "cf1", "cq1", "", 1), false,
        newKey("r0001", "cf1", "cq1", "", 1), true), EMPTY_COL_FAMS, false);

    for (int i = 2048; i < 4096; i++) {
      assertTrue(trf.iter.hasTop());
      assertEquals(newKey("r0001", "cf1", "cq1", "", 1), trf.iter.getTopKey());
      assertEquals(newValue("" + i), trf.iter.getTopValue());
      trf.iter.next();
    }

    assertFalse(trf.iter.hasTop());

    trf.iter.seek(new Range(newKey("r0001", "cf1", "cq1", "", 1), true,
        newKey("r0001", "cf1", "cq1", "", 1), true), EMPTY_COL_FAMS, false);

    for (int i = 2048; i < 4096; i++) {
      assertTrue(trf.iter.hasTop());
      assertEquals(newKey("r0001", "cf1", "cq1", "", 1), trf.iter.getTopKey());
      assertEquals(newValue("" + i), trf.iter.getTopValue());
      trf.iter.next();
    }

    assertFalse(trf.iter.hasTop());

    trf.iter.seek(new Range(newKey("r0002", "cf1", "cq1", "", 1), true,
        newKey("r0002", "cf1", "cq1", "", 1), true), EMPTY_COL_FAMS, false);
    assertFalse(trf.iter.hasTop());

    trf.iter.seek(new Range((Key) null, null), EMPTY_COL_FAMS, false);

    for (int i = 0; i < 2048; i++) {
      assertTrue(trf.iter.hasTop());
      assertEquals(newKey("r0000", "cf1", "cq1", "", 1), trf.iter.getTopKey());
      assertEquals(newValue("" + i), trf.iter.getTopValue());
      trf.iter.next();
    }

    for (int i = 2048; i < 4096; i++) {
      assertTrue(trf.iter.hasTop());
      assertEquals(newKey("r0001", "cf1", "cq1", "", 1), trf.iter.getTopKey());
      assertEquals(newValue("" + i), trf.iter.getTopValue());
      trf.iter.next();
    }

    assertFalse(trf.iter.hasTop());

    trf.closeReader();
  }

  private String t18ncf(int i) {
    return String.format("cf%06d", i);
  }

  private Set<ByteSequence> t18newColFamByteSequence(int... colFams) {
    HashSet<ByteSequence> cfs = new HashSet<>();
    for (int i : colFams) {
      cfs.add(new ArrayByteSequence(t18ncf(i)));
    }

    return cfs;
  }

  private void t18Append(TestRFile trf, HashSet<ByteSequence> allCf, int i) throws IOException {
    String cf = t18ncf(i);
    trf.writer.append(newKey("r0000", cf, "cq1", "", 1), newValue("" + i));
    allCf.add(new ArrayByteSequence(cf));
  }

  private void t18Verify(Set<ByteSequence> cfs, SortedKeyValueIterator<Key,Value> iter,
      Reader reader, HashSet<ByteSequence> allCf, int eialg, int eealg) throws IOException {

    HashSet<ByteSequence> colFamsSeen = new HashSet<>();

    iter.seek(new Range(), cfs, true);
    assertEquals(eialg, reader.getNumLocalityGroupsSeeked());

    while (iter.hasTop()) {
      colFamsSeen.add(iter.getTopKey().getColumnFamilyData());
      iter.next();
    }

    HashSet<ByteSequence> expected = new HashSet<>(allCf);
    expected.retainAll(cfs);
    assertEquals(expected, colFamsSeen);

    iter.seek(new Range(), cfs, false);
    assertEquals(eealg, reader.getNumLocalityGroupsSeeked());

    colFamsSeen.clear();
    while (iter.hasTop()) {
      colFamsSeen.add(iter.getTopKey().getColumnFamilyData());
      iter.next();
    }

    HashSet<ByteSequence> nonExcluded = new HashSet<>(allCf);
    nonExcluded.removeAll(cfs);
    assertEquals(nonExcluded, colFamsSeen);
  }

  @Test
  public void test18() throws IOException {
    // test writing more column families to default LG than it will track

    TestRFile trf = new TestRFile(conf);

    trf.openWriter(false);

    HashSet<ByteSequence> allCf = new HashSet<>();

    trf.writer.startNewLocalityGroup("lg1", t18newColFamByteSequence(0));
    for (int i = 0; i < 1; i++)
      t18Append(trf, allCf, i);

    trf.writer.startNewLocalityGroup("lg2", t18newColFamByteSequence(1, 2));
    for (int i = 1; i < 3; i++)
      t18Append(trf, allCf, i);

    trf.writer.startNewLocalityGroup("lg3", t18newColFamByteSequence(3, 4, 5));
    for (int i = 3; i < 6; i++)
      t18Append(trf, allCf, i);

    trf.writer.startDefaultLocalityGroup();

    int max = 6 + RFile.Writer.MAX_CF_IN_DLG + 100;
    for (int i = 6; i < max; i++)
      t18Append(trf, allCf, i);

    trf.closeWriter();

    trf.openReader();

    t18Verify(t18newColFamByteSequence(0), trf.iter, trf.reader, allCf, 1, 3);
    for (int i = 1; i < 10; i++)
      t18Verify(t18newColFamByteSequence(i), trf.iter, trf.reader, allCf, 1, 4);

    t18Verify(t18newColFamByteSequence(max + 1), trf.iter, trf.reader, allCf, 1, 4);

    t18Verify(t18newColFamByteSequence(1, 2, 3, 4), trf.iter, trf.reader, allCf, 2, 3);
    t18Verify(t18newColFamByteSequence(1, 2, 3, 4, 5), trf.iter, trf.reader, allCf, 2, 2);

    t18Verify(t18newColFamByteSequence(0, 1, 2, 3, 4), trf.iter, trf.reader, allCf, 3, 2);
    t18Verify(t18newColFamByteSequence(0, 1, 2, 3, 4, 5), trf.iter, trf.reader, allCf, 3, 1);
    t18Verify(t18newColFamByteSequence(0, 1, 2, 3, 4, 5, 6), trf.iter, trf.reader, allCf, 4, 1);

    t18Verify(t18newColFamByteSequence(0, 1), trf.iter, trf.reader, allCf, 2, 3);
    t18Verify(t18newColFamByteSequence(2, 3), trf.iter, trf.reader, allCf, 2, 4);
    t18Verify(t18newColFamByteSequence(5, 6), trf.iter, trf.reader, allCf, 2, 4);

    trf.closeReader();
  }

  @Test
  public void test19() throws IOException {
    // test RFile metastore
    TestRFile trf = new TestRFile(conf);

    trf.openWriter(false);

    trf.openWriter(false);
    trf.writer.startNewLocalityGroup("lg1", newColFamByteSequence("cf1", "cf2"));
    trf.writer.append(newKey("0000", "cf1", "doe,john", "", 4), newValue("1123 West Left st"));
    trf.writer.append(newKey("0002", "cf2", "doe,jane", "", 5), newValue("1124 East Right st"));
    trf.writer.startNewLocalityGroup("lg2", newColFamByteSequence("cf3", "cf4"));

    DataOutputStream dos = trf.writer.createMetaStore("count");

    dos.writeInt(2);
    dos.writeUTF("data1");
    dos.writeInt(1);
    dos.writeUTF("data2");
    dos.writeInt(1);

    dos.close();

    trf.closeWriter();

    trf.openReader();

    trf.iter.seek(new Range(), EMPTY_COL_FAMS, false);

    assertTrue(trf.iter.hasTop());
    assertTrue(trf.iter.getTopKey().equals(newKey("0000", "cf1", "doe,john", "", 4)));
    assertEquals(newValue("1123 West Left st"), trf.iter.getTopValue());
    trf.iter.next();

    DataInputStream in = trf.reader.getMetaStore("count");

    assertEquals(2, in.readInt());
    assertEquals("data1", in.readUTF());
    assertEquals(1, in.readInt());
    assertEquals("data2", in.readUTF());
    assertEquals(1, in.readInt());

    in.close();

    assertTrue(trf.iter.hasTop());
    assertTrue(trf.iter.getTopKey().equals(newKey("0002", "cf2", "doe,jane", "", 5)));
    assertEquals(newValue("1124 East Right st"), trf.iter.getTopValue());
    trf.iter.next();
    assertFalse(trf.iter.hasTop());

    trf.closeReader();
  }

  @Test
  public void testReseekUnconsumed() throws Exception {
    TestRFile trf = new TestRFile(conf);

    trf.openWriter();

    for (int i = 0; i < 2500; i++) {
      trf.writer.append(newKey(formatString("r_", i), "cf1", "cq1", "L1", 42), newValue("foo" + i));
    }

    trf.closeWriter();
    trf.openReader();

    Set<ByteSequence> cfs = Collections.emptySet();

    Random rand = new Random();

    for (int count = 0; count < 100; count++) {

      int start = rand.nextInt(2300);
      Range range = new Range(newKey(formatString("r_", start), "cf1", "cq1", "L1", 42),
          newKey(formatString("r_", start + 100), "cf1", "cq1", "L1", 42));

      trf.reader.seek(range, cfs, false);

      int numToScan = rand.nextInt(100);

      for (int j = 0; j < numToScan; j++) {
        assertTrue(trf.reader.hasTop());
        assertEquals(newKey(formatString("r_", start + j), "cf1", "cq1", "L1", 42),
            trf.reader.getTopKey());
        trf.reader.next();
      }

      assertTrue(trf.reader.hasTop());
      assertEquals(newKey(formatString("r_", start + numToScan), "cf1", "cq1", "L1", 42),
          trf.reader.getTopKey());

      // seek a little forward from the last range and read a few keys within the unconsumed portion
      // of the last range

      int start2 = start + numToScan + rand.nextInt(3);
      int end2 = start2 + rand.nextInt(3);

      range = new Range(newKey(formatString("r_", start2), "cf1", "cq1", "L1", 42),
          newKey(formatString("r_", end2), "cf1", "cq1", "L1", 42));
      trf.reader.seek(range, cfs, false);

      for (int j = start2; j <= end2; j++) {
        assertTrue(trf.reader.hasTop());
        assertEquals(newKey(formatString("r_", j), "cf1", "cq1", "L1", 42), trf.reader.getTopKey());
        trf.reader.next();
      }

      assertFalse(trf.reader.hasTop());

    }

    trf.closeReader();
  }

  @Test(expected = NullPointerException.class)
  public void testMissingUnreleasedVersions() throws Exception {
    runVersionTest(5);
  }

  @Test
  public void testOldVersions() throws Exception {
    runVersionTest(3);
    runVersionTest(4);
    runVersionTest(6);
    runVersionTest(7);
  }

  private void runVersionTest(int version) throws IOException {
    InputStream in = this.getClass().getClassLoader()
        .getResourceAsStream("org/apache/accumulo/core/file/rfile/ver_" + version + ".rf");
    ByteArrayOutputStream baos = new ByteArrayOutputStream();
    byte buf[] = new byte[1024];
    int read;
    while ((read = in.read(buf)) > 0)
      baos.write(buf, 0, read);

    byte data[] = baos.toByteArray();
    SeekableByteArrayInputStream bais = new SeekableByteArrayInputStream(data);
    FSDataInputStream in2 = new FSDataInputStream(bais);
<<<<<<< HEAD
    AccumuloConfiguration aconf = DefaultConfiguration.getInstance();
    CachableBlockFile.Reader _cbr = new CachableBlockFile.Reader(in2, data.length, CachedConfiguration.getInstance(), aconf);
=======
    AccumuloConfiguration aconf = AccumuloConfiguration.getDefaultConfiguration();
    CachableBlockFile.Reader _cbr = new CachableBlockFile.Reader("source-1", in2, data.length,
        CachedConfiguration.getInstance(), aconf);
>>>>>>> f4f43feb
    Reader reader = new RFile.Reader(_cbr);
    checkIndex(reader);

    ColumnFamilySkippingIterator iter = new ColumnFamilySkippingIterator(reader);

    for (int start : new int[] {0, 10, 100, 998}) {
      for (int cf = 1; cf <= 4; cf++) {
        if (start == 0)
          iter.seek(new Range(), newColFamByteSequence(formatString("cf_", cf)), true);
        else
          iter.seek(new Range(formatString("r_", start), null),
              newColFamByteSequence(formatString("cf_", cf)), true);

        for (int i = start; i < 1000; i++) {
          assertTrue(iter.hasTop());
          assertEquals(newKey(formatString("r_", i), formatString("cf_", cf),
              formatString("cq_", 0), "", 1000 - i), iter.getTopKey());
          assertEquals(newValue(i + ""), iter.getTopValue());
          iter.next();
        }

        assertFalse(iter.hasTop());
      }

      if (start == 0)
        iter.seek(new Range(), newColFamByteSequence(), false);
      else
        iter.seek(new Range(formatString("r_", start), null), newColFamByteSequence(), false);

      for (int i = start; i < 1000; i++) {
        for (int cf = 1; cf <= 4; cf++) {
          assertTrue(iter.hasTop());
          assertEquals(newKey(formatString("r_", i), formatString("cf_", cf),
              formatString("cq_", 0), "", 1000 - i), iter.getTopKey());
          assertEquals(newValue(i + ""), iter.getTopValue());
          iter.next();
        }
      }

      assertFalse(iter.hasTop());
    }

    reader.close();
  }

  private AccumuloConfiguration setAndGetAccumuloConfig(String cryptoConfSetting) {
<<<<<<< HEAD
    ConfigurationCopy result = new ConfigurationCopy(DefaultConfiguration.getInstance());
=======
    ConfigurationCopy result = new ConfigurationCopy(
        AccumuloConfiguration.getDefaultConfiguration());
>>>>>>> f4f43feb
    Configuration conf = new Configuration(false);
    conf.addResource(cryptoConfSetting);
    for (Entry<String,String> e : conf) {
      result.set(e.getKey(), e.getValue());
    }
    return result;
  }

  @Test
  public void testEncRFile1() throws Exception {
    conf = setAndGetAccumuloConfig(CryptoTest.CRYPTO_ON_CONF);
    test1();
    conf = null;
  }

  @Test
  public void testEncRFile2() throws Exception {
    conf = setAndGetAccumuloConfig(CryptoTest.CRYPTO_ON_CONF);
    test2();
    conf = null;
  }

  @Test
  public void testEncRFile3() throws Exception {
    conf = setAndGetAccumuloConfig(CryptoTest.CRYPTO_ON_CONF);
    test3();
    conf = null;
  }

  @Test
  public void testEncRFile4() throws Exception {
    conf = setAndGetAccumuloConfig(CryptoTest.CRYPTO_ON_CONF);
    test4();
    conf = null;
  }

  @Test
  public void testEncRFile5() throws Exception {
    conf = setAndGetAccumuloConfig(CryptoTest.CRYPTO_ON_CONF);
    test5();
    conf = null;
  }

  @Test
  public void testEncRFile6() throws Exception {
    conf = setAndGetAccumuloConfig(CryptoTest.CRYPTO_ON_CONF);
    test6();
    conf = null;
  }

  @Test
  public void testEncRFile7() throws Exception {
    conf = setAndGetAccumuloConfig(CryptoTest.CRYPTO_ON_CONF);
    test7();
    conf = null;
  }

  @Test
  public void testEncRFile8() throws Exception {
    conf = setAndGetAccumuloConfig(CryptoTest.CRYPTO_ON_CONF);
    test8();
    conf = null;
  }

  @Test
  public void testEncRFile9() throws Exception {
    conf = setAndGetAccumuloConfig(CryptoTest.CRYPTO_ON_CONF);
    test9();
    conf = null;
  }

  @Test
  public void testEncRFile10() throws Exception {
    conf = setAndGetAccumuloConfig(CryptoTest.CRYPTO_ON_CONF);
    test10();
    conf = null;
  }

  @Test
  public void testEncRFile11() throws Exception {
    conf = setAndGetAccumuloConfig(CryptoTest.CRYPTO_ON_CONF);
    test11();
    conf = null;
  }

  @Test
  public void testEncRFile12() throws Exception {
    test12();
    conf = null;
  }

  @Test
  public void testEncRFile13() throws Exception {
    conf = setAndGetAccumuloConfig(CryptoTest.CRYPTO_ON_CONF);
    test13();
    conf = null;
  }

  @Test
  public void testEncRFile14() throws Exception {
    conf = setAndGetAccumuloConfig(CryptoTest.CRYPTO_ON_CONF);
    test14();
    conf = null;
  }

  @Test
  public void testEncRFile16() throws Exception {
    conf = setAndGetAccumuloConfig(CryptoTest.CRYPTO_ON_CONF);
    test16();
  }

  @Test
  public void testEncRFile17() throws Exception {
    conf = setAndGetAccumuloConfig(CryptoTest.CRYPTO_ON_CONF);
    test17();
  }

  @Test
  public void testEncRFile18() throws Exception {
    conf = setAndGetAccumuloConfig(CryptoTest.CRYPTO_ON_CONF);
    test18();
    conf = null;
  }

  @Test
  public void testEncRFile19() throws Exception {
    conf = setAndGetAccumuloConfig(CryptoTest.CRYPTO_ON_CONF);
    test19();
    conf = null;
  }

  @Test
  public void testEncryptedRFiles() throws Exception {
    conf = setAndGetAccumuloConfig(CryptoTest.CRYPTO_ON_CONF);
    test1();
    test2();
    test3();
    test4();
    test5();
    test6();
    test7();
    test8();
    conf = null;
  }

  private Key newKey(int r, int c) {
    String row = String.format("r%06d", r);
    switch (c) {
      case 0:
        return new Key(row, "user", "addr");
      case 1:
        return new Key(row, "user", "name");
      default:
        throw new IllegalArgumentException();
    }
  }

  private Value newValue(int r, int c) {
    switch (c) {
      case 0:
        return new Value(("123" + r + " west st").getBytes());
      case 1:
        return new Value(("bob" + r).getBytes());
      default:
        throw new IllegalArgumentException();
    }
  }

  private static void hash(Hasher hasher, Key key, Value val) {
    hasher.putBytes(key.getRowData().toArray());
    hasher.putBytes(key.getColumnFamilyData().toArray());
    hasher.putBytes(key.getColumnQualifierData().toArray());
    hasher.putBytes(key.getColumnVisibilityData().toArray());
    hasher.putLong(key.getTimestamp());
    hasher.putBoolean(key.isDeleted());
    hasher.putBytes(val.get());
  }

  private static void add(TestRFile trf, Key key, Value val, Hasher dataHasher,
      List<Entry<Key,Value>> sample, Sampler sampler) throws IOException {
    if (sampler.accept(key)) {
      sample.add(new AbstractMap.SimpleImmutableEntry<>(key, val));
    }

    hash(dataHasher, key, val);

    trf.writer.append(key, val);
  }

  private List<Entry<Key,Value>> toList(SortedKeyValueIterator<Key,Value> sample)
      throws IOException {
    ArrayList<Entry<Key,Value>> ret = new ArrayList<>();

    while (sample.hasTop()) {
      ret.add(new AbstractMap.SimpleImmutableEntry<>(new Key(sample.getTopKey()),
          new Value(sample.getTopValue())));
      sample.next();
    }

    return ret;
  }

  private void checkSample(SortedKeyValueIterator<Key,Value> sample,
      List<Entry<Key,Value>> sampleData) throws IOException {
    checkSample(sample, sampleData, EMPTY_COL_FAMS, false);
  }

  private void checkSample(SortedKeyValueIterator<Key,Value> sample,
      List<Entry<Key,Value>> sampleData, Collection<ByteSequence> columnFamilies, boolean inclusive)
      throws IOException {

    sample.seek(new Range(), columnFamilies, inclusive);
    Assert.assertEquals(sampleData, toList(sample));

    Random rand = new Random();
    long seed = rand.nextLong();
    rand = new Random(seed);

    // randomly seek sample iterator and verify
    for (int i = 0; i < 33; i++) {
      Key startKey = null;
      boolean startInclusive = false;
      int startIndex = 0;

      Key endKey = null;
      boolean endInclusive = false;
      int endIndex = sampleData.size();

      if (rand.nextBoolean()) {
        startIndex = rand.nextInt(sampleData.size());
        startKey = sampleData.get(startIndex).getKey();
        startInclusive = rand.nextBoolean();
        if (!startInclusive) {
          startIndex++;
        }
      }

      if (startIndex < endIndex && rand.nextBoolean()) {
        endIndex -= rand.nextInt(endIndex - startIndex);
        endKey = sampleData.get(endIndex - 1).getKey();
        endInclusive = rand.nextBoolean();
        if (!endInclusive) {
          endIndex--;
        }
      } else if (startIndex == endIndex) {
        endInclusive = rand.nextBoolean();
      }

      sample.seek(new Range(startKey, startInclusive, endKey, endInclusive), columnFamilies,
          inclusive);
      Assert.assertEquals("seed: " + seed, sampleData.subList(startIndex, endIndex),
          toList(sample));
    }
  }

  @Test
  public void testSample() throws IOException {

    int num = 10000;

    for (int sampleBufferSize : new int[] {1 << 10, 1 << 20}) {
      // force sample buffer to flush for smaller data
      RFile.setSampleBufferSize(sampleBufferSize);

      for (int modulus : new int[] {19, 103, 1019}) {
        Hasher dataHasher = Hashing.md5().newHasher();
        List<Entry<Key,Value>> sampleData = new ArrayList<>();

<<<<<<< HEAD
        ConfigurationCopy sampleConf = new ConfigurationCopy(conf == null ? DefaultConfiguration.getInstance() : conf);
=======
        ConfigurationCopy sampleConf = new ConfigurationCopy(
            conf == null ? AccumuloConfiguration.getDefaultConfiguration() : conf);
>>>>>>> f4f43feb
        sampleConf.set(Property.TABLE_SAMPLER, RowSampler.class.getName());
        sampleConf.set(Property.TABLE_SAMPLER_OPTS + "hasher", "murmur3_32");
        sampleConf.set(Property.TABLE_SAMPLER_OPTS + "modulus", modulus + "");

        Sampler sampler = SamplerFactory
            .newSampler(SamplerConfigurationImpl.newSamplerConfig(sampleConf), sampleConf);

        TestRFile trf = new TestRFile(sampleConf);

        trf.openWriter();

        for (int i = 0; i < num; i++) {
          add(trf, newKey(i, 0), newValue(i, 0), dataHasher, sampleData, sampler);
          add(trf, newKey(i, 1), newValue(i, 1), dataHasher, sampleData, sampler);
        }

        HashCode expectedDataHash = dataHasher.hash();

        trf.closeWriter();

        trf.openReader();

        FileSKVIterator sample = trf.reader
            .getSample(SamplerConfigurationImpl.newSamplerConfig(sampleConf));

        checkSample(sample, sampleData);

        Assert.assertEquals(expectedDataHash, hash(trf.reader));

        SampleIE ie = new SampleIE(
            SamplerConfigurationImpl.newSamplerConfig(sampleConf).toSamplerConfiguration());

        for (int i = 0; i < 3; i++) {
          // test opening and closing deep copies a few times.
          trf.reader.closeDeepCopies();

          sample = trf.reader.getSample(SamplerConfigurationImpl.newSamplerConfig(sampleConf));
          SortedKeyValueIterator<Key,Value> sampleDC1 = sample.deepCopy(ie);
          SortedKeyValueIterator<Key,Value> sampleDC2 = sample.deepCopy(ie);
          SortedKeyValueIterator<Key,Value> sampleDC3 = trf.reader.deepCopy(ie);
          SortedKeyValueIterator<Key,Value> allDC1 = sampleDC1.deepCopy(new SampleIE(null));
          SortedKeyValueIterator<Key,Value> allDC2 = sample.deepCopy(new SampleIE(null));

          Assert.assertEquals(expectedDataHash, hash(allDC1));
          Assert.assertEquals(expectedDataHash, hash(allDC2));

          checkSample(sample, sampleData);
          checkSample(sampleDC1, sampleData);
          checkSample(sampleDC2, sampleData);
          checkSample(sampleDC3, sampleData);
        }

        trf.reader.closeDeepCopies();

        trf.closeReader();
      }
    }
  }

  private HashCode hash(SortedKeyValueIterator<Key,Value> iter) throws IOException {
    Hasher dataHasher = Hashing.md5().newHasher();
    iter.seek(new Range(), EMPTY_COL_FAMS, false);
    while (iter.hasTop()) {
      hash(dataHasher, iter.getTopKey(), iter.getTopValue());
      iter.next();
    }

    return dataHasher.hash();
  }

  @Test
  public void testSampleLG() throws IOException {

    int num = 5000;

    for (int sampleBufferSize : new int[] {1 << 10, 1 << 20}) {
      // force sample buffer to flush for smaller data
      RFile.setSampleBufferSize(sampleBufferSize);

      for (int modulus : new int[] {19, 103, 1019}) {
        List<Entry<Key,Value>> sampleDataLG1 = new ArrayList<>();
        List<Entry<Key,Value>> sampleDataLG2 = new ArrayList<>();

<<<<<<< HEAD
        ConfigurationCopy sampleConf = new ConfigurationCopy(conf == null ? DefaultConfiguration.getInstance() : conf);
=======
        ConfigurationCopy sampleConf = new ConfigurationCopy(
            conf == null ? AccumuloConfiguration.getDefaultConfiguration() : conf);
>>>>>>> f4f43feb
        sampleConf.set(Property.TABLE_SAMPLER, RowSampler.class.getName());
        sampleConf.set(Property.TABLE_SAMPLER_OPTS + "hasher", "murmur3_32");
        sampleConf.set(Property.TABLE_SAMPLER_OPTS + "modulus", modulus + "");

        Sampler sampler = SamplerFactory
            .newSampler(SamplerConfigurationImpl.newSamplerConfig(sampleConf), sampleConf);

        TestRFile trf = new TestRFile(sampleConf);

        trf.openWriter(false, 1000);

        trf.writer.startNewLocalityGroup("meta-lg", newColFamByteSequence("metaA", "metaB"));
        for (int r = 0; r < num; r++) {
          String row = String.format("r%06d", r);
          Key k1 = new Key(row, "metaA", "q9", 7);
          Key k2 = new Key(row, "metaB", "q8", 7);
          Key k3 = new Key(row, "metaB", "qA", 7);

          Value v1 = new Value(("" + r).getBytes());
          Value v2 = new Value(("" + r * 93).getBytes());
          Value v3 = new Value(("" + r * 113).getBytes());

          if (sampler.accept(k1)) {
            sampleDataLG1.add(new AbstractMap.SimpleImmutableEntry<>(k1, v1));
            sampleDataLG1.add(new AbstractMap.SimpleImmutableEntry<>(k2, v2));
            sampleDataLG1.add(new AbstractMap.SimpleImmutableEntry<>(k3, v3));
          }

          trf.writer.append(k1, v1);
          trf.writer.append(k2, v2);
          trf.writer.append(k3, v3);
        }

        trf.writer.startDefaultLocalityGroup();

        for (int r = 0; r < num; r++) {
          String row = String.format("r%06d", r);
          Key k1 = new Key(row, "dataA", "q9", 7);

          Value v1 = new Value(("" + r).getBytes());

          if (sampler.accept(k1)) {
            sampleDataLG2.add(new AbstractMap.SimpleImmutableEntry<>(k1, v1));
          }

          trf.writer.append(k1, v1);
        }

        trf.closeWriter();

        Assert.assertTrue(sampleDataLG1.size() > 0);
        Assert.assertTrue(sampleDataLG2.size() > 0);

        trf.openReader(false);
        FileSKVIterator sample = trf.reader
            .getSample(SamplerConfigurationImpl.newSamplerConfig(sampleConf));

        checkSample(sample, sampleDataLG1, newColFamByteSequence("metaA", "metaB"), true);
        checkSample(sample, sampleDataLG1, newColFamByteSequence("metaA"), true);
        checkSample(sample, sampleDataLG1, newColFamByteSequence("metaB"), true);
        checkSample(sample, sampleDataLG1, newColFamByteSequence("dataA"), false);

        checkSample(sample, sampleDataLG2, newColFamByteSequence("metaA", "metaB"), false);
        checkSample(sample, sampleDataLG2, newColFamByteSequence("dataA"), true);

        ArrayList<Entry<Key,Value>> allSampleData = new ArrayList<>();
        allSampleData.addAll(sampleDataLG1);
        allSampleData.addAll(sampleDataLG2);

        Collections.sort(allSampleData, new Comparator<Entry<Key,Value>>() {
          @Override
          public int compare(Entry<Key,Value> o1, Entry<Key,Value> o2) {
            return o1.getKey().compareTo(o2.getKey());
          }
        });

        checkSample(sample, allSampleData, newColFamByteSequence("dataA", "metaA"), true);
        checkSample(sample, allSampleData, EMPTY_COL_FAMS, false);

        trf.closeReader();
      }
    }
  }

  @Test
  public void testEncSample() throws IOException {
    conf = setAndGetAccumuloConfig(CryptoTest.CRYPTO_ON_CONF);
    testSample();
    testSampleLG();
    conf = null;
  }

  @Test
  public void testBigKeys() throws IOException {
    // this test ensures that big keys do not end up index
    ArrayList<Key> keys = new ArrayList<>();

    for (int i = 0; i < 1000; i++) {
      String row = String.format("r%06d", i);
      keys.add(new Key(row, "cf1", "cq1", 42));
    }

    // add a few keys with long rows
    for (int i = 0; i < 1000; i += 100) {
      String row = String.format("r%06d", i);
      char ca[] = new char[1000];
      Arrays.fill(ca, 'b');
      row = row + new String(ca);
      keys.add(new Key(row, "cf1", "cq1", 42));
    }

    Collections.sort(keys);

    TestRFile trf = new TestRFile(conf);

    trf.openWriter();

    for (Key k : keys) {
      trf.writer.append(k, new Value((k.hashCode() + "").getBytes()));
    }

    trf.writer.close();

    trf.openReader();

    FileSKVIterator iiter = trf.reader.getIndex();
    while (iiter.hasTop()) {
      Key k = iiter.getTopKey();
      Assert.assertTrue(k + " " + k.getSize() + " >= 20", k.getSize() < 20);
      iiter.next();
    }

    Collections.shuffle(keys);

    for (Key key : keys) {
      trf.reader.seek(new Range(key, null), EMPTY_COL_FAMS, false);
      Assert.assertTrue(trf.reader.hasTop());
      Assert.assertEquals(key, trf.reader.getTopKey());
      Assert.assertEquals(new Value((key.hashCode() + "").getBytes()), trf.reader.getTopValue());
    }
  }

  @Test
  public void testCryptoDoesntLeakSensitive() throws IOException {
    conf = setAndGetAccumuloConfig(CryptoTest.CRYPTO_ON_CONF);
    // test an empty file

    TestRFile trf = new TestRFile(conf);

    trf.openWriter();
    trf.closeWriter();

    byte[] rfBytes = trf.baos.toByteArray();

    // If we get here, we have encrypted bytes
    for (Property prop : Property.values()) {
      if (prop.isSensitive()) {
        byte[] toCheck = prop.getKey().getBytes();
        assertEquals(-1, Bytes.indexOf(rfBytes, toCheck));
      }
    }
  }

  @Test
  public void testRootTabletEncryption() throws Exception {

    // This tests that the normal set of operations used to populate a root tablet
    conf = setAndGetAccumuloConfig(CryptoTest.CRYPTO_ON_CONF);

    // populate the root tablet with info about the default tablet
    // the root tablet contains the key extent and locations of all the
    // metadata tablets
    // String initRootTabFile = ServerConstants.getMetadataTableDir() + "/root_tablet/00000_00000."
    // + FileOperations.getNewFileExtension(AccumuloConfiguration.getDefaultConfiguration());
    // FileSKVWriter mfw = FileOperations.getInstance().openWriter(initRootTabFile, fs, conf,
    // AccumuloConfiguration.getDefaultConfiguration());

    TestRFile testRfile = new TestRFile(conf);
    testRfile.openWriter();

    RFile.Writer mfw = testRfile.writer;

    // mfw.startDefaultLocalityGroup();

    // mfw.startDefaultLocalityGroup();

    Text tableExtent = new Text(KeyExtent.getMetadataEntry(MetadataTable.ID,
        MetadataSchema.TabletsSection.getRange().getEndKey().getRow()));

    // table tablet's directory
    Key tableDirKey = new Key(tableExtent,
        TabletsSection.ServerColumnFamily.DIRECTORY_COLUMN.getColumnFamily(),
        TabletsSection.ServerColumnFamily.DIRECTORY_COLUMN.getColumnQualifier(), 0);
    mfw.append(tableDirKey, new Value(/* TABLE_TABLETS_TABLET_DIR */"/table_info".getBytes()));

    // table tablet time
    Key tableTimeKey = new Key(tableExtent,
        TabletsSection.ServerColumnFamily.TIME_COLUMN.getColumnFamily(),
        TabletsSection.ServerColumnFamily.TIME_COLUMN.getColumnQualifier(), 0);
    mfw.append(tableTimeKey, new Value((/* TabletTime.LOGICAL_TIME_ID */'L' + "0").getBytes()));

    // table tablet's prevrow
    Key tablePrevRowKey = new Key(tableExtent,
        TabletsSection.TabletColumnFamily.PREV_ROW_COLUMN.getColumnFamily(),
        TabletsSection.TabletColumnFamily.PREV_ROW_COLUMN.getColumnQualifier(), 0);
    mfw.append(tablePrevRowKey, KeyExtent.encodePrevEndRow(null));

    // ----------] default tablet info
    Text defaultExtent = new Text(KeyExtent.getMetadataEntry(MetadataTable.ID, null));

    // default's directory
    Key defaultDirKey = new Key(defaultExtent,
        TabletsSection.ServerColumnFamily.DIRECTORY_COLUMN.getColumnFamily(),
        TabletsSection.ServerColumnFamily.DIRECTORY_COLUMN.getColumnQualifier(), 0);
    mfw.append(defaultDirKey, new Value(Constants.DEFAULT_TABLET_LOCATION.getBytes()));

    // default's time
    Key defaultTimeKey = new Key(defaultExtent,
        TabletsSection.ServerColumnFamily.TIME_COLUMN.getColumnFamily(),
        TabletsSection.ServerColumnFamily.TIME_COLUMN.getColumnQualifier(), 0);
    mfw.append(defaultTimeKey, new Value((/* TabletTime.LOGICAL_TIME_ID */'L' + "0").getBytes()));

    // default's prevrow
    Key defaultPrevRowKey = new Key(defaultExtent,
        TabletsSection.TabletColumnFamily.PREV_ROW_COLUMN.getColumnFamily(),
        TabletsSection.TabletColumnFamily.PREV_ROW_COLUMN.getColumnQualifier(), 0);
    mfw.append(defaultPrevRowKey,
        KeyExtent.encodePrevEndRow(MetadataSchema.TabletsSection.getRange().getEndKey().getRow()));

    testRfile.closeWriter();

    if (true) {
      FileOutputStream fileOutputStream = new FileOutputStream(
          tempFolder.newFile("testEncryptedRootFile.rf"));
      fileOutputStream.write(testRfile.baos.toByteArray());
      fileOutputStream.flush();
      fileOutputStream.close();
    }

    testRfile.openReader();
    testRfile.iter.seek(new Range((Key) null, null), EMPTY_COL_FAMS, false);
    assertTrue(testRfile.iter.hasTop());

    assertTrue(testRfile.reader.getLastKey() != null);

    testRfile.closeReader();

    conf = null;
  }
}<|MERGE_RESOLUTION|>--- conflicted
+++ resolved
@@ -277,7 +277,6 @@
       in = new FSDataInputStream(bais);
       fileLength = data.length;
 
-<<<<<<< HEAD
       DefaultConfiguration dc = DefaultConfiguration.getInstance();
       ConfigurationCopy cc = new ConfigurationCopy(dc);
       cc.set(Property.TSERV_CACHE_MANAGER_IMPL, LruBlockCacheManager.class.getName());
@@ -293,14 +292,8 @@
       LruBlockCache indexCache = (LruBlockCache) manager.getBlockCache(CacheType.INDEX);
       LruBlockCache dataCache = (LruBlockCache) manager.getBlockCache(CacheType.DATA);
 
-      CachableBlockFile.Reader _cbr = new CachableBlockFile.Reader("source-1", in, fileLength, conf, dataCache, indexCache, DefaultConfiguration.getInstance());
-=======
-      LruBlockCache indexCache = new LruBlockCache(100000000, 100000);
-      LruBlockCache dataCache = new LruBlockCache(100000000, 100000);
-
       CachableBlockFile.Reader _cbr = new CachableBlockFile.Reader("source-1", in, fileLength, conf,
-          dataCache, indexCache, AccumuloConfiguration.getDefaultConfiguration());
->>>>>>> f4f43feb
+          dataCache, indexCache, DefaultConfiguration.getInstance());
       reader = new RFile.Reader(_cbr);
       if (cfsi)
         iter = new ColumnFamilySkippingIterator(reader);
@@ -1719,14 +1712,9 @@
     byte data[] = baos.toByteArray();
     SeekableByteArrayInputStream bais = new SeekableByteArrayInputStream(data);
     FSDataInputStream in2 = new FSDataInputStream(bais);
-<<<<<<< HEAD
     AccumuloConfiguration aconf = DefaultConfiguration.getInstance();
-    CachableBlockFile.Reader _cbr = new CachableBlockFile.Reader(in2, data.length, CachedConfiguration.getInstance(), aconf);
-=======
-    AccumuloConfiguration aconf = AccumuloConfiguration.getDefaultConfiguration();
-    CachableBlockFile.Reader _cbr = new CachableBlockFile.Reader("source-1", in2, data.length,
+    CachableBlockFile.Reader _cbr = new CachableBlockFile.Reader(in2, data.length,
         CachedConfiguration.getInstance(), aconf);
->>>>>>> f4f43feb
     Reader reader = new RFile.Reader(_cbr);
     checkIndex(reader);
 
@@ -1773,12 +1761,7 @@
   }
 
   private AccumuloConfiguration setAndGetAccumuloConfig(String cryptoConfSetting) {
-<<<<<<< HEAD
     ConfigurationCopy result = new ConfigurationCopy(DefaultConfiguration.getInstance());
-=======
-    ConfigurationCopy result = new ConfigurationCopy(
-        AccumuloConfiguration.getDefaultConfiguration());
->>>>>>> f4f43feb
     Configuration conf = new Configuration(false);
     conf.addResource(cryptoConfSetting);
     for (Entry<String,String> e : conf) {
@@ -2047,12 +2030,8 @@
         Hasher dataHasher = Hashing.md5().newHasher();
         List<Entry<Key,Value>> sampleData = new ArrayList<>();
 
-<<<<<<< HEAD
-        ConfigurationCopy sampleConf = new ConfigurationCopy(conf == null ? DefaultConfiguration.getInstance() : conf);
-=======
         ConfigurationCopy sampleConf = new ConfigurationCopy(
-            conf == null ? AccumuloConfiguration.getDefaultConfiguration() : conf);
->>>>>>> f4f43feb
+            conf == null ? DefaultConfiguration.getInstance() : conf);
         sampleConf.set(Property.TABLE_SAMPLER, RowSampler.class.getName());
         sampleConf.set(Property.TABLE_SAMPLER_OPTS + "hasher", "murmur3_32");
         sampleConf.set(Property.TABLE_SAMPLER_OPTS + "modulus", modulus + "");
@@ -2136,12 +2115,8 @@
         List<Entry<Key,Value>> sampleDataLG1 = new ArrayList<>();
         List<Entry<Key,Value>> sampleDataLG2 = new ArrayList<>();
 
-<<<<<<< HEAD
-        ConfigurationCopy sampleConf = new ConfigurationCopy(conf == null ? DefaultConfiguration.getInstance() : conf);
-=======
         ConfigurationCopy sampleConf = new ConfigurationCopy(
-            conf == null ? AccumuloConfiguration.getDefaultConfiguration() : conf);
->>>>>>> f4f43feb
+            conf == null ? DefaultConfiguration.getInstance() : conf);
         sampleConf.set(Property.TABLE_SAMPLER, RowSampler.class.getName());
         sampleConf.set(Property.TABLE_SAMPLER_OPTS + "hasher", "murmur3_32");
         sampleConf.set(Property.TABLE_SAMPLER_OPTS + "modulus", modulus + "");
