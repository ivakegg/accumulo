/*
 * Licensed to the Apache Software Foundation (ASF) under one or more
 * contributor license agreements.  See the NOTICE file distributed with
 * this work for additional information regarding copyright ownership.
 * The ASF licenses this file to You under the Apache License, Version 2.0
 * (the "License"); you may not use this file except in compliance with
 * the License.  You may obtain a copy of the License at
 *
 *     http://www.apache.org/licenses/LICENSE-2.0
 *
 * Unless required by applicable law or agreed to in writing, software
 * distributed under the License is distributed on an "AS IS" BASIS,
 * WITHOUT WARRANTIES OR CONDITIONS OF ANY KIND, either express or implied.
 * See the License for the specific language governing permissions and
 * limitations under the License.
 */
/**
 * Autogenerated by Thrift Compiler (0.9.1)
 *
 * DO NOT EDIT UNLESS YOU ARE SURE THAT YOU KNOW WHAT YOU ARE DOING
 *  @generated
 */
package org.apache.accumulo.core.data.thrift;

import org.apache.thrift.scheme.IScheme;
import org.apache.thrift.scheme.SchemeFactory;
import org.apache.thrift.scheme.StandardScheme;

import org.apache.thrift.scheme.TupleScheme;
import org.apache.thrift.protocol.TTupleProtocol;
import org.apache.thrift.protocol.TProtocolException;
import org.apache.thrift.EncodingUtils;
import org.apache.thrift.TException;
import org.apache.thrift.async.AsyncMethodCallback;
import org.apache.thrift.server.AbstractNonblockingServer.*;
import java.util.List;
import java.util.ArrayList;
import java.util.Map;
import java.util.HashMap;
import java.util.EnumMap;
import java.util.Set;
import java.util.HashSet;
import java.util.EnumSet;
import java.util.Collections;
import java.util.BitSet;
import java.nio.ByteBuffer;
import java.util.Arrays;
import org.slf4j.Logger;
import org.slf4j.LoggerFactory;

@SuppressWarnings("all") public class UpdateErrors implements org.apache.thrift.TBase<UpdateErrors, UpdateErrors._Fields>, java.io.Serializable, Cloneable, Comparable<UpdateErrors> {
  private static final org.apache.thrift.protocol.TStruct STRUCT_DESC = new org.apache.thrift.protocol.TStruct("UpdateErrors");

  private static final org.apache.thrift.protocol.TField FAILED_EXTENTS_FIELD_DESC = new org.apache.thrift.protocol.TField("failedExtents", org.apache.thrift.protocol.TType.MAP, (short)1);
  private static final org.apache.thrift.protocol.TField VIOLATION_SUMMARIES_FIELD_DESC = new org.apache.thrift.protocol.TField("violationSummaries", org.apache.thrift.protocol.TType.LIST, (short)2);
  private static final org.apache.thrift.protocol.TField AUTHORIZATION_FAILURES_FIELD_DESC = new org.apache.thrift.protocol.TField("authorizationFailures", org.apache.thrift.protocol.TType.MAP, (short)3);

  private static final Map<Class<? extends IScheme>, SchemeFactory> schemes = new HashMap<Class<? extends IScheme>, SchemeFactory>();
  static {
    schemes.put(StandardScheme.class, new UpdateErrorsStandardSchemeFactory());
    schemes.put(TupleScheme.class, new UpdateErrorsTupleSchemeFactory());
  }

  public Map<TKeyExtent,Long> failedExtents; // required
  public List<TConstraintViolationSummary> violationSummaries; // required
  public Map<TKeyExtent,org.apache.accumulo.core.client.impl.thrift.SecurityErrorCode> authorizationFailures; // required

  /** The set of fields this struct contains, along with convenience methods for finding and manipulating them. */
  @SuppressWarnings("all") public enum _Fields implements org.apache.thrift.TFieldIdEnum {
    FAILED_EXTENTS((short)1, "failedExtents"),
    VIOLATION_SUMMARIES((short)2, "violationSummaries"),
    AUTHORIZATION_FAILURES((short)3, "authorizationFailures");

    private static final Map<String, _Fields> byName = new HashMap<String, _Fields>();

    static {
      for (_Fields field : EnumSet.allOf(_Fields.class)) {
        byName.put(field.getFieldName(), field);
      }
    }

    /**
     * Find the _Fields constant that matches fieldId, or null if its not found.
     */
    public static _Fields findByThriftId(int fieldId) {
      switch(fieldId) {
        case 1: // FAILED_EXTENTS
          return FAILED_EXTENTS;
        case 2: // VIOLATION_SUMMARIES
          return VIOLATION_SUMMARIES;
        case 3: // AUTHORIZATION_FAILURES
          return AUTHORIZATION_FAILURES;
        default:
          return null;
      }
    }

    /**
     * Find the _Fields constant that matches fieldId, throwing an exception
     * if it is not found.
     */
    public static _Fields findByThriftIdOrThrow(int fieldId) {
      _Fields fields = findByThriftId(fieldId);
      if (fields == null) throw new IllegalArgumentException("Field " + fieldId + " doesn't exist!");
      return fields;
    }

    /**
     * Find the _Fields constant that matches name, or null if its not found.
     */
    public static _Fields findByName(String name) {
      return byName.get(name);
    }

    private final short _thriftId;
    private final String _fieldName;

    _Fields(short thriftId, String fieldName) {
      _thriftId = thriftId;
      _fieldName = fieldName;
    }

    public short getThriftFieldId() {
      return _thriftId;
    }

    public String getFieldName() {
      return _fieldName;
    }
  }

  // isset id assignments
  public static final Map<_Fields, org.apache.thrift.meta_data.FieldMetaData> metaDataMap;
  static {
    Map<_Fields, org.apache.thrift.meta_data.FieldMetaData> tmpMap = new EnumMap<_Fields, org.apache.thrift.meta_data.FieldMetaData>(_Fields.class);
    tmpMap.put(_Fields.FAILED_EXTENTS, new org.apache.thrift.meta_data.FieldMetaData("failedExtents", org.apache.thrift.TFieldRequirementType.DEFAULT, 
        new org.apache.thrift.meta_data.MapMetaData(org.apache.thrift.protocol.TType.MAP, 
            new org.apache.thrift.meta_data.StructMetaData(org.apache.thrift.protocol.TType.STRUCT, TKeyExtent.class), 
            new org.apache.thrift.meta_data.FieldValueMetaData(org.apache.thrift.protocol.TType.I64))));
    tmpMap.put(_Fields.VIOLATION_SUMMARIES, new org.apache.thrift.meta_data.FieldMetaData("violationSummaries", org.apache.thrift.TFieldRequirementType.DEFAULT, 
        new org.apache.thrift.meta_data.ListMetaData(org.apache.thrift.protocol.TType.LIST, 
            new org.apache.thrift.meta_data.StructMetaData(org.apache.thrift.protocol.TType.STRUCT, TConstraintViolationSummary.class))));
    tmpMap.put(_Fields.AUTHORIZATION_FAILURES, new org.apache.thrift.meta_data.FieldMetaData("authorizationFailures", org.apache.thrift.TFieldRequirementType.DEFAULT, 
        new org.apache.thrift.meta_data.MapMetaData(org.apache.thrift.protocol.TType.MAP, 
            new org.apache.thrift.meta_data.StructMetaData(org.apache.thrift.protocol.TType.STRUCT, TKeyExtent.class), 
            new org.apache.thrift.meta_data.EnumMetaData(org.apache.thrift.protocol.TType.ENUM, org.apache.accumulo.core.client.impl.thrift.SecurityErrorCode.class))));
    metaDataMap = Collections.unmodifiableMap(tmpMap);
    org.apache.thrift.meta_data.FieldMetaData.addStructMetaDataMap(UpdateErrors.class, metaDataMap);
  }

  public UpdateErrors() {
  }

  public UpdateErrors(
    Map<TKeyExtent,Long> failedExtents,
    List<TConstraintViolationSummary> violationSummaries,
    Map<TKeyExtent,org.apache.accumulo.core.client.impl.thrift.SecurityErrorCode> authorizationFailures)
  {
    this();
    this.failedExtents = failedExtents;
    this.violationSummaries = violationSummaries;
    this.authorizationFailures = authorizationFailures;
  }

  /**
   * Performs a deep copy on <i>other</i>.
   */
  public UpdateErrors(UpdateErrors other) {
    if (other.isSetFailedExtents()) {
      Map<TKeyExtent,Long> __this__failedExtents = new HashMap<TKeyExtent,Long>(other.failedExtents.size());
      for (Map.Entry<TKeyExtent, Long> other_element : other.failedExtents.entrySet()) {

        TKeyExtent other_element_key = other_element.getKey();
        Long other_element_value = other_element.getValue();

        TKeyExtent __this__failedExtents_copy_key = new TKeyExtent(other_element_key);

        Long __this__failedExtents_copy_value = other_element_value;

        __this__failedExtents.put(__this__failedExtents_copy_key, __this__failedExtents_copy_value);
      }
      this.failedExtents = __this__failedExtents;
    }
    if (other.isSetViolationSummaries()) {
      List<TConstraintViolationSummary> __this__violationSummaries = new ArrayList<TConstraintViolationSummary>(other.violationSummaries.size());
      for (TConstraintViolationSummary other_element : other.violationSummaries) {
        __this__violationSummaries.add(new TConstraintViolationSummary(other_element));
      }
      this.violationSummaries = __this__violationSummaries;
    }
    if (other.isSetAuthorizationFailures()) {
      Map<TKeyExtent,org.apache.accumulo.core.client.impl.thrift.SecurityErrorCode> __this__authorizationFailures = new HashMap<TKeyExtent,org.apache.accumulo.core.client.impl.thrift.SecurityErrorCode>(other.authorizationFailures.size());
      for (Map.Entry<TKeyExtent, org.apache.accumulo.core.client.impl.thrift.SecurityErrorCode> other_element : other.authorizationFailures.entrySet()) {

        TKeyExtent other_element_key = other_element.getKey();
        org.apache.accumulo.core.client.impl.thrift.SecurityErrorCode other_element_value = other_element.getValue();

        TKeyExtent __this__authorizationFailures_copy_key = new TKeyExtent(other_element_key);

        org.apache.accumulo.core.client.impl.thrift.SecurityErrorCode __this__authorizationFailures_copy_value = other_element_value;

        __this__authorizationFailures.put(__this__authorizationFailures_copy_key, __this__authorizationFailures_copy_value);
      }
      this.authorizationFailures = __this__authorizationFailures;
    }
  }

  public UpdateErrors deepCopy() {
    return new UpdateErrors(this);
  }

  @Override
  public void clear() {
    this.failedExtents = null;
    this.violationSummaries = null;
    this.authorizationFailures = null;
  }

  public int getFailedExtentsSize() {
    return (this.failedExtents == null) ? 0 : this.failedExtents.size();
  }

  public void putToFailedExtents(TKeyExtent key, long val) {
    if (this.failedExtents == null) {
      this.failedExtents = new HashMap<TKeyExtent,Long>();
    }
    this.failedExtents.put(key, val);
  }

  public Map<TKeyExtent,Long> getFailedExtents() {
    return this.failedExtents;
  }

  public UpdateErrors setFailedExtents(Map<TKeyExtent,Long> failedExtents) {
    this.failedExtents = failedExtents;
    return this;
  }

  public void unsetFailedExtents() {
    this.failedExtents = null;
  }

  /** Returns true if field failedExtents is set (has been assigned a value) and false otherwise */
  public boolean isSetFailedExtents() {
    return this.failedExtents != null;
  }

  public void setFailedExtentsIsSet(boolean value) {
    if (!value) {
      this.failedExtents = null;
    }
  }

  public int getViolationSummariesSize() {
    return (this.violationSummaries == null) ? 0 : this.violationSummaries.size();
  }

  public java.util.Iterator<TConstraintViolationSummary> getViolationSummariesIterator() {
    return (this.violationSummaries == null) ? null : this.violationSummaries.iterator();
  }

  public void addToViolationSummaries(TConstraintViolationSummary elem) {
    if (this.violationSummaries == null) {
      this.violationSummaries = new ArrayList<TConstraintViolationSummary>();
    }
    this.violationSummaries.add(elem);
  }

  public List<TConstraintViolationSummary> getViolationSummaries() {
    return this.violationSummaries;
  }

  public UpdateErrors setViolationSummaries(List<TConstraintViolationSummary> violationSummaries) {
    this.violationSummaries = violationSummaries;
    return this;
  }

  public void unsetViolationSummaries() {
    this.violationSummaries = null;
  }

  /** Returns true if field violationSummaries is set (has been assigned a value) and false otherwise */
  public boolean isSetViolationSummaries() {
    return this.violationSummaries != null;
  }

  public void setViolationSummariesIsSet(boolean value) {
    if (!value) {
      this.violationSummaries = null;
    }
  }

  public int getAuthorizationFailuresSize() {
    return (this.authorizationFailures == null) ? 0 : this.authorizationFailures.size();
  }

  public void putToAuthorizationFailures(TKeyExtent key, org.apache.accumulo.core.client.impl.thrift.SecurityErrorCode val) {
    if (this.authorizationFailures == null) {
      this.authorizationFailures = new HashMap<TKeyExtent,org.apache.accumulo.core.client.impl.thrift.SecurityErrorCode>();
    }
    this.authorizationFailures.put(key, val);
  }

  public Map<TKeyExtent,org.apache.accumulo.core.client.impl.thrift.SecurityErrorCode> getAuthorizationFailures() {
    return this.authorizationFailures;
  }

  public UpdateErrors setAuthorizationFailures(Map<TKeyExtent,org.apache.accumulo.core.client.impl.thrift.SecurityErrorCode> authorizationFailures) {
    this.authorizationFailures = authorizationFailures;
    return this;
  }

  public void unsetAuthorizationFailures() {
    this.authorizationFailures = null;
  }

  /** Returns true if field authorizationFailures is set (has been assigned a value) and false otherwise */
  public boolean isSetAuthorizationFailures() {
    return this.authorizationFailures != null;
  }

  public void setAuthorizationFailuresIsSet(boolean value) {
    if (!value) {
      this.authorizationFailures = null;
    }
  }

  public void setFieldValue(_Fields field, Object value) {
    switch (field) {
    case FAILED_EXTENTS:
      if (value == null) {
        unsetFailedExtents();
      } else {
        setFailedExtents((Map<TKeyExtent,Long>)value);
      }
      break;

    case VIOLATION_SUMMARIES:
      if (value == null) {
        unsetViolationSummaries();
      } else {
        setViolationSummaries((List<TConstraintViolationSummary>)value);
      }
      break;

    case AUTHORIZATION_FAILURES:
      if (value == null) {
        unsetAuthorizationFailures();
      } else {
        setAuthorizationFailures((Map<TKeyExtent,org.apache.accumulo.core.client.impl.thrift.SecurityErrorCode>)value);
      }
      break;

    }
  }

  public Object getFieldValue(_Fields field) {
    switch (field) {
    case FAILED_EXTENTS:
      return getFailedExtents();

    case VIOLATION_SUMMARIES:
      return getViolationSummaries();

    case AUTHORIZATION_FAILURES:
      return getAuthorizationFailures();

    }
    throw new IllegalStateException();
  }

  /** Returns true if field corresponding to fieldID is set (has been assigned a value) and false otherwise */
  public boolean isSet(_Fields field) {
    if (field == null) {
      throw new IllegalArgumentException();
    }

    switch (field) {
    case FAILED_EXTENTS:
      return isSetFailedExtents();
    case VIOLATION_SUMMARIES:
      return isSetViolationSummaries();
    case AUTHORIZATION_FAILURES:
      return isSetAuthorizationFailures();
    }
    throw new IllegalStateException();
  }

  @Override
  public boolean equals(Object that) {
    if (that == null)
      return false;
    if (that instanceof UpdateErrors)
      return this.equals((UpdateErrors)that);
    return false;
  }

  public boolean equals(UpdateErrors that) {
    if (that == null)
      return false;

    boolean this_present_failedExtents = true && this.isSetFailedExtents();
    boolean that_present_failedExtents = true && that.isSetFailedExtents();
    if (this_present_failedExtents || that_present_failedExtents) {
      if (!(this_present_failedExtents && that_present_failedExtents))
        return false;
      if (!this.failedExtents.equals(that.failedExtents))
        return false;
    }

    boolean this_present_violationSummaries = true && this.isSetViolationSummaries();
    boolean that_present_violationSummaries = true && that.isSetViolationSummaries();
    if (this_present_violationSummaries || that_present_violationSummaries) {
      if (!(this_present_violationSummaries && that_present_violationSummaries))
        return false;
      if (!this.violationSummaries.equals(that.violationSummaries))
        return false;
    }

    boolean this_present_authorizationFailures = true && this.isSetAuthorizationFailures();
    boolean that_present_authorizationFailures = true && that.isSetAuthorizationFailures();
    if (this_present_authorizationFailures || that_present_authorizationFailures) {
      if (!(this_present_authorizationFailures && that_present_authorizationFailures))
        return false;
      if (!this.authorizationFailures.equals(that.authorizationFailures))
        return false;
    }

    return true;
  }

  @Override
  public int hashCode() {
    return 0;
  }

  @Override
  public int compareTo(UpdateErrors other) {
    if (!getClass().equals(other.getClass())) {
      return getClass().getName().compareTo(other.getClass().getName());
    }

    int lastComparison = 0;

    lastComparison = Boolean.valueOf(isSetFailedExtents()).compareTo(other.isSetFailedExtents());
    if (lastComparison != 0) {
      return lastComparison;
    }
    if (isSetFailedExtents()) {
      lastComparison = org.apache.thrift.TBaseHelper.compareTo(this.failedExtents, other.failedExtents);
      if (lastComparison != 0) {
        return lastComparison;
      }
    }
    lastComparison = Boolean.valueOf(isSetViolationSummaries()).compareTo(other.isSetViolationSummaries());
    if (lastComparison != 0) {
      return lastComparison;
    }
    if (isSetViolationSummaries()) {
      lastComparison = org.apache.thrift.TBaseHelper.compareTo(this.violationSummaries, other.violationSummaries);
      if (lastComparison != 0) {
        return lastComparison;
      }
    }
    lastComparison = Boolean.valueOf(isSetAuthorizationFailures()).compareTo(other.isSetAuthorizationFailures());
    if (lastComparison != 0) {
      return lastComparison;
    }
    if (isSetAuthorizationFailures()) {
      lastComparison = org.apache.thrift.TBaseHelper.compareTo(this.authorizationFailures, other.authorizationFailures);
      if (lastComparison != 0) {
        return lastComparison;
      }
    }
    return 0;
  }

  public _Fields fieldForId(int fieldId) {
    return _Fields.findByThriftId(fieldId);
  }

  public void read(org.apache.thrift.protocol.TProtocol iprot) throws org.apache.thrift.TException {
    schemes.get(iprot.getScheme()).getScheme().read(iprot, this);
  }

  public void write(org.apache.thrift.protocol.TProtocol oprot) throws org.apache.thrift.TException {
    schemes.get(oprot.getScheme()).getScheme().write(oprot, this);
  }

  @Override
  public String toString() {
    StringBuilder sb = new StringBuilder("UpdateErrors(");
    boolean first = true;

    sb.append("failedExtents:");
    if (this.failedExtents == null) {
      sb.append("null");
    } else {
      sb.append(this.failedExtents);
    }
    first = false;
    if (!first) sb.append(", ");
    sb.append("violationSummaries:");
    if (this.violationSummaries == null) {
      sb.append("null");
    } else {
      sb.append(this.violationSummaries);
    }
    first = false;
    if (!first) sb.append(", ");
    sb.append("authorizationFailures:");
    if (this.authorizationFailures == null) {
      sb.append("null");
    } else {
      sb.append(this.authorizationFailures);
    }
    first = false;
    sb.append(")");
    return sb.toString();
  }

  public void validate() throws org.apache.thrift.TException {
    // check for required fields
    // check for sub-struct validity
  }

  private void writeObject(java.io.ObjectOutputStream out) throws java.io.IOException {
    try {
      write(new org.apache.thrift.protocol.TCompactProtocol(new org.apache.thrift.transport.TIOStreamTransport(out)));
    } catch (org.apache.thrift.TException te) {
      throw new java.io.IOException(te);
    }
  }

  private void readObject(java.io.ObjectInputStream in) throws java.io.IOException, ClassNotFoundException {
    try {
      read(new org.apache.thrift.protocol.TCompactProtocol(new org.apache.thrift.transport.TIOStreamTransport(in)));
    } catch (org.apache.thrift.TException te) {
      throw new java.io.IOException(te);
    }
  }

  private static class UpdateErrorsStandardSchemeFactory implements SchemeFactory {
    public UpdateErrorsStandardScheme getScheme() {
      return new UpdateErrorsStandardScheme();
    }
  }

  private static class UpdateErrorsStandardScheme extends StandardScheme<UpdateErrors> {

    public void read(org.apache.thrift.protocol.TProtocol iprot, UpdateErrors struct) throws org.apache.thrift.TException {
      org.apache.thrift.protocol.TField schemeField;
      iprot.readStructBegin();
      while (true)
      {
        schemeField = iprot.readFieldBegin();
        if (schemeField.type == org.apache.thrift.protocol.TType.STOP) { 
          break;
        }
        switch (schemeField.id) {
          case 1: // FAILED_EXTENTS
            if (schemeField.type == org.apache.thrift.protocol.TType.MAP) {
              {
                org.apache.thrift.protocol.TMap _map58 = iprot.readMapBegin();
                struct.failedExtents = new HashMap<TKeyExtent,Long>(2*_map58.size);
                for (int _i59 = 0; _i59 < _map58.size; ++_i59)
                {
<<<<<<< HEAD
                  TKeyExtent _key60; // required
                  long _val61; // required
                  _key60 = new TKeyExtent();
                  _key60.read(iprot);
                  _val61 = iprot.readI64();
                  struct.failedExtents.put(_key60, _val61);
=======
                  TKeyExtent _key52;
                  long _val53;
                  _key52 = new TKeyExtent();
                  _key52.read(iprot);
                  _val53 = iprot.readI64();
                  struct.failedExtents.put(_key52, _val53);
>>>>>>> 011c1760
                }
                iprot.readMapEnd();
              }
              struct.setFailedExtentsIsSet(true);
            } else { 
              org.apache.thrift.protocol.TProtocolUtil.skip(iprot, schemeField.type);
            }
            break;
          case 2: // VIOLATION_SUMMARIES
            if (schemeField.type == org.apache.thrift.protocol.TType.LIST) {
              {
                org.apache.thrift.protocol.TList _list62 = iprot.readListBegin();
                struct.violationSummaries = new ArrayList<TConstraintViolationSummary>(_list62.size);
                for (int _i63 = 0; _i63 < _list62.size; ++_i63)
                {
<<<<<<< HEAD
                  TConstraintViolationSummary _elem64; // required
                  _elem64 = new TConstraintViolationSummary();
                  _elem64.read(iprot);
                  struct.violationSummaries.add(_elem64);
=======
                  TConstraintViolationSummary _elem56;
                  _elem56 = new TConstraintViolationSummary();
                  _elem56.read(iprot);
                  struct.violationSummaries.add(_elem56);
>>>>>>> 011c1760
                }
                iprot.readListEnd();
              }
              struct.setViolationSummariesIsSet(true);
            } else { 
              org.apache.thrift.protocol.TProtocolUtil.skip(iprot, schemeField.type);
            }
            break;
          case 3: // AUTHORIZATION_FAILURES
            if (schemeField.type == org.apache.thrift.protocol.TType.MAP) {
              {
                org.apache.thrift.protocol.TMap _map65 = iprot.readMapBegin();
                struct.authorizationFailures = new HashMap<TKeyExtent,org.apache.accumulo.core.client.impl.thrift.SecurityErrorCode>(2*_map65.size);
                for (int _i66 = 0; _i66 < _map65.size; ++_i66)
                {
<<<<<<< HEAD
                  TKeyExtent _key67; // required
                  org.apache.accumulo.core.client.impl.thrift.SecurityErrorCode _val68; // required
                  _key67 = new TKeyExtent();
                  _key67.read(iprot);
                  _val68 = org.apache.accumulo.core.client.impl.thrift.SecurityErrorCode.findByValue(iprot.readI32());
                  struct.authorizationFailures.put(_key67, _val68);
=======
                  TKeyExtent _key59;
                  org.apache.accumulo.core.client.impl.thrift.SecurityErrorCode _val60;
                  _key59 = new TKeyExtent();
                  _key59.read(iprot);
                  _val60 = org.apache.accumulo.core.client.impl.thrift.SecurityErrorCode.findByValue(iprot.readI32());
                  struct.authorizationFailures.put(_key59, _val60);
>>>>>>> 011c1760
                }
                iprot.readMapEnd();
              }
              struct.setAuthorizationFailuresIsSet(true);
            } else { 
              org.apache.thrift.protocol.TProtocolUtil.skip(iprot, schemeField.type);
            }
            break;
          default:
            org.apache.thrift.protocol.TProtocolUtil.skip(iprot, schemeField.type);
        }
        iprot.readFieldEnd();
      }
      iprot.readStructEnd();

      // check for required fields of primitive type, which can't be checked in the validate method
      struct.validate();
    }

    public void write(org.apache.thrift.protocol.TProtocol oprot, UpdateErrors struct) throws org.apache.thrift.TException {
      struct.validate();

      oprot.writeStructBegin(STRUCT_DESC);
      if (struct.failedExtents != null) {
        oprot.writeFieldBegin(FAILED_EXTENTS_FIELD_DESC);
        {
          oprot.writeMapBegin(new org.apache.thrift.protocol.TMap(org.apache.thrift.protocol.TType.STRUCT, org.apache.thrift.protocol.TType.I64, struct.failedExtents.size()));
          for (Map.Entry<TKeyExtent, Long> _iter69 : struct.failedExtents.entrySet())
          {
            _iter69.getKey().write(oprot);
            oprot.writeI64(_iter69.getValue());
          }
          oprot.writeMapEnd();
        }
        oprot.writeFieldEnd();
      }
      if (struct.violationSummaries != null) {
        oprot.writeFieldBegin(VIOLATION_SUMMARIES_FIELD_DESC);
        {
          oprot.writeListBegin(new org.apache.thrift.protocol.TList(org.apache.thrift.protocol.TType.STRUCT, struct.violationSummaries.size()));
          for (TConstraintViolationSummary _iter70 : struct.violationSummaries)
          {
            _iter70.write(oprot);
          }
          oprot.writeListEnd();
        }
        oprot.writeFieldEnd();
      }
      if (struct.authorizationFailures != null) {
        oprot.writeFieldBegin(AUTHORIZATION_FAILURES_FIELD_DESC);
        {
          oprot.writeMapBegin(new org.apache.thrift.protocol.TMap(org.apache.thrift.protocol.TType.STRUCT, org.apache.thrift.protocol.TType.I32, struct.authorizationFailures.size()));
          for (Map.Entry<TKeyExtent, org.apache.accumulo.core.client.impl.thrift.SecurityErrorCode> _iter71 : struct.authorizationFailures.entrySet())
          {
            _iter71.getKey().write(oprot);
            oprot.writeI32(_iter71.getValue().getValue());
          }
          oprot.writeMapEnd();
        }
        oprot.writeFieldEnd();
      }
      oprot.writeFieldStop();
      oprot.writeStructEnd();
    }

  }

  private static class UpdateErrorsTupleSchemeFactory implements SchemeFactory {
    public UpdateErrorsTupleScheme getScheme() {
      return new UpdateErrorsTupleScheme();
    }
  }

  private static class UpdateErrorsTupleScheme extends TupleScheme<UpdateErrors> {

    @Override
    public void write(org.apache.thrift.protocol.TProtocol prot, UpdateErrors struct) throws org.apache.thrift.TException {
      TTupleProtocol oprot = (TTupleProtocol) prot;
      BitSet optionals = new BitSet();
      if (struct.isSetFailedExtents()) {
        optionals.set(0);
      }
      if (struct.isSetViolationSummaries()) {
        optionals.set(1);
      }
      if (struct.isSetAuthorizationFailures()) {
        optionals.set(2);
      }
      oprot.writeBitSet(optionals, 3);
      if (struct.isSetFailedExtents()) {
        {
          oprot.writeI32(struct.failedExtents.size());
          for (Map.Entry<TKeyExtent, Long> _iter72 : struct.failedExtents.entrySet())
          {
            _iter72.getKey().write(oprot);
            oprot.writeI64(_iter72.getValue());
          }
        }
      }
      if (struct.isSetViolationSummaries()) {
        {
          oprot.writeI32(struct.violationSummaries.size());
          for (TConstraintViolationSummary _iter73 : struct.violationSummaries)
          {
            _iter73.write(oprot);
          }
        }
      }
      if (struct.isSetAuthorizationFailures()) {
        {
          oprot.writeI32(struct.authorizationFailures.size());
          for (Map.Entry<TKeyExtent, org.apache.accumulo.core.client.impl.thrift.SecurityErrorCode> _iter74 : struct.authorizationFailures.entrySet())
          {
            _iter74.getKey().write(oprot);
            oprot.writeI32(_iter74.getValue().getValue());
          }
        }
      }
    }

    @Override
    public void read(org.apache.thrift.protocol.TProtocol prot, UpdateErrors struct) throws org.apache.thrift.TException {
      TTupleProtocol iprot = (TTupleProtocol) prot;
      BitSet incoming = iprot.readBitSet(3);
      if (incoming.get(0)) {
        {
          org.apache.thrift.protocol.TMap _map75 = new org.apache.thrift.protocol.TMap(org.apache.thrift.protocol.TType.STRUCT, org.apache.thrift.protocol.TType.I64, iprot.readI32());
          struct.failedExtents = new HashMap<TKeyExtent,Long>(2*_map75.size);
          for (int _i76 = 0; _i76 < _map75.size; ++_i76)
          {
<<<<<<< HEAD
            TKeyExtent _key77; // required
            long _val78; // required
            _key77 = new TKeyExtent();
            _key77.read(iprot);
            _val78 = iprot.readI64();
            struct.failedExtents.put(_key77, _val78);
=======
            TKeyExtent _key69;
            long _val70;
            _key69 = new TKeyExtent();
            _key69.read(iprot);
            _val70 = iprot.readI64();
            struct.failedExtents.put(_key69, _val70);
>>>>>>> 011c1760
          }
        }
        struct.setFailedExtentsIsSet(true);
      }
      if (incoming.get(1)) {
        {
          org.apache.thrift.protocol.TList _list79 = new org.apache.thrift.protocol.TList(org.apache.thrift.protocol.TType.STRUCT, iprot.readI32());
          struct.violationSummaries = new ArrayList<TConstraintViolationSummary>(_list79.size);
          for (int _i80 = 0; _i80 < _list79.size; ++_i80)
          {
<<<<<<< HEAD
            TConstraintViolationSummary _elem81; // required
            _elem81 = new TConstraintViolationSummary();
            _elem81.read(iprot);
            struct.violationSummaries.add(_elem81);
=======
            TConstraintViolationSummary _elem73;
            _elem73 = new TConstraintViolationSummary();
            _elem73.read(iprot);
            struct.violationSummaries.add(_elem73);
>>>>>>> 011c1760
          }
        }
        struct.setViolationSummariesIsSet(true);
      }
      if (incoming.get(2)) {
        {
          org.apache.thrift.protocol.TMap _map82 = new org.apache.thrift.protocol.TMap(org.apache.thrift.protocol.TType.STRUCT, org.apache.thrift.protocol.TType.I32, iprot.readI32());
          struct.authorizationFailures = new HashMap<TKeyExtent,org.apache.accumulo.core.client.impl.thrift.SecurityErrorCode>(2*_map82.size);
          for (int _i83 = 0; _i83 < _map82.size; ++_i83)
          {
<<<<<<< HEAD
            TKeyExtent _key84; // required
            org.apache.accumulo.core.client.impl.thrift.SecurityErrorCode _val85; // required
            _key84 = new TKeyExtent();
            _key84.read(iprot);
            _val85 = org.apache.accumulo.core.client.impl.thrift.SecurityErrorCode.findByValue(iprot.readI32());
            struct.authorizationFailures.put(_key84, _val85);
=======
            TKeyExtent _key76;
            org.apache.accumulo.core.client.impl.thrift.SecurityErrorCode _val77;
            _key76 = new TKeyExtent();
            _key76.read(iprot);
            _val77 = org.apache.accumulo.core.client.impl.thrift.SecurityErrorCode.findByValue(iprot.readI32());
            struct.authorizationFailures.put(_key76, _val77);
>>>>>>> 011c1760
          }
        }
        struct.setAuthorizationFailuresIsSet(true);
      }
    }
  }

}
<|MERGE_RESOLUTION|>--- conflicted
+++ resolved
@@ -565,21 +565,12 @@
                 struct.failedExtents = new HashMap<TKeyExtent,Long>(2*_map58.size);
                 for (int _i59 = 0; _i59 < _map58.size; ++_i59)
                 {
-<<<<<<< HEAD
-                  TKeyExtent _key60; // required
-                  long _val61; // required
+                  TKeyExtent _key60;
+                  long _val61;
                   _key60 = new TKeyExtent();
                   _key60.read(iprot);
                   _val61 = iprot.readI64();
                   struct.failedExtents.put(_key60, _val61);
-=======
-                  TKeyExtent _key52;
-                  long _val53;
-                  _key52 = new TKeyExtent();
-                  _key52.read(iprot);
-                  _val53 = iprot.readI64();
-                  struct.failedExtents.put(_key52, _val53);
->>>>>>> 011c1760
                 }
                 iprot.readMapEnd();
               }
@@ -595,17 +586,10 @@
                 struct.violationSummaries = new ArrayList<TConstraintViolationSummary>(_list62.size);
                 for (int _i63 = 0; _i63 < _list62.size; ++_i63)
                 {
-<<<<<<< HEAD
-                  TConstraintViolationSummary _elem64; // required
+                  TConstraintViolationSummary _elem64;
                   _elem64 = new TConstraintViolationSummary();
                   _elem64.read(iprot);
                   struct.violationSummaries.add(_elem64);
-=======
-                  TConstraintViolationSummary _elem56;
-                  _elem56 = new TConstraintViolationSummary();
-                  _elem56.read(iprot);
-                  struct.violationSummaries.add(_elem56);
->>>>>>> 011c1760
                 }
                 iprot.readListEnd();
               }
@@ -621,21 +605,12 @@
                 struct.authorizationFailures = new HashMap<TKeyExtent,org.apache.accumulo.core.client.impl.thrift.SecurityErrorCode>(2*_map65.size);
                 for (int _i66 = 0; _i66 < _map65.size; ++_i66)
                 {
-<<<<<<< HEAD
-                  TKeyExtent _key67; // required
-                  org.apache.accumulo.core.client.impl.thrift.SecurityErrorCode _val68; // required
+                  TKeyExtent _key67;
+                  org.apache.accumulo.core.client.impl.thrift.SecurityErrorCode _val68;
                   _key67 = new TKeyExtent();
                   _key67.read(iprot);
                   _val68 = org.apache.accumulo.core.client.impl.thrift.SecurityErrorCode.findByValue(iprot.readI32());
                   struct.authorizationFailures.put(_key67, _val68);
-=======
-                  TKeyExtent _key59;
-                  org.apache.accumulo.core.client.impl.thrift.SecurityErrorCode _val60;
-                  _key59 = new TKeyExtent();
-                  _key59.read(iprot);
-                  _val60 = org.apache.accumulo.core.client.impl.thrift.SecurityErrorCode.findByValue(iprot.readI32());
-                  struct.authorizationFailures.put(_key59, _val60);
->>>>>>> 011c1760
                 }
                 iprot.readMapEnd();
               }
@@ -766,21 +741,12 @@
           struct.failedExtents = new HashMap<TKeyExtent,Long>(2*_map75.size);
           for (int _i76 = 0; _i76 < _map75.size; ++_i76)
           {
-<<<<<<< HEAD
-            TKeyExtent _key77; // required
-            long _val78; // required
+            TKeyExtent _key77;
+            long _val78;
             _key77 = new TKeyExtent();
             _key77.read(iprot);
             _val78 = iprot.readI64();
             struct.failedExtents.put(_key77, _val78);
-=======
-            TKeyExtent _key69;
-            long _val70;
-            _key69 = new TKeyExtent();
-            _key69.read(iprot);
-            _val70 = iprot.readI64();
-            struct.failedExtents.put(_key69, _val70);
->>>>>>> 011c1760
           }
         }
         struct.setFailedExtentsIsSet(true);
@@ -791,17 +757,10 @@
           struct.violationSummaries = new ArrayList<TConstraintViolationSummary>(_list79.size);
           for (int _i80 = 0; _i80 < _list79.size; ++_i80)
           {
-<<<<<<< HEAD
-            TConstraintViolationSummary _elem81; // required
+            TConstraintViolationSummary _elem81;
             _elem81 = new TConstraintViolationSummary();
             _elem81.read(iprot);
             struct.violationSummaries.add(_elem81);
-=======
-            TConstraintViolationSummary _elem73;
-            _elem73 = new TConstraintViolationSummary();
-            _elem73.read(iprot);
-            struct.violationSummaries.add(_elem73);
->>>>>>> 011c1760
           }
         }
         struct.setViolationSummariesIsSet(true);
@@ -812,21 +771,12 @@
           struct.authorizationFailures = new HashMap<TKeyExtent,org.apache.accumulo.core.client.impl.thrift.SecurityErrorCode>(2*_map82.size);
           for (int _i83 = 0; _i83 < _map82.size; ++_i83)
           {
-<<<<<<< HEAD
-            TKeyExtent _key84; // required
-            org.apache.accumulo.core.client.impl.thrift.SecurityErrorCode _val85; // required
+            TKeyExtent _key84;
+            org.apache.accumulo.core.client.impl.thrift.SecurityErrorCode _val85;
             _key84 = new TKeyExtent();
             _key84.read(iprot);
             _val85 = org.apache.accumulo.core.client.impl.thrift.SecurityErrorCode.findByValue(iprot.readI32());
             struct.authorizationFailures.put(_key84, _val85);
-=======
-            TKeyExtent _key76;
-            org.apache.accumulo.core.client.impl.thrift.SecurityErrorCode _val77;
-            _key76 = new TKeyExtent();
-            _key76.read(iprot);
-            _val77 = org.apache.accumulo.core.client.impl.thrift.SecurityErrorCode.findByValue(iprot.readI32());
-            struct.authorizationFailures.put(_key76, _val77);
->>>>>>> 011c1760
           }
         }
         struct.setAuthorizationFailuresIsSet(true);
