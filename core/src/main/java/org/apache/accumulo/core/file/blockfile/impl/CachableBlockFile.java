--- conflicted
+++ resolved
@@ -54,13 +54,8 @@
 import com.google.common.base.Preconditions;
 
 /**
-<<<<<<< HEAD
- * This is a wrapper class for BCFile that includes a cache for independent caches for datablocks and metadatablocks
-=======
- *
  * This is a wrapper class for BCFile that includes a cache for independent caches for datablocks
  * and metadatablocks
->>>>>>> f4f43feb
  */
 
 public class CachableBlockFile {
@@ -188,7 +183,8 @@
 
       BCFile.Reader reader = bcfr.get();
       if (reader == null) {
-        RateLimitedInputStream fsIn = new RateLimitedInputStream((InputStream & Seekable) inputSupplier.get(), readLimiter);
+        RateLimitedInputStream fsIn = new RateLimitedInputStream(
+            (InputStream & Seekable) inputSupplier.get(), readLimiter);
         BCFile.Reader tmpReader;
         if (serializedMetadata == null) {
           tmpReader = new BCFile.Reader(fsIn, lengthSupplier.get(), conf, accumuloConfiguration);
@@ -285,71 +281,12 @@
       }
     }
 
-<<<<<<< HEAD
     private class MetaBlockLoader extends BaseBlockLoader {
       String blockName;
 
       MetaBlockLoader(String blockName) {
         super(true);
         this.blockName = blockName;
-=======
-    public Reader(FileSystem fs, Path dataFile, Configuration conf, BlockCache data,
-        BlockCache index, AccumuloConfiguration accumuloConfiguration) throws IOException {
-      this(fs, dataFile, conf, data, index, null, accumuloConfiguration);
-    }
-
-    public Reader(FileSystem fs, Path dataFile, Configuration conf, BlockCache data,
-        BlockCache index, RateLimiter readLimiter, AccumuloConfiguration accumuloConfiguration)
-        throws IOException {
-
-      /*
-       * Grab path create input stream grab len create file
-       */
-
-      fileName = dataFile.toString();
-      this._dCache = data;
-      this._iCache = index;
-      this.fs = fs;
-      this.conf = conf;
-      this.accumuloConfiguration = accumuloConfiguration;
-      this.readLimiter = readLimiter;
-    }
-
-    public <InputStreamType extends InputStream & Seekable> Reader(String cacheId,
-        InputStreamType fsin, long len, Configuration conf, BlockCache data, BlockCache index,
-        AccumuloConfiguration accumuloConfiguration) throws IOException {
-      this.fileName = cacheId;
-      this._dCache = data;
-      this._iCache = index;
-      this.readLimiter = null;
-      init(fsin, len, conf, accumuloConfiguration);
-    }
-
-    public <InputStreamType extends InputStream & Seekable> Reader(String cacheId,
-        InputStreamType fsin, long len, Configuration conf,
-        AccumuloConfiguration accumuloConfiguration) throws IOException {
-      this.fileName = cacheId;
-      this.readLimiter = null;
-      init(fsin, len, conf, accumuloConfiguration);
-    }
-
-    private <InputStreamT extends InputStream & Seekable> void init(InputStreamT fsin, long len,
-        Configuration conf, AccumuloConfiguration accumuloConfiguration) throws IOException {
-      this._bc = new BCFile.Reader(this, fsin, len, conf, accumuloConfiguration);
-    }
-
-    private synchronized BCFile.Reader getBCFile(AccumuloConfiguration accumuloConfiguration)
-        throws IOException {
-      if (closed)
-        throw new IllegalStateException("File " + fileName + " is closed");
-
-      if (_bc == null) {
-        // lazily open file if needed
-        Path path = new Path(fileName);
-        RateLimitedInputStream fsIn = new RateLimitedInputStream(fs.open(path), this.readLimiter);
-        fin = fsIn;
-        init(fsIn, fs.getFileStatus(path).getLen(), conf, accumuloConfiguration);
->>>>>>> f4f43feb
       }
 
       @Override
@@ -370,12 +307,7 @@
 
       abstract BlockReader getBlockReader(int maxSize, BCFile.Reader bcfr) throws IOException;
 
-<<<<<<< HEAD
       abstract String getBlockId();
-=======
-    private BlockRead getBlock(String _lookup, BlockCache cache, BlockLoader loader)
-        throws IOException {
->>>>>>> f4f43feb
 
       private boolean loadingMetaBlock;
 
@@ -407,7 +339,6 @@
             }
           }
 
-<<<<<<< HEAD
           BlockReader _currBlock = getBlockReader(maxSize, reader);
           if (_currBlock == null) {
             return null;
@@ -423,15 +354,6 @@
           } finally {
             _currBlock.close();
           }
-=======
-    private BlockRead cacheBlock(String _lookup, BlockCache cache, BlockReader _currBlock,
-        String block) throws IOException {
-
-      if ((cache == null)
-          || (_currBlock.getRawSize() > Math.min(cache.getMaxSize(), MAX_ARRAY_SIZE))) {
-        return new BlockRead(_currBlock, _currBlock.getRawSize());
-      } else {
->>>>>>> f4f43feb
 
           return b;
         } catch (IOException e) {
@@ -440,7 +362,8 @@
       }
     }
 
-    private Reader(String cacheId, IoeSupplier<InputStream> inputSupplier, IoeSupplier<Long> lenghtSupplier, BlockCache data, BlockCache index,
+    private Reader(String cacheId, IoeSupplier<InputStream> inputSupplier,
+        IoeSupplier<Long> lenghtSupplier, BlockCache data, BlockCache index,
         RateLimiter readLimiter, Configuration conf, AccumuloConfiguration accumuloConfiguration) {
       Preconditions.checkArgument(cacheId != null || (data == null && index == null));
       this.cacheId = cacheId;
@@ -453,37 +376,32 @@
       this.accumuloConfiguration = accumuloConfiguration;
     }
 
-    public Reader(FileSystem fs, Path dataFile, Configuration conf, BlockCache data, BlockCache index, AccumuloConfiguration accumuloConfiguration)
+    public Reader(FileSystem fs, Path dataFile, Configuration conf, BlockCache data,
+        BlockCache index, AccumuloConfiguration accumuloConfiguration) throws IOException {
+      this(fs, dataFile, conf, data, index, null, accumuloConfiguration);
+    }
+
+    public Reader(FileSystem fs, Path dataFile, Configuration conf, BlockCache data,
+        BlockCache index, RateLimiter readLimiter, AccumuloConfiguration accumuloConfiguration)
         throws IOException {
-      this(fs, dataFile, conf, data, index, null, accumuloConfiguration);
-    }
-
-    public Reader(FileSystem fs, Path dataFile, Configuration conf, BlockCache data, BlockCache index, RateLimiter readLimiter,
+      this(dataFile.toString(), () -> fs.open(dataFile), () -> fs.getFileStatus(dataFile).getLen(),
+          data, index, readLimiter, conf, accumuloConfiguration);
+    }
+
+    public <InputStreamType extends InputStream & Seekable> Reader(String cacheId,
+        InputStreamType fsin, long len, Configuration conf, BlockCache data, BlockCache index,
         AccumuloConfiguration accumuloConfiguration) throws IOException {
-      this(dataFile.toString(), () -> fs.open(dataFile), () -> fs.getFileStatus(dataFile).getLen(), data, index, readLimiter, conf, accumuloConfiguration);
-    }
-
-    public <InputStreamType extends InputStream & Seekable> Reader(String cacheId, InputStreamType fsin, long len, Configuration conf, BlockCache data,
-        BlockCache index, AccumuloConfiguration accumuloConfiguration) throws IOException {
       this(cacheId, () -> fsin, () -> len, data, index, null, conf, accumuloConfiguration);
     }
 
-    public <InputStreamType extends InputStream & Seekable> Reader(InputStreamType fsin, long len, Configuration conf,
-        AccumuloConfiguration accumuloConfiguration) throws IOException {
+    public <InputStreamType extends InputStream & Seekable> Reader(InputStreamType fsin, long len,
+        Configuration conf, AccumuloConfiguration accumuloConfiguration) throws IOException {
       this(null, () -> fsin, () -> len, null, null, null, conf, accumuloConfiguration);
     }
 
     /**
-<<<<<<< HEAD
-     * It is intended that once the BlockRead object is returned to the caller, that the caller will read the entire block and then call close on the BlockRead
-     * class.
-=======
      * It is intended that once the BlockRead object is returned to the caller, that the caller will
      * read the entire block and then call close on the BlockRead class.
-     *
-     * NOTE: In the case of multi-read threads: This method can do redundant work where an entry is
-     * read from disk and other threads check the cache before it has been inserted.
->>>>>>> f4f43feb
      */
     @Override
     public BlockRead getMetaBlock(String blockName) throws IOException {
@@ -496,7 +414,8 @@
           }
         } catch (UncheckedIOException uioe) {
           if (uioe.getCause() instanceof MetaBlockDoesNotExist) {
-            // When a block does not exists, its expected that MetaBlockDoesNotExist is thrown. However do not want to throw cause, because stack trace info
+            // When a block does not exists, its expected that MetaBlockDoesNotExist is thrown.
+            // However do not want to throw cause, because stack trace info
             // would be lost. So rewrap and throw ino rder to preserve full stack trace.
             throw new MetaBlockDoesNotExist(uioe);
           }
@@ -509,11 +428,12 @@
     }
 
     @Override
-<<<<<<< HEAD
-    public ABlockReader getMetaBlock(long offset, long compressedSize, long rawSize) throws IOException {
+    public ABlockReader getMetaBlock(long offset, long compressedSize, long rawSize)
+        throws IOException {
       if (_iCache != null) {
         String _lookup = this.cacheId + "R" + offset;
-        CacheEntry ce = _iCache.getBlock(_lookup, new RawBlockLoader(offset, compressedSize, rawSize, true));
+        CacheEntry ce = _iCache.getBlock(_lookup,
+            new RawBlockLoader(offset, compressedSize, rawSize, true));
         if (ce != null) {
           return new CachedBlockRead(ce, ce.getBuffer());
         }
@@ -521,12 +441,6 @@
 
       BlockReader _currBlock = getBCFile(null).getDataBlock(offset, compressedSize, rawSize);
       return new BlockRead(_currBlock, _currBlock.getRawSize());
-=======
-    public ABlockReader getMetaBlock(long offset, long compressedSize, long rawSize)
-        throws IOException {
-      String _lookup = this.fileName + "R" + offset;
-      return getBlock(_lookup, _iCache, new RawBlockLoader(offset, compressedSize, rawSize));
->>>>>>> f4f43feb
     }
 
     /**
@@ -552,11 +466,12 @@
     }
 
     @Override
-<<<<<<< HEAD
-    public ABlockReader getDataBlock(long offset, long compressedSize, long rawSize) throws IOException {
+    public ABlockReader getDataBlock(long offset, long compressedSize, long rawSize)
+        throws IOException {
       if (_dCache != null) {
         String _lookup = this.cacheId + "R" + offset;
-        CacheEntry ce = _dCache.getBlock(_lookup, new RawBlockLoader(offset, compressedSize, rawSize, false));
+        CacheEntry ce = _dCache.getBlock(_lookup,
+            new RawBlockLoader(offset, compressedSize, rawSize, false));
         if (ce != null) {
           return new CachedBlockRead(ce, ce.getBuffer());
         }
@@ -564,12 +479,6 @@
 
       BlockReader _currBlock = getBCFile().getDataBlock(offset, compressedSize, rawSize);
       return new BlockRead(_currBlock, _currBlock.getRawSize());
-=======
-    public ABlockReader getDataBlock(long offset, long compressedSize, long rawSize)
-        throws IOException {
-      String _lookup = this.fileName + "R" + offset;
-      return getBlock(_lookup, _dCache, new RawBlockLoader(offset, compressedSize, rawSize));
->>>>>>> f4f43feb
     }
 
     @Override
