/*
 * Licensed to the Apache Software Foundation (ASF) under one or more
 * contributor license agreements.  See the NOTICE file distributed with
 * this work for additional information regarding copyright ownership.
 * The ASF licenses this file to You under the Apache License, Version 2.0
 * (the "License"); you may not use this file except in compliance with
 * the License.  You may obtain a copy of the License at
 *
 *     http://www.apache.org/licenses/LICENSE-2.0
 *
 * Unless required by applicable law or agreed to in writing, software
 * distributed under the License is distributed on an "AS IS" BASIS,
 * WITHOUT WARRANTIES OR CONDITIONS OF ANY KIND, either express or implied.
 * See the License for the specific language governing permissions and
 * limitations under the License.
 */
package org.apache.accumulo.core.conf;

import static com.google.common.base.Charsets.UTF_8;

import java.io.FileNotFoundException;
import java.io.IOException;
import java.io.InputStream;
import java.io.PrintStream;
import java.io.UnsupportedEncodingException;
import java.nio.charset.StandardCharsets;
import java.util.ArrayList;
import java.util.TreeMap;

import org.apache.log4j.Logger;

/**
 * This class generates documentation to inform users of the available configuration properties in a presentable form.
 */
class ConfigurationDocGen {
  private abstract class Format {

    abstract void beginSection(String section);

    void endSection() {}

    void generate() {
      pageHeader();

      beginSection("Available Properties");
      propertyQuickLinks();
      for (Property prefix : prefixes) {
        if (!prefix.isExperimental()) {
          prefixSection(prefix);
          for (Property prop : sortedProps.values()) {
            if (!prop.isExperimental()) {
              property(prefix, prop);
            }
          }
        }
      }
      endSection();

      beginSection("Property Types");
      propertyTypeDescriptions();
      endSection();

      pageFooter();
      doc.close();
    }

    abstract String getExt();

    void pageFooter() {}

    // read static header content from resources and output
    void pageHeader() {
      appendResource("config-header." + getExt());
      doc.println();
    }

    abstract void prefixSection(Property prefix);

    abstract void property(Property prefix, Property prop);

    abstract void propertyTypeDescriptions();

    abstract void propertyQuickLinks();

    abstract String sanitize(String str);

  }

  private class HTML extends Format {
    private boolean highlight;

    private void beginRow() {
      doc.println(startTag("tr", highlight ? "class='highlight'" : null));
      highlight = !highlight;
    }

    @Override
    void beginSection(String section) {
      doc.println(t("h1", section, null));
      highlight = true;
      doc.println("<table>");
    }

    private String t(String tag, String cell, String options) {
      return startTag(tag, options) + cell + "</" + tag + ">";
    }

    private void cellData(String cell, String options) {
      doc.println(t("td", cell, options));
    }

    private void columnNames(String... names) {
      beginRow();
      for (String s : names)
        doc.println(t("th", s, null));
      endRow();
    }

    private void endRow() {
      doc.println("</tr>");
    }

    @Override
    void endSection() {
      doc.println("</table>");
    }

    @Override
    String getExt() {
      return "html";
    }

    @Override
    void pageFooter() {
      doc.println("</body>");
      doc.println("</html>");
    }

    @Override
    void propertyQuickLinks() {
      doc.println("<p>Jump to: ");
      String delimiter = "";
      for (Property prefix : prefixes) {
        if (!prefix.isExperimental()) {
          doc.print(delimiter + "<a href='#" + prefix.name() + "'>" + prefix.getKey() + "*</a>");
          delimiter = "&nbsp;|&nbsp;";
        }
      }
      doc.println("</p>");
    }

    @Override
    void prefixSection(Property prefix) {
      beginRow();
      doc.println(t("td", t("span", prefix.getKey() + '*', "id='" + prefix.name() + "' class='large'"), "colspan='5'"
          + (prefix.isDeprecated() ? " class='deprecated'" : "")));
      endRow();
      beginRow();
      doc.println(t("td", (prefix.isDeprecated() ? t("b", t("i", "Deprecated. ", null), null) : "") + sanitize(prefix.getDescription()), "colspan='5'"
          + (prefix.isDeprecated() ? " class='deprecated'" : "")));
      endRow();

      switch (prefix) {
        case TABLE_CONSTRAINT_PREFIX:
          break;
        case TABLE_ITERATOR_PREFIX:
          break;
        case TABLE_LOCALITY_GROUP_PREFIX:
          break;
        case TABLE_COMPACTION_STRATEGY_PREFIX:
          break;
        default:
          columnNames("Property", "Type", "ZooKeeper Mutable", "Default Value", "Description");
          break;
      }
    }

    @Override
    void property(Property prefix, Property prop) {
      boolean isDeprecated = prefix.isDeprecated() || prop.isDeprecated();
      if (prop.getKey().startsWith(prefix.getKey())) {
        beginRow();
        cellData(prop.getKey(), isDeprecated ? "class='deprecated'" : null);
        cellData("<b><a href='#" + prop.getType().name() + "'>" + prop.getType().toString().replaceAll(" ", "&nbsp;") + "</a></b>",
            isDeprecated ? "class='deprecated'" : null);
        cellData(isZooKeeperMutable(prop), isDeprecated ? "class='deprecated'" : null);
        cellData("<pre>" + (prop.getRawDefaultValue().isEmpty() ? "&nbsp;" : sanitize(prop.getRawDefaultValue().replaceAll(" ", "&nbsp;"))) + "</pre>",
            isDeprecated ? "class='deprecated'" : null);
        cellData((isDeprecated ? "<b><i>Deprecated.</i></b> " : "") + sanitize(prop.getDescription()), isDeprecated ? "class='deprecated'" : null);
        endRow();
      }

    }

    @Override
    void propertyTypeDescriptions() {
      columnNames("Property Type", "Description");
      for (PropertyType type : PropertyType.values()) {
        if (type == PropertyType.PREFIX)
          continue;
        beginRow();
        cellData("<h3 id='" + type.name() + "'>" + type + "</h3>", null);
        cellData(type.getFormatDescription(), null);
        endRow();
      }
    }

    @Override
    String sanitize(String str) {
      return str.replace("&", "&amp;").replace("<", "&lt;").replace(">", "&gt;").replaceAll("(?:\r\n|\r|\n)", "<br />");
    }

    private String startTag(String tag, String options) {
      return "<" + tag + (options != null ? " " + options : "") + ">";
    }

  }

  private class Asciidoc extends Format {
    @Override
    void beginSection(String section) {
      doc.println("=== " + section);
    }

    @Override
    String getExt() {
      return "txt";
    }

    @Override
    void propertyQuickLinks() {
      doc.println("Jump to: ");
      String delimiter = "";
      for (Property prefix : prefixes) {
        if (!prefix.isExperimental()) {
          doc.print(delimiter + "<<" + prefix.name() + ">>");
          delimiter = " | ";
        }
      }
      doc.println();
      doc.println();
    }

    @Override
    void prefixSection(Property prefix) {
      boolean depr = prefix.isDeprecated();
      doc.println("[[" + prefix.name() + "]]");
      doc.println("==== " + prefix.getKey() + "*" + (depr ? " (Deprecated)" : ""));
      doc.println(strike((depr ? "_Deprecated._ " : "") + sanitize(prefix.getDescription()), depr));
      doc.println();
    }

    @Override
    void property(Property prefix, Property prop) {
      boolean depr = prefix.isDeprecated() || prop.isDeprecated();
      if (prop.getKey().startsWith(prefix.getKey())) {
        doc.println("===== " + prop.getKey());
        doc.println(strike((depr ? "_Deprecated._ " : "") + sanitize(prop.getDescription()), depr));
        doc.println();
        doc.println(strike("_Type:_ " + prop.getType().name(), depr) + " +");
        doc.println(strike("_Zookeeper Mutable:_ " + isZooKeeperMutable(prop), depr) + " +");
        String defaultValue = sanitize(prop.getRawDefaultValue()).trim();
        if (defaultValue.length() == 0) {
          // need a placeholder or the asciidoc line break won't work
          defaultValue = strike("_Default Value:_ _empty_", depr);
        } else if (defaultValue.contains("\n")) {
          // deal with multi-line values, skip strikethrough of value
          defaultValue = strike("_Default Value:_ ", depr) + "\n----\n" + defaultValue + "\n----\n";
        } else {
          defaultValue = strike("_Default Value:_ " + "`" + defaultValue + "`", depr);
        }
        doc.println(defaultValue);
        doc.println();
      }
    }

    private String strike(String s, boolean isDeprecated) {
      return (isDeprecated ? "[line-through]#" : "") + s + (isDeprecated ? "#" : "");
    }

    @Override
    void propertyTypeDescriptions() {
      for (PropertyType type : PropertyType.values()) {
        if (type == PropertyType.PREFIX)
          continue;
        doc.println("==== " + sanitize(type.toString()));
        doc.println(sanitize(type.getFormatDescription()));
        doc.println();
      }
    }

    @Override
    String sanitize(String str) {
      return str;
    }
  }

  private static final Logger log = Logger.getLogger(ConfigurationDocGen.class);

  private PrintStream doc;

  private final ArrayList<Property> prefixes;

  private final TreeMap<String,Property> sortedProps;

  ConfigurationDocGen(PrintStream doc) {
    this.doc = doc;
    this.prefixes = new ArrayList<Property>();
    this.sortedProps = new TreeMap<String,Property>();

    for (Property prop : Property.values()) {
      if (prop.isExperimental())
        continue;

      if (prop.getType() == PropertyType.PREFIX)
        this.prefixes.add(prop);
      else
        this.sortedProps.put(prop.getKey(), prop);
    }
  }

  private void appendResource(String resourceName) {
    InputStream data = ConfigurationDocGen.class.getResourceAsStream(resourceName);
    if (data != null) {
      byte[] buffer = new byte[1024];
      int n;
      try {
        while ((n = data.read(buffer)) > 0)
<<<<<<< HEAD
          doc.print(new String(buffer, 0, n, StandardCharsets.UTF_8));
=======
          doc.print(new String(buffer, 0, n, UTF_8));
>>>>>>> 9b20a9d4
      } catch (IOException e) {
        log.debug("Encountered IOException while reading InputStream in appendResource().", e);
        return;
      } finally {
        try {
          data.close();
        } catch (IOException ex) {
          log.error(ex, ex);
        }
      }
    }
  }

  private String isZooKeeperMutable(Property prop) {
    if (!Property.isValidZooPropertyKey(prop.getKey()))
      return "no";
    if (Property.isFixedZooPropertyKey(prop))
      return "yes but requires restart of the " + prop.getKey().split("[.]")[0];
    return "yes";
  }

  void generateHtml() {
    new HTML().generate();
  }

  void generateAsciidoc() {
    new Asciidoc().generate();
  }

  /*
   * Generates documentation for conf/accumulo-site.xml file usage. Arguments
   * are: "--generate-doc", file to write to.
   *
   * @param args command-line arguments
   * @throws IllegalArgumentException if args is invalid
   */
  public static void main(String[] args) throws FileNotFoundException, UnsupportedEncodingException {
    if (args.length == 2 && args[0].equals("--generate-html")) {
<<<<<<< HEAD
      new ConfigurationDocGen(new PrintStream(args[1], StandardCharsets.UTF_8.name())).generateHtml();
    } else if (args.length == 2 && args[0].equals("--generate-asciidoc")) {
      new ConfigurationDocGen(new PrintStream(args[1], StandardCharsets.UTF_8.name())).generateAsciidoc();
=======
      new ConfigurationDocGen(new PrintStream(args[1], UTF_8.name())).generateHtml();
    } else if (args.length == 2 && args[0].equals("--generate-latex")) {
      new ConfigurationDocGen(new PrintStream(args[1], UTF_8.name())).generateLaTeX();
>>>>>>> 9b20a9d4
    } else {
      throw new IllegalArgumentException("Usage: " + ConfigurationDocGen.class.getName() + " --generate-html <filename> | --generate-asciidoc <filename>");
    }
  }

}<|MERGE_RESOLUTION|>--- conflicted
+++ resolved
@@ -16,14 +16,13 @@
  */
 package org.apache.accumulo.core.conf;
 
-import static com.google.common.base.Charsets.UTF_8;
+import static java.nio.charset.StandardCharsets.UTF_8;
 
 import java.io.FileNotFoundException;
 import java.io.IOException;
 import java.io.InputStream;
 import java.io.PrintStream;
 import java.io.UnsupportedEncodingException;
-import java.nio.charset.StandardCharsets;
 import java.util.ArrayList;
 import java.util.TreeMap;
 
@@ -326,11 +325,7 @@
       int n;
       try {
         while ((n = data.read(buffer)) > 0)
-<<<<<<< HEAD
-          doc.print(new String(buffer, 0, n, StandardCharsets.UTF_8));
-=======
           doc.print(new String(buffer, 0, n, UTF_8));
->>>>>>> 9b20a9d4
       } catch (IOException e) {
         log.debug("Encountered IOException while reading InputStream in appendResource().", e);
         return;
@@ -369,15 +364,9 @@
    */
   public static void main(String[] args) throws FileNotFoundException, UnsupportedEncodingException {
     if (args.length == 2 && args[0].equals("--generate-html")) {
-<<<<<<< HEAD
-      new ConfigurationDocGen(new PrintStream(args[1], StandardCharsets.UTF_8.name())).generateHtml();
+      new ConfigurationDocGen(new PrintStream(args[1], UTF_8.name())).generateHtml();
     } else if (args.length == 2 && args[0].equals("--generate-asciidoc")) {
-      new ConfigurationDocGen(new PrintStream(args[1], StandardCharsets.UTF_8.name())).generateAsciidoc();
-=======
-      new ConfigurationDocGen(new PrintStream(args[1], UTF_8.name())).generateHtml();
-    } else if (args.length == 2 && args[0].equals("--generate-latex")) {
-      new ConfigurationDocGen(new PrintStream(args[1], UTF_8.name())).generateLaTeX();
->>>>>>> 9b20a9d4
+      new ConfigurationDocGen(new PrintStream(args[1], UTF_8.name())).generateAsciidoc();
     } else {
       throw new IllegalArgumentException("Usage: " + ConfigurationDocGen.class.getName() + " --generate-html <filename> | --generate-asciidoc <filename>");
     }
