--- conflicted
+++ resolved
@@ -246,21 +246,13 @@
     String sysUser = System.getProperty("user.name");
     if (sysUser == null)
       sysUser = "root";
-<<<<<<< HEAD
-    String user = cl.getOptionValue(usernameOption.getOpt(), sysUser);
-
-    String passw = cl.getOptionValue(passwOption.getOpt(), null);
-    tabCompletion = !cl.hasOption(tabCompleteOption.getLongOpt());
-
-=======
     String user = cl.getOptionValue(usernameOption.getOpt());
     String principal = cl.getOptionValue(principalOption.getOpt(), sysUser);
-    
+
     String passw = cl.getOptionValue(passwOption.getOpt(), null);
     tabCompletion = !cl.hasOption(tabCompleteOption.getLongOpt());
     String[] loginOptions = cl.getOptionValues(loginOption.getOpt());
     
->>>>>>> 538b02d2
     // Use a fake (Mock), ZK, or HdfsZK Accumulo instance
     setInstance(cl);
 
@@ -287,13 +279,7 @@
           reader.getTerminal().enableEcho();
         }
       });
-<<<<<<< HEAD
-
-      if (passw == null)
-        passw = readMaskedLine("Enter current password for '" + user + "'@'" + instance.getInstanceName() + "': ", '*');
-      if (passw == null) {
-=======
-      
+
       if (passw != null) {
         this.token = new PasswordToken(passw);
       }
@@ -323,28 +309,17 @@
         this.token = instance.getAuthenticator().login(props);
       }
       if (this.token == null) {
->>>>>>> 538b02d2
         reader.printNewline();
         configError = true;
         return true;
       } // user canceled
-<<<<<<< HEAD
-
-      pass = passw.getBytes();
-      this.setTableName("");
-      this.principal = user;
-      this.token = new PasswordToken(pass);
-      connector = instance.getConnector(principal, token);
-
-=======
-      
+
       this.setTableName("");
       this.principal = user;
       if (this.principal == null)
         this.principal = principal;
       connector = instance.getConnector(this.principal, token);
-      
->>>>>>> 538b02d2
+
     } catch (Exception e) {
       printException(e);
       configError = true;
@@ -1016,12 +991,8 @@
   public AuthenticationToken getToken() {
     return token;
   }
-<<<<<<< HEAD
-
-
-=======
-  
->>>>>>> 538b02d2
+
+
   /**
    * Return the formatter for the current table.
    *
