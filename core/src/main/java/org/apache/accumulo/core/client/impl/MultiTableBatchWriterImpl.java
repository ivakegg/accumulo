/*
 * Licensed to the Apache Software Foundation (ASF) under one or more
 * contributor license agreements.  See the NOTICE file distributed with
 * this work for additional information regarding copyright ownership.
 * The ASF licenses this file to You under the Apache License, Version 2.0
 * (the "License"); you may not use this file except in compliance with
 * the License.  You may obtain a copy of the License at
 *
 *     http://www.apache.org/licenses/LICENSE-2.0
 *
 * Unless required by applicable law or agreed to in writing, software
 * distributed under the License is distributed on an "AS IS" BASIS,
 * WITHOUT WARRANTIES OR CONDITIONS OF ANY KIND, either express or implied.
 * See the License for the specific language governing permissions and
 * limitations under the License.
 */
package org.apache.accumulo.core.client.impl;

import static com.google.common.base.Preconditions.checkArgument;

import java.util.concurrent.ConcurrentHashMap;
import java.util.concurrent.atomic.AtomicBoolean;

import org.apache.accumulo.core.client.AccumuloException;
import org.apache.accumulo.core.client.AccumuloSecurityException;
import org.apache.accumulo.core.client.BatchWriter;
import org.apache.accumulo.core.client.BatchWriterConfig;
import org.apache.accumulo.core.client.MultiTableBatchWriter;
import org.apache.accumulo.core.client.MutationsRejectedException;
import org.apache.accumulo.core.client.TableNotFoundException;
import org.apache.accumulo.core.client.TableOfflineException;
import org.apache.accumulo.core.data.Mutation;
import org.slf4j.Logger;
import org.slf4j.LoggerFactory;

import com.google.common.util.concurrent.UncheckedExecutionException;

public class MultiTableBatchWriterImpl implements MultiTableBatchWriter {

  private static final Logger log = LoggerFactory.getLogger(MultiTableBatchWriterImpl.class);
  private AtomicBoolean closed;

  private class TableBatchWriter implements BatchWriter {

    private Table.ID tableId;

    TableBatchWriter(Table.ID tableId) {
      this.tableId = tableId;
    }

    @Override
    public void addMutation(Mutation m) throws MutationsRejectedException {
      checkArgument(m != null, "m is null");
      bw.addMutation(tableId, m);
    }

    @Override
    public void addMutations(Iterable<Mutation> iterable) throws MutationsRejectedException {
      bw.addMutation(tableId, iterable.iterator());
    }

    @Override
    public void close() {
      throw new UnsupportedOperationException(
          "Must close all tables, can not close an individual table");
    }

    @Override
    public void flush() {
      throw new UnsupportedOperationException(
          "Must flush all tables, can not flush an individual table");
    }

  }

  private TabletServerBatchWriter bw;
  private ConcurrentHashMap<Table.ID,BatchWriter> tableWriters;
  private final ClientContext context;

  public MultiTableBatchWriterImpl(ClientContext context, BatchWriterConfig config) {
    checkArgument(context != null, "context is null");
    checkArgument(config != null, "config is null");
    this.context = context;
    this.bw = new TabletServerBatchWriter(context, config);
    tableWriters = new ConcurrentHashMap<>();
    this.closed = new AtomicBoolean(false);
  }

  @Override
  public boolean isClosed() {
    return this.closed.get();
  }

  @Override
  public void close() throws MutationsRejectedException {
    this.closed.set(true);
    bw.close();
  }

  // WARNING: do not rely upon finalize to close this class. Finalize is not guaranteed to be
  // called.
  @Override
  protected void finalize() {
    if (!closed.get()) {
<<<<<<< HEAD
      log.warn("{} not shutdown; did you forget to call close()?", MultiTableBatchWriterImpl.class.getSimpleName());
=======
      log.warn(MultiTableBatchWriterImpl.class.getSimpleName()
          + " not shutdown; did you forget to call close()?");
>>>>>>> f4f43feb
      try {
        close();
      } catch (MutationsRejectedException mre) {
        log.error(MultiTableBatchWriterImpl.class.getSimpleName() + " internal error.", mre);
        throw new RuntimeException(
            "Exception when closing " + MultiTableBatchWriterImpl.class.getSimpleName(), mre);
      }
    }
  }

  /**
   * Returns the table ID for the given table name.
   *
   * @param tableName
   *          The name of the table which to find the ID for
   * @return The table ID, or null if the table name doesn't exist
   */
  private Table.ID getId(String tableName) throws TableNotFoundException {
    try {
      return Tables.getTableId(context.inst, tableName);
    } catch (UncheckedExecutionException e) {
      Throwable cause = e.getCause();

      log.error("Unexpected exception when fetching table id for {}", tableName);

      if (null == cause) {
        throw new RuntimeException(e);
      } else if (cause instanceof TableNotFoundException) {
        throw (TableNotFoundException) cause;
      } else if (cause instanceof TableOfflineException) {
        throw (TableOfflineException) cause;
      }

      throw e;
    }
  }

  @Override
  public BatchWriter getBatchWriter(String tableName)
      throws AccumuloException, AccumuloSecurityException, TableNotFoundException {
    checkArgument(tableName != null, "tableName is null");

    Table.ID tableId = getId(tableName);

    BatchWriter tbw = tableWriters.get(tableId);
    if (tbw == null) {
      tbw = new TableBatchWriter(tableId);
      BatchWriter current = tableWriters.putIfAbsent(tableId, tbw);
      // return the current one if another thread created one first
      return current != null ? current : tbw;
    } else {
      return tbw;
    }
  }

  @Override
  public void flush() throws MutationsRejectedException {
    bw.flush();
  }

}<|MERGE_RESOLUTION|>--- conflicted
+++ resolved
@@ -102,12 +102,8 @@
   @Override
   protected void finalize() {
     if (!closed.get()) {
-<<<<<<< HEAD
-      log.warn("{} not shutdown; did you forget to call close()?", MultiTableBatchWriterImpl.class.getSimpleName());
-=======
-      log.warn(MultiTableBatchWriterImpl.class.getSimpleName()
-          + " not shutdown; did you forget to call close()?");
->>>>>>> f4f43feb
+      log.warn("{} not shutdown; did you forget to call close()?",
+          MultiTableBatchWriterImpl.class.getSimpleName());
       try {
         close();
       } catch (MutationsRejectedException mre) {
