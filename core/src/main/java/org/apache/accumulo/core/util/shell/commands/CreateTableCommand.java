/*
 * Licensed to the Apache Software Foundation (ASF) under one or more
 * contributor license agreements.  See the NOTICE file distributed with
 * this work for additional information regarding copyright ownership.
 * The ASF licenses this file to You under the Apache License, Version 2.0
 * (the "License"); you may not use this file except in compliance with
 * the License.  You may obtain a copy of the License at
 *
 *     http://www.apache.org/licenses/LICENSE-2.0
 *
 * Unless required by applicable law or agreed to in writing, software
 * distributed under the License is distributed on an "AS IS" BASIS,
 * WITHOUT WARRANTIES OR CONDITIONS OF ANY KIND, either express or implied.
 * See the License for the specific language governing permissions and
 * limitations under the License.
 */
package org.apache.accumulo.core.util.shell.commands;

import java.io.File;
import java.io.IOException;
import java.util.Map;
import java.util.Map.Entry;
import java.util.Scanner;
import java.util.Set;
import java.util.SortedSet;
import java.util.TreeSet;

import org.apache.accumulo.core.client.AccumuloException;
import org.apache.accumulo.core.client.AccumuloSecurityException;
import org.apache.accumulo.core.client.TableExistsException;
import org.apache.accumulo.core.client.TableNotFoundException;
import org.apache.accumulo.core.client.admin.TimeType;
import org.apache.accumulo.core.client.impl.Tables;
import org.apache.accumulo.core.conf.Property;
import org.apache.accumulo.core.iterators.IteratorUtil;
import org.apache.accumulo.core.security.VisibilityConstraint;
import org.apache.accumulo.core.util.shell.Shell;
import org.apache.accumulo.core.util.shell.Shell.Command;
import org.apache.accumulo.core.util.shell.Token;
import org.apache.commons.cli.CommandLine;
import org.apache.commons.cli.Option;
import org.apache.commons.cli.OptionGroup;
import org.apache.commons.cli.Options;
import org.apache.commons.codec.binary.Base64;
import org.apache.hadoop.io.Text;

public class CreateTableCommand extends Command {
  private Option createTableOptCopySplits;
  private Option createTableOptCopyConfig;
  private Option createTableOptSplit;
  private Option createTableOptTimeLogical;
  private Option createTableOptTimeMillis;
  private Option createTableNoDefaultIters;
  private Option createTableOptEVC;
  private Option base64Opt;
  private Option createTableOptFormatter;
<<<<<<< HEAD
  public static String testTable;

  @Override
  public int execute(final String fullCommand, final CommandLine cl, final Shell shellState) throws AccumuloException, AccumuloSecurityException,
      TableExistsException, TableNotFoundException, IOException, ClassNotFoundException {

=======
  
  public int execute(final String fullCommand, final CommandLine cl, final Shell shellState) throws AccumuloException, AccumuloSecurityException, TableExistsException,
      TableNotFoundException, IOException, ClassNotFoundException {
    
>>>>>>> b11a0361
    final String testTableName = cl.getArgs()[0];

    if (!testTableName.matches(Tables.VALID_NAME_REGEX)) {
      shellState.getReader().println("Only letters, numbers and underscores are allowed for use in table names.");
      throw new IllegalArgumentException();
    }

    final String tableName = cl.getArgs()[0];
    if (shellState.getConnector().tableOperations().exists(tableName)) {
      throw new TableExistsException(null, tableName, null);
    }
    final SortedSet<Text> partitions = new TreeSet<Text>();
    final boolean decode = cl.hasOption(base64Opt.getOpt());

    if (cl.hasOption(createTableOptSplit.getOpt())) {
      final String f = cl.getOptionValue(createTableOptSplit.getOpt());

      String line;
      Scanner file = new Scanner(new File(f), Constants.UTF8.name());
      try {
        while (file.hasNextLine()) {
          line = file.nextLine();
          if (!line.isEmpty())
            partitions.add(decode ? new Text(Base64.decodeBase64(line.getBytes(Constants.UTF8 ))) : new Text(line));
        }
      } finally {
        file.close();
      }
    } else if (cl.hasOption(createTableOptCopySplits.getOpt())) {
      final String oldTable = cl.getOptionValue(createTableOptCopySplits.getOpt());
      if (!shellState.getConnector().tableOperations().exists(oldTable)) {
        throw new TableNotFoundException(null, oldTable, null);
      }
      partitions.addAll(shellState.getConnector().tableOperations().listSplits(oldTable));
    }

    if (cl.hasOption(createTableOptCopyConfig.getOpt())) {
      final String oldTable = cl.getOptionValue(createTableOptCopyConfig.getOpt());
      if (!shellState.getConnector().tableOperations().exists(oldTable)) {
        throw new TableNotFoundException(null, oldTable, null);
      }
    }

    TimeType timeType = TimeType.MILLIS;
    if (cl.hasOption(createTableOptTimeLogical.getOpt())) {
      timeType = TimeType.LOGICAL;
    }

    // create table
    shellState.getConnector().tableOperations().create(tableName, true, timeType);
    if (partitions.size() > 0) {
      shellState.getConnector().tableOperations().addSplits(tableName, partitions);
    }

    shellState.setTableName(tableName); // switch shell to new table context

    if (cl.hasOption(createTableNoDefaultIters.getOpt())) {
      for (String key : IteratorUtil.generateInitialTableProperties(true).keySet()) {
        shellState.getConnector().tableOperations().removeProperty(tableName, key);
      }
    }

    // Copy options if flag was set
    if (cl.hasOption(createTableOptCopyConfig.getOpt())) {
      if (shellState.getConnector().tableOperations().exists(tableName)) {
        final Iterable<Entry<String,String>> configuration = shellState.getConnector().tableOperations()
            .getProperties(cl.getOptionValue(createTableOptCopyConfig.getOpt()));
        for (Entry<String,String> entry : configuration) {
          if (Property.isValidTablePropertyKey(entry.getKey())) {
            shellState.getConnector().tableOperations().setProperty(tableName, entry.getKey(), entry.getValue());
          }
        }
      }
    }

    if (cl.hasOption(createTableOptEVC.getOpt())) {
      try {
        shellState.getConnector().tableOperations().addConstraint(tableName, VisibilityConstraint.class.getName());
      } catch (AccumuloException e) {
        Shell.log.warn(e.getMessage() + " while setting visibility constraint, but table was created");
      }
    }

    // Load custom formatter if set
    if (cl.hasOption(createTableOptFormatter.getOpt())) {
      final String formatterClass = cl.getOptionValue(createTableOptFormatter.getOpt());

      shellState.getConnector().tableOperations().setProperty(tableName, Property.TABLE_FORMATTER_CLASS.toString(), formatterClass);
    }

    return 0;
  }

  @Override
  public String description() {
    return "creates a new table, with optional aggregators and optionally pre-split";
  }

  @Override
  public String usage() {
    return getName() + " <tableName>";
  }

  @Override
  public Options getOptions() {
    final Options o = new Options();

    createTableOptCopyConfig = new Option("cc", "copy-config", true, "table to copy configuration from");
    createTableOptCopySplits = new Option("cs", "copy-splits", true, "table to copy current splits from");
    createTableOptSplit = new Option("sf", "splits-file", true, "file with a newline-separated list of rows to split the table with");
    createTableOptTimeLogical = new Option("tl", "time-logical", false, "use logical time");
    createTableOptTimeMillis = new Option("tm", "time-millis", false, "use time in milliseconds");
    createTableNoDefaultIters = new Option("ndi", "no-default-iterators", false, "prevent creation of the normal default iterator set");
    createTableOptEVC = new Option("evc", "enable-visibility-constraint", false,
        "prevent users from writing data they cannot read.  When enabling this, consider disabling bulk import and alter table.");
    createTableOptFormatter = new Option("f", "formatter", true, "default formatter to set");

    createTableOptCopyConfig.setArgName("table");
    createTableOptCopySplits.setArgName("table");
    createTableOptSplit.setArgName("filename");
    createTableOptFormatter.setArgName("className");

    // Splits and CopySplits are put in an optionsgroup to make them
    // mutually exclusive
    final OptionGroup splitOrCopySplit = new OptionGroup();
    splitOrCopySplit.addOption(createTableOptSplit);
    splitOrCopySplit.addOption(createTableOptCopySplits);

    final OptionGroup timeGroup = new OptionGroup();
    timeGroup.addOption(createTableOptTimeLogical);
    timeGroup.addOption(createTableOptTimeMillis);

    base64Opt = new Option("b64", "base64encoded", false, "decode encoded split points");
    o.addOption(base64Opt);

    o.addOptionGroup(splitOrCopySplit);
    o.addOptionGroup(timeGroup);
    o.addOption(createTableOptSplit);
    o.addOption(createTableOptCopyConfig);
    o.addOption(createTableNoDefaultIters);
    o.addOption(createTableOptEVC);
    o.addOption(createTableOptFormatter);

    return o;
  }

  @Override
  public int numArgs() {
    return 1;
  }

  @Override
  public void registerCompletion(final Token root, final Map<Command.CompletionSet,Set<String>> special) {
    registerCompletionForNamespaces(root, special);
  }
}<|MERGE_RESOLUTION|>--- conflicted
+++ resolved
@@ -25,6 +25,7 @@
 import java.util.SortedSet;
 import java.util.TreeSet;
 
+import org.apache.accumulo.core.Constants;
 import org.apache.accumulo.core.client.AccumuloException;
 import org.apache.accumulo.core.client.AccumuloSecurityException;
 import org.apache.accumulo.core.client.TableExistsException;
@@ -54,19 +55,11 @@
   private Option createTableOptEVC;
   private Option base64Opt;
   private Option createTableOptFormatter;
-<<<<<<< HEAD
-  public static String testTable;
 
   @Override
   public int execute(final String fullCommand, final CommandLine cl, final Shell shellState) throws AccumuloException, AccumuloSecurityException,
       TableExistsException, TableNotFoundException, IOException, ClassNotFoundException {
 
-=======
-  
-  public int execute(final String fullCommand, final CommandLine cl, final Shell shellState) throws AccumuloException, AccumuloSecurityException, TableExistsException,
-      TableNotFoundException, IOException, ClassNotFoundException {
-    
->>>>>>> b11a0361
     final String testTableName = cl.getArgs()[0];
 
     if (!testTableName.matches(Tables.VALID_NAME_REGEX)) {
