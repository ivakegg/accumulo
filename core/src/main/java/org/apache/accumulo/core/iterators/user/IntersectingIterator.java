/*
 * Licensed to the Apache Software Foundation (ASF) under one or more
 * contributor license agreements.  See the NOTICE file distributed with
 * this work for additional information regarding copyright ownership.
 * The ASF licenses this file to You under the Apache License, Version 2.0
 * (the "License"); you may not use this file except in compliance with
 * the License.  You may obtain a copy of the License at
 *
 *     http://www.apache.org/licenses/LICENSE-2.0
 *
 * Unless required by applicable law or agreed to in writing, software
 * distributed under the License is distributed on an "AS IS" BASIS,
 * WITHOUT WARRANTIES OR CONDITIONS OF ANY KIND, either express or implied.
 * See the License for the specific language governing permissions and
 * limitations under the License.
 */
package org.apache.accumulo.core.iterators.user;

import java.io.IOException;
import java.nio.charset.StandardCharsets;
import java.util.Collection;
import java.util.Collections;
import java.util.Map;

import org.apache.accumulo.core.client.IteratorSetting;
import org.apache.accumulo.core.data.ArrayByteSequence;
import org.apache.accumulo.core.data.ByteSequence;
import org.apache.accumulo.core.data.Key;
import org.apache.accumulo.core.data.PartialKey;
import org.apache.accumulo.core.data.Range;
import org.apache.accumulo.core.data.Value;
import org.apache.accumulo.core.iterators.IteratorEnvironment;
import org.apache.accumulo.core.iterators.SortedKeyValueIterator;
import org.apache.accumulo.core.util.Base64;
import org.apache.accumulo.core.util.TextUtil;
import org.apache.hadoop.io.Text;
import org.apache.log4j.Logger;

/**
 * This iterator facilitates document-partitioned indexing. It involves grouping a set of documents together and indexing those documents into a single row of
 * an Accumulo table. This allows a tablet server to perform boolean AND operations on terms in the index.
 * 
 * The table structure should have the following form:
 * 
 * row: shardID, colfam: term, colqual: docID
 * 
 * When you configure this iterator with a set of terms (column families), it will return only the docIDs that appear with all of the specified terms. The
 * result will have an empty column family, as follows:
 * 
 * row: shardID, colfam: (empty), colqual: docID
 * 
 * This iterator is commonly used with BatchScanner or AccumuloInputFormat, to parallelize the search over all shardIDs.
 * 
 * This iterator will *ignore* any columnFamilies passed to {@link #seek(Range, Collection, boolean)} as it performs intersections over terms. Extending classes
 * should override the {@link TermSource#seekColfams} in their implementation's {@link #init(SortedKeyValueIterator, Map, IteratorEnvironment)} method.
 * 
 * README.shard in docs/examples shows an example of using the IntersectingIterator.
 */
public class IntersectingIterator implements SortedKeyValueIterator<Key,Value> {
  
  protected Text nullText = new Text();
  
  protected Text getPartition(Key key) {
    return key.getRow();
  }
  
  protected Text getTerm(Key key) {
    return key.getColumnFamily();
  }
  
  protected Text getDocID(Key key) {
    return key.getColumnQualifier();
  }
  
  protected Key buildKey(Text partition, Text term) {
    return new Key(partition, (term == null) ? nullText : term);
  }
  
  protected Key buildKey(Text partition, Text term, Text docID) {
    return new Key(partition, (term == null) ? nullText : term, docID);
  }
  
  protected Key buildFollowingPartitionKey(Key key) {
    return key.followingKey(PartialKey.ROW);
  }
  
  protected static final Logger log = Logger.getLogger(IntersectingIterator.class);
  
  public static class TermSource {
    public SortedKeyValueIterator<Key,Value> iter;
    public Text term;
    public Collection<ByteSequence> seekColfams;
    public boolean notFlag;
    
    public TermSource(TermSource other) {
      this.iter = other.iter;
      this.term = other.term;
      this.notFlag = other.notFlag;
      this.seekColfams = other.seekColfams;
    }
    
    public TermSource(SortedKeyValueIterator<Key,Value> iter, Text term) {
      this(iter, term, false);
    }
    
    public TermSource(SortedKeyValueIterator<Key,Value> iter, Text term, boolean notFlag) {
      this.iter = iter;
      this.term = term;
      this.notFlag = notFlag;
      // The desired column families for this source is the term itself
      this.seekColfams = Collections.<ByteSequence> singletonList(new ArrayByteSequence(term.getBytes(), 0, term.getLength()));
    }
    
    public String getTermString() {
      return (this.term == null) ? "Iterator" : this.term.toString();
    }
  }
  
  protected TermSource[] sources;
  int sourcesCount = 0;
  
  Range overallRange;
  
  // query-time settings
  protected Text currentPartition = null;
  protected Text currentDocID = new Text(emptyByteArray);
  static final byte[] emptyByteArray = new byte[0];
  
  protected Key topKey = null;
  protected Value value = new Value(emptyByteArray);
  
  public IntersectingIterator() {}
  
  @Override
  public SortedKeyValueIterator<Key,Value> deepCopy(IteratorEnvironment env) {
    return new IntersectingIterator(this, env);
  }
  
  private IntersectingIterator(IntersectingIterator other, IteratorEnvironment env) {
    if (other.sources != null) {
      sourcesCount = other.sourcesCount;
      sources = new TermSource[sourcesCount];
      for (int i = 0; i < sourcesCount; i++) {
        sources[i] = new TermSource(other.sources[i].iter.deepCopy(env), other.sources[i].term);
      }
    }
  }
  
  @Override
  public Key getTopKey() {
    return topKey;
  }
  
  @Override
  public Value getTopValue() {
    // we don't really care about values
    return value;
  }
  
  @Override
  public boolean hasTop() {
    return currentPartition != null;
  }
  
  // precondition: currentRow is not null
  private boolean seekOneSource(int sourceID) throws IOException {
    // find the next key in the appropriate column family that is at or beyond the cursor (currentRow, currentCQ)
    // advance the cursor if this source goes beyond it
    // return whether we advanced the cursor
    
    // within this loop progress must be made in one of the following forms:
    // - currentRow or currentCQ must be increased
    // - the given source must advance its iterator
    // this loop will end when any of the following criteria are met
    // - the iterator for the given source is pointing to the key (currentRow, columnFamilies[sourceID], currentCQ)
    // - the given source is out of data and currentRow is set to null
    // - the given source has advanced beyond the endRow and currentRow is set to null
    boolean advancedCursor = false;
    
    if (sources[sourceID].notFlag) {
      while (true) {
        if (sources[sourceID].iter.hasTop() == false) {
          // an empty column that you are negating is a valid condition
          break;
        }
        // check if we're past the end key
        int endCompare = -1;
        // we should compare the row to the end of the range
        if (overallRange.getEndKey() != null) {
          endCompare = overallRange.getEndKey().getRow().compareTo(sources[sourceID].iter.getTopKey().getRow());
          if ((!overallRange.isEndKeyInclusive() && endCompare <= 0) || endCompare < 0) {
            // an empty column that you are negating is a valid condition
            break;
          }
        }
        int partitionCompare = currentPartition.compareTo(getPartition(sources[sourceID].iter.getTopKey()));
        // check if this source is already at or beyond currentRow
        // if not, then seek to at least the current row
        
        if (partitionCompare > 0) {
          // seek to at least the currentRow
          Key seekKey = buildKey(currentPartition, sources[sourceID].term);
          sources[sourceID].iter.seek(new Range(seekKey, true, null, false), sources[sourceID].seekColfams, true);
          continue;
        }
        // check if this source has gone beyond currentRow
        // if so, this is a valid condition for negation
        if (partitionCompare < 0) {
          break;
        }
        // we have verified that the current source is positioned in currentRow
        // now we must make sure we're in the right columnFamily in the current row
        // Note: Iterators are auto-magically set to the correct columnFamily
        if (sources[sourceID].term != null) {
          int termCompare = sources[sourceID].term.compareTo(getTerm(sources[sourceID].iter.getTopKey()));
          // check if this source is already on the right columnFamily
          // if not, then seek forwards to the right columnFamily
          if (termCompare > 0) {
            Key seekKey = buildKey(currentPartition, sources[sourceID].term, currentDocID);
            sources[sourceID].iter.seek(new Range(seekKey, true, null, false), sources[sourceID].seekColfams, true);
            continue;
          }
          // check if this source is beyond the right columnFamily
          // if so, then this is a valid condition for negating
          if (termCompare < 0) {
            break;
          }
        }
        
        // we have verified that we are in currentRow and the correct column family
        // make sure we are at or beyond columnQualifier
        Text docID = getDocID(sources[sourceID].iter.getTopKey());
        int docIDCompare = currentDocID.compareTo(docID);
        // If we are past the target, this is a valid result
        if (docIDCompare < 0) {
          break;
        }
        // if this source is not yet at the currentCQ then advance in this source
        if (docIDCompare > 0) {
          // seek forwards
          Key seekKey = buildKey(currentPartition, sources[sourceID].term, currentDocID);
          sources[sourceID].iter.seek(new Range(seekKey, true, null, false), sources[sourceID].seekColfams, true);
          continue;
        }
        // if we are equal to the target, this is an invalid result.
        // Force the entire process to go to the next row.
        // We are advancing column 0 because we forced that column to not contain a !
        // when we did the init()
        if (docIDCompare == 0) {
          sources[0].iter.next();
          advancedCursor = true;
          break;
        }
      }
    } else {
      while (true) {
        if (sources[sourceID].iter.hasTop() == false) {
          currentPartition = null;
          // setting currentRow to null counts as advancing the cursor
          return true;
        }
        // check if we're past the end key
        int endCompare = -1;
        // we should compare the row to the end of the range
        
        if (overallRange.getEndKey() != null) {
          endCompare = overallRange.getEndKey().getRow().compareTo(sources[sourceID].iter.getTopKey().getRow());
          if ((!overallRange.isEndKeyInclusive() && endCompare <= 0) || endCompare < 0) {
            currentPartition = null;
            // setting currentRow to null counts as advancing the cursor
            return true;
          }
        }
        int partitionCompare = currentPartition.compareTo(getPartition(sources[sourceID].iter.getTopKey()));
        // check if this source is already at or beyond currentRow
        // if not, then seek to at least the current row
        if (partitionCompare > 0) {
          // seek to at least the currentRow
          Key seekKey = buildKey(currentPartition, sources[sourceID].term);
          sources[sourceID].iter.seek(new Range(seekKey, true, null, false), sources[sourceID].seekColfams, true);
          continue;
        }
        // check if this source has gone beyond currentRow
        // if so, advance currentRow
        if (partitionCompare < 0) {
          currentPartition.set(getPartition(sources[sourceID].iter.getTopKey()));
          currentDocID.set(emptyByteArray);
          advancedCursor = true;
          continue;
        }
        // we have verified that the current source is positioned in currentRow
        // now we must make sure we're in the right columnFamily in the current row
        // Note: Iterators are auto-magically set to the correct columnFamily
        
        if (sources[sourceID].term != null) {
          int termCompare = sources[sourceID].term.compareTo(getTerm(sources[sourceID].iter.getTopKey()));
          // check if this source is already on the right columnFamily
          // if not, then seek forwards to the right columnFamily
          if (termCompare > 0) {
            Key seekKey = buildKey(currentPartition, sources[sourceID].term, currentDocID);
            sources[sourceID].iter.seek(new Range(seekKey, true, null, false), sources[sourceID].seekColfams, true);
            continue;
          }
          // check if this source is beyond the right columnFamily
          // if so, then seek to the next row
          if (termCompare < 0) {
            // we're out of entries in the current row, so seek to the next one
            // byte[] currentRowBytes = currentRow.getBytes();
            // byte[] nextRow = new byte[currentRowBytes.length + 1];
            // System.arraycopy(currentRowBytes, 0, nextRow, 0, currentRowBytes.length);
            // nextRow[currentRowBytes.length] = (byte)0;
            // // we should reuse text objects here
            // sources[sourceID].seek(new Key(new Text(nextRow),columnFamilies[sourceID]));
            if (endCompare == 0) {
              // we're done
              currentPartition = null;
              // setting currentRow to null counts as advancing the cursor
              return true;
            }
            Key seekKey = buildFollowingPartitionKey(sources[sourceID].iter.getTopKey());
            sources[sourceID].iter.seek(new Range(seekKey, true, null, false), sources[sourceID].seekColfams, true);
            continue;
          }
        }
        // we have verified that we are in currentRow and the correct column family
        // make sure we are at or beyond columnQualifier
        Text docID = getDocID(sources[sourceID].iter.getTopKey());
        int docIDCompare = currentDocID.compareTo(docID);
        // if this source has advanced beyond the current column qualifier then advance currentCQ and return true
        if (docIDCompare < 0) {
          currentDocID.set(docID);
          advancedCursor = true;
          break;
        }
        // if this source is not yet at the currentCQ then seek in this source
        if (docIDCompare > 0) {
          // seek forwards
          Key seekKey = buildKey(currentPartition, sources[sourceID].term, currentDocID);
          sources[sourceID].iter.seek(new Range(seekKey, true, null, false), sources[sourceID].seekColfams, true);
          continue;
        }
        // this source is at the current row, in its column family, and at currentCQ
        break;
      }
    }
    return advancedCursor;
  }
  
  @Override
  public void next() throws IOException {
    if (currentPartition == null) {
      return;
    }
    // precondition: the current row is set up and the sources all have the same column qualifier
    // while we don't have a match, seek in the source with the smallest column qualifier
    sources[0].iter.next();
    advanceToIntersection();
  }
  
  protected void advanceToIntersection() throws IOException {
    boolean cursorChanged = true;
    while (cursorChanged) {
      // seek all of the sources to at least the highest seen column qualifier in the current row
      cursorChanged = false;
      for (int i = 0; i < sourcesCount; i++) {
        if (currentPartition == null) {
          topKey = null;
          return;
        }
        if (seekOneSource(i)) {
          cursorChanged = true;
          break;
        }
      }
    }
    topKey = buildKey(currentPartition, nullText, currentDocID);
  }
  
  public static String stringTopKey(SortedKeyValueIterator<Key,Value> iter) {
    if (iter.hasTop())
      return iter.getTopKey().toString();
    return "";
  }
  
  private static final String columnFamiliesOptionName = "columnFamilies";
  private static final String notFlagOptionName = "notFlag";
  
  /**
   * @return encoded columns
   */
  protected static String encodeColumns(Text[] columns) {
    StringBuilder sb = new StringBuilder();
    for (int i = 0; i < columns.length; i++) {
<<<<<<< HEAD
      sb.append(new String(Base64.encodeBase64(TextUtil.getBytes(columns[i])), StandardCharsets.UTF_8));
=======
      sb.append(Base64.encodeBase64String(TextUtil.getBytes(columns[i])));
>>>>>>> a73cf851
      sb.append('\n');
    }
    return sb.toString();
  }
  
  /**
   * @return encoded flags
   */
  protected static String encodeBooleans(boolean[] flags) {
    byte[] bytes = new byte[flags.length];
    for (int i = 0; i < flags.length; i++) {
      if (flags[i])
        bytes[i] = 1;
      else
        bytes[i] = 0;
    }
<<<<<<< HEAD
    return new String(Base64.encodeBase64(bytes), StandardCharsets.UTF_8);
=======
    return Base64.encodeBase64String(bytes);
>>>>>>> a73cf851
  }
  
  protected static Text[] decodeColumns(String columns) {
    String[] columnStrings = columns.split("\n");
    Text[] columnTexts = new Text[columnStrings.length];
    for (int i = 0; i < columnStrings.length; i++) {
      columnTexts[i] = new Text(Base64.decodeBase64(columnStrings[i].getBytes(StandardCharsets.UTF_8)));
    }
    return columnTexts;
  }
  
  /**
   * @return decoded flags
   */
  protected static boolean[] decodeBooleans(String flags) {
    // return null of there were no flags
    if (flags == null)
      return null;
    
    byte[] bytes = Base64.decodeBase64(flags.getBytes(StandardCharsets.UTF_8));
    boolean[] bFlags = new boolean[bytes.length];
    for (int i = 0; i < bytes.length; i++) {
      if (bytes[i] == 1)
        bFlags[i] = true;
      else
        bFlags[i] = false;
    }
    return bFlags;
  }
  
  @Override
  public void init(SortedKeyValueIterator<Key,Value> source, Map<String,String> options, IteratorEnvironment env) throws IOException {
    Text[] terms = decodeColumns(options.get(columnFamiliesOptionName));
    boolean[] notFlag = decodeBooleans(options.get(notFlagOptionName));
    
    if (terms.length < 2) {
      throw new IllegalArgumentException("IntersectionIterator requires two or more columns families");
    }
    
    // Scan the not flags.
    // There must be at least one term that isn't negated
    // And we are going to re-order such that the first term is not a ! term
    if (notFlag == null) {
      notFlag = new boolean[terms.length];
      for (int i = 0; i < terms.length; i++)
        notFlag[i] = false;
    }
    if (notFlag[0]) {
      for (int i = 1; i < notFlag.length; i++) {
        if (notFlag[i] == false) {
          Text swapFamily = new Text(terms[0]);
          terms[0].set(terms[i]);
          terms[i].set(swapFamily);
          notFlag[0] = false;
          notFlag[i] = true;
          break;
        }
      }
      if (notFlag[0]) {
        throw new IllegalArgumentException("IntersectionIterator requires at lest one column family without not");
      }
    }
    
    sources = new TermSource[terms.length];
    sources[0] = new TermSource(source, terms[0]);
    for (int i = 1; i < terms.length; i++) {
      sources[i] = new TermSource(source.deepCopy(env), terms[i], notFlag[i]);
    }
    sourcesCount = terms.length;
  }
  
  @Override
  public void seek(Range range, Collection<ByteSequence> seekColumnFamilies, boolean inclusive) throws IOException {
    overallRange = new Range(range);
    currentPartition = new Text();
    currentDocID.set(emptyByteArray);
    
    // seek each of the sources to the right column family within the row given by key
    for (int i = 0; i < sourcesCount; i++) {
      Key sourceKey;
      if (range.getStartKey() != null) {
        if (range.getStartKey().getColumnQualifier() != null) {
          sourceKey = buildKey(getPartition(range.getStartKey()), sources[i].term, range.getStartKey().getColumnQualifier());
        } else {
          sourceKey = buildKey(getPartition(range.getStartKey()), sources[i].term);
        }
        // Seek only to the term for this source as a column family
        sources[i].iter.seek(new Range(sourceKey, true, null, false), sources[i].seekColfams, true);
      } else {
        // Seek only to the term for this source as a column family
        sources[i].iter.seek(range, sources[i].seekColfams, true);
      }
    }
    advanceToIntersection();
  }
  
  /**
   * @deprecated since 1.6.0
   */
  @Deprecated
  public void addSource(SortedKeyValueIterator<Key,Value> source, IteratorEnvironment env, Text term, boolean notFlag) {
    // Check if we have space for the added Source
    if (sources == null) {
      sources = new TermSource[1];
    } else {
      // allocate space for node, and copy current tree.
      // TODO: Should we change this to an ArrayList so that we can just add() ? - ACCUMULO-1309
      TermSource[] localSources = new TermSource[sources.length + 1];
      int currSource = 0;
      for (TermSource myTerm : sources) {
        // TODO: Do I need to call new here? or can I just re-use the term? - ACCUMULO-1309
        localSources[currSource] = new TermSource(myTerm);
        currSource++;
      }
      sources = localSources;
    }
    sources[sourcesCount] = new TermSource(source.deepCopy(env), term, notFlag);
    sourcesCount++;
  }
  
  /**
   * Encode the columns to be used when iterating.
   */
  public static void setColumnFamilies(IteratorSetting cfg, Text[] columns) {
    if (columns.length < 2)
      throw new IllegalArgumentException("Must supply at least two terms to intersect");
    cfg.addOption(IntersectingIterator.columnFamiliesOptionName, IntersectingIterator.encodeColumns(columns));
  }
  
  /**
   * Encode columns and NOT flags indicating which columns should be negated (docIDs will be excluded if matching negated columns, instead of included).
   */
  public static void setColumnFamilies(IteratorSetting cfg, Text[] columns, boolean[] notFlags) {
    if (columns.length < 2)
      throw new IllegalArgumentException("Must supply at least two terms to intersect");
    if (columns.length != notFlags.length)
      throw new IllegalArgumentException("columns and notFlags arrays must be the same length");
    setColumnFamilies(cfg, columns);
    cfg.addOption(IntersectingIterator.notFlagOptionName, IntersectingIterator.encodeBooleans(notFlags));
  }
}<|MERGE_RESOLUTION|>--- conflicted
+++ resolved
@@ -391,11 +391,7 @@
   protected static String encodeColumns(Text[] columns) {
     StringBuilder sb = new StringBuilder();
     for (int i = 0; i < columns.length; i++) {
-<<<<<<< HEAD
-      sb.append(new String(Base64.encodeBase64(TextUtil.getBytes(columns[i])), StandardCharsets.UTF_8));
-=======
       sb.append(Base64.encodeBase64String(TextUtil.getBytes(columns[i])));
->>>>>>> a73cf851
       sb.append('\n');
     }
     return sb.toString();
@@ -412,11 +408,7 @@
       else
         bytes[i] = 0;
     }
-<<<<<<< HEAD
-    return new String(Base64.encodeBase64(bytes), StandardCharsets.UTF_8);
-=======
     return Base64.encodeBase64String(bytes);
->>>>>>> a73cf851
   }
   
   protected static Text[] decodeColumns(String columns) {
