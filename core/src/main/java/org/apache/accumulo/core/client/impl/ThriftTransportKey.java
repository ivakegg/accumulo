/*
 * Licensed to the Apache Software Foundation (ASF) under one or more
 * contributor license agreements.  See the NOTICE file distributed with
 * this work for additional information regarding copyright ownership.
 * The ASF licenses this file to You under the Apache License, Version 2.0
 * (the "License"); you may not use this file except in compliance with
 * the License.  You may obtain a copy of the License at
 *
 *     http://www.apache.org/licenses/LICENSE-2.0
 *
 * Unless required by applicable law or agreed to in writing, software
 * distributed under the License is distributed on an "AS IS" BASIS,
 * WITHOUT WARRANTIES OR CONDITIONS OF ANY KIND, either express or implied.
 * See the License for the specific language governing permissions and
 * limitations under the License.
 */
package org.apache.accumulo.core.client.impl;

import static com.google.common.base.Preconditions.checkNotNull;

import org.apache.accumulo.core.rpc.SaslConnectionParams;
import org.apache.accumulo.core.rpc.SslConnectionParams;

import com.google.common.net.HostAndPort;

<<<<<<< HEAD
class ThriftTransportKey {
  private final HostAndPort server;
=======
import com.google.common.annotations.VisibleForTesting;

@VisibleForTesting
public class ThriftTransportKey {
  private final String location;
  private final int port;
>>>>>>> 1213ee2b
  private final long timeout;
  private final SslConnectionParams sslParams;
  private final SaslConnectionParams saslParams;

  private int hash = -1;

<<<<<<< HEAD
  ThriftTransportKey(HostAndPort server, long timeout, ClientContext context) {
    checkNotNull(server, "location is null");
    this.server = server;
=======
  @VisibleForTesting
  public ThriftTransportKey(String location, long timeout, SslConnectionParams sslParams) {
    ArgumentChecker.notNull(location);
    String[] locationAndPort = location.split(":", 2);
    if (locationAndPort.length == 2) {
      this.location = locationAndPort[0];
      this.port = Integer.parseInt(locationAndPort[1]);
    } else
      throw new IllegalArgumentException("Location was expected to contain port but did not. location=" + location);

>>>>>>> 1213ee2b
    this.timeout = timeout;
    this.sslParams = context.getClientSslParams();
    this.saslParams = context.getClientSaslParams();
    if (null != saslParams) {
      // TSasl and TSSL transport factories don't play nicely together
      if (null != sslParams) {
        throw new RuntimeException("Cannot use both SSL and SASL thrift transports");
      }
    }
  }

  /**
   * Visible only for testing
   */
  ThriftTransportKey(HostAndPort server, long timeout, SslConnectionParams sslParams, SaslConnectionParams saslParams) {
    checkNotNull(server, "location is null");
    this.server = server;
    this.timeout = timeout;
    this.sslParams = sslParams;
    this.saslParams = saslParams;
  }

  HostAndPort getServer() {
    return server;
  }

  long getTimeout() {
    return timeout;
  }

  public boolean isSsl() {
    return sslParams != null;
  }

  public boolean isSasl() {
    return saslParams != null;
  }

  @Override
  public boolean equals(Object o) {
    if (!(o instanceof ThriftTransportKey))
      return false;
    ThriftTransportKey ttk = (ThriftTransportKey) o;
    return server.equals(ttk.server) && timeout == ttk.timeout && (!isSsl() || (ttk.isSsl() && sslParams.equals(ttk.sslParams)))
        && (!isSasl() || (ttk.isSasl() && saslParams.equals(ttk.saslParams)));
  }

  @Override
  public int hashCode() {
    if (hash == -1)
      hash = toString().hashCode();
    return hash;
  }

  @Override
  public String toString() {
    String prefix = "";
    if (isSsl()) {
      prefix = "ssl:";
    } else if (isSasl()) {
      prefix = "sasl:" + saslParams.getPrincipal() + "@";
    }
    return prefix + server + " (" + Long.toString(timeout) + ")";
  }

  public SslConnectionParams getSslParams() {
    return sslParams;
  }

  public SaslConnectionParams getSaslParams() {
    return saslParams;
  }
}<|MERGE_RESOLUTION|>--- conflicted
+++ resolved
@@ -21,41 +21,22 @@
 import org.apache.accumulo.core.rpc.SaslConnectionParams;
 import org.apache.accumulo.core.rpc.SslConnectionParams;
 
+import com.google.common.annotations.VisibleForTesting;
 import com.google.common.net.HostAndPort;
-
-<<<<<<< HEAD
-class ThriftTransportKey {
-  private final HostAndPort server;
-=======
-import com.google.common.annotations.VisibleForTesting;
 
 @VisibleForTesting
 public class ThriftTransportKey {
-  private final String location;
-  private final int port;
->>>>>>> 1213ee2b
+  private final HostAndPort server;
   private final long timeout;
   private final SslConnectionParams sslParams;
   private final SaslConnectionParams saslParams;
 
   private int hash = -1;
 
-<<<<<<< HEAD
-  ThriftTransportKey(HostAndPort server, long timeout, ClientContext context) {
+  @VisibleForTesting
+  public ThriftTransportKey(HostAndPort server, long timeout, ClientContext context) {
     checkNotNull(server, "location is null");
     this.server = server;
-=======
-  @VisibleForTesting
-  public ThriftTransportKey(String location, long timeout, SslConnectionParams sslParams) {
-    ArgumentChecker.notNull(location);
-    String[] locationAndPort = location.split(":", 2);
-    if (locationAndPort.length == 2) {
-      this.location = locationAndPort[0];
-      this.port = Integer.parseInt(locationAndPort[1]);
-    } else
-      throw new IllegalArgumentException("Location was expected to contain port but did not. location=" + location);
-
->>>>>>> 1213ee2b
     this.timeout = timeout;
     this.sslParams = context.getClientSslParams();
     this.saslParams = context.getClientSaslParams();
