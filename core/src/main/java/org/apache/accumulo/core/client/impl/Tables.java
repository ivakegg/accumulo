--- conflicted
+++ resolved
@@ -152,15 +152,9 @@
       if (tableName != null && namespaceName != null) {
         String tableNameStr = qualified(new String(tableName, Constants.UTF8), namespaceName);
         if (nameAsKey)
-<<<<<<< HEAD
           tableMap.put(tableNameStr, tableId);
         else
           tableMap.put(tableId, tableNameStr);
-=======
-          tableMap.put(new String(tblPath, Constants.UTF8), tableId);
-        else
-          tableMap.put(tableId, new String(tblPath, Constants.UTF8));
->>>>>>> b11a0361
       }
     }
 
@@ -255,13 +249,8 @@
     byte[] state = zc.get(statePath);
     if (state == null)
       return TableState.UNKNOWN;
-<<<<<<< HEAD
-
-    return TableState.valueOf(new String(state));
-=======
-    
+
     return TableState.valueOf(new String(state, Constants.UTF8));
->>>>>>> b11a0361
   }
 
   public static long getCacheResetCount() {
