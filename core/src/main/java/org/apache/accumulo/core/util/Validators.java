--- conflicted
+++ resolved
@@ -191,16 +191,9 @@
   public static final Validator<TableId> VALID_TABLE_ID = new Validator<>(id -> {
     if (id == null) {
       return Optional.of("Table id must not be null");
-<<<<<<< HEAD
+    }
     if (RootTable.ID.equals(id) || MetadataTable.ID.equals(id)
-        || VALID_ID_PATTERN.matcher(id.canonical()).matches())
-=======
-    }
-    @SuppressWarnings("deprecation")
-    TableId replicationId = org.apache.accumulo.core.replication.ReplicationTable.ID;
-    if (RootTable.ID.equals(id) || MetadataTable.ID.equals(id) || replicationId.equals(id)
         || VALID_ID_PATTERN.matcher(id.canonical()).matches()) {
->>>>>>> dbf202f2
       return Validator.OK;
     }
     return Optional
