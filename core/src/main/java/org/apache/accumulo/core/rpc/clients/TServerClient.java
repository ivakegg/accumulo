/*
 * Licensed to the Apache Software Foundation (ASF) under one
 * or more contributor license agreements.  See the NOTICE file
 * distributed with this work for additional information
 * regarding copyright ownership.  The ASF licenses this file
 * to you under the Apache License, Version 2.0 (the
 * "License"); you may not use this file except in compliance
 * with the License.  You may obtain a copy of the License at
 *
 *   https://www.apache.org/licenses/LICENSE-2.0
 *
 * Unless required by applicable law or agreed to in writing,
 * software distributed under the License is distributed on an
 * "AS IS" BASIS, WITHOUT WARRANTIES OR CONDITIONS OF ANY
 * KIND, either express or implied.  See the License for the
 * specific language governing permissions and limitations
 * under the License.
 */
package org.apache.accumulo.core.rpc.clients;

import static com.google.common.base.Preconditions.checkArgument;
import static com.google.common.util.concurrent.Uninterruptibles.sleepUninterruptibly;
import static java.util.concurrent.TimeUnit.MILLISECONDS;
import static org.apache.accumulo.core.util.LazySingletons.RANDOM;

import java.util.ArrayList;
import java.util.Collections;
import java.util.List;
import java.util.concurrent.atomic.AtomicBoolean;

import org.apache.accumulo.core.Constants;
import org.apache.accumulo.core.client.AccumuloException;
import org.apache.accumulo.core.client.AccumuloSecurityException;
import org.apache.accumulo.core.clientImpl.AccumuloServerException;
import org.apache.accumulo.core.clientImpl.ClientContext;
import org.apache.accumulo.core.clientImpl.thrift.ThriftSecurityException;
import org.apache.accumulo.core.fate.zookeeper.ZooCache;
import org.apache.accumulo.core.lock.ServiceLock;
import org.apache.accumulo.core.lock.ServiceLockData.ThriftService;
import org.apache.accumulo.core.rpc.ThriftUtil;
import org.apache.accumulo.core.rpc.clients.ThriftClientTypes.Exec;
import org.apache.accumulo.core.rpc.clients.ThriftClientTypes.ExecVoid;
import org.apache.accumulo.core.util.HostAndPort;
import org.apache.accumulo.core.util.Pair;
import org.apache.thrift.TApplicationException;
import org.apache.thrift.TException;
import org.apache.thrift.TServiceClient;
import org.apache.thrift.transport.TTransport;
import org.apache.thrift.transport.TTransportException;
import org.slf4j.Logger;

public interface TServerClient<C extends TServiceClient> {

  Pair<String,C> getThriftServerConnection(ClientContext context, boolean preferCachedConnections)
      throws TTransportException;

  default Pair<String,C> getThriftServerConnection(Logger LOG, ThriftClientTypes<C> type,
      ClientContext context, boolean preferCachedConnections, AtomicBoolean warned,
      ThriftService service) throws TTransportException {
    checkArgument(context != null, "context is null");

<<<<<<< HEAD
    // add tservers
    List<String> serverPaths = new ArrayList<>();
    serverPaths.add(context.getZooKeeperRoot() + Constants.ZTSERVERS);
    if (type == ThriftClientTypes.CLIENT) {
      serverPaths.add(context.getZooKeeperRoot() + Constants.ZCOMPACTORS);
      serverPaths.add(context.getZooKeeperRoot() + Constants.ZSSERVERS);
      Collections.shuffle(serverPaths, RANDOM.get());
    }
    ZooCache zc = context.getZooCache();
    for (String serverPath : serverPaths) {
      if (serverPath.endsWith(Constants.ZCOMPACTORS)) {
        // Compactor path has another subdirectory, the group / queue name
        for (String groupName : zc.getChildren(serverPath)) {
          for (String server : zc.getChildren(serverPath + "/" + groupName)) {
            var zLocPath = ServiceLock.path(serverPath + "/" + groupName + "/" + server);
            zc.getLockData(zLocPath).map(sld -> sld.getAddress(service))
                .map(address -> new ThriftTransportKey(address, rpcTimeout, context))
                .ifPresent(servers::add);
          }
        }
      } else {
        for (String server : zc.getChildren(serverPath)) {
          var zLocPath = ServiceLock.path(serverPath + "/" + server);
          zc.getLockData(zLocPath).map(sld -> sld.getAddress(service))
              .map(address -> new ThriftTransportKey(address, rpcTimeout, context))
              .ifPresent(servers::add);
        }
      }
    }

    boolean opened = false;
    try {
      Pair<String,TTransport> pair =
          context.getTransportPool().getAnyTransport(servers, preferCachedConnections);
      C client = ThriftUtil.createClient(type, pair.getSecond());
      opened = true;
      warned.set(false);
      return new Pair<>(pair.getFirst(), client);
    } finally {
      if (!opened) {
        if (warned.compareAndSet(false, true)) {
          if (servers.isEmpty()) {
            LOG.warn("There are no tablet servers: check that zookeeper and accumulo are running.");
          } else {
            LOG.warn("Failed to find an available server in the list of servers: {}", servers);
=======
    if (preferCachedConnections) {
      Pair<String,TTransport> cachedTransport =
          context.getTransportPool().getAnyCachedTransport(type);
      if (cachedTransport != null) {
        C client = ThriftUtil.createClient(type, cachedTransport.getSecond());
        warned.set(false);
        return new Pair<String,C>(cachedTransport.getFirst(), client);
      }
    }

    final long rpcTimeout = context.getClientTimeoutInMillis();
    final ZooCache zc = context.getZooCache();
    final List<String> tservers = new ArrayList<>();

    tservers.addAll(zc.getChildren(context.getZooKeeperRoot() + Constants.ZTSERVERS));

    if (tservers.isEmpty()) {
      if (warned.compareAndSet(false, true)) {
        LOG.warn("There are no tablet servers: check that zookeeper and accumulo are running.");
      }
      throw new TTransportException("There are no servers for type: " + type);
    }

    // Try to connect to an online tserver
    Collections.shuffle(tservers);
    for (String tserver : tservers) {
      var zLocPath =
          ServiceLock.path(context.getZooKeeperRoot() + Constants.ZTSERVERS + "/" + tserver);
      byte[] data = zc.getLockData(zLocPath);
      if (data != null) {
        String strData = new String(data, UTF_8);
        if (!strData.equals("manager")) {
          final HostAndPort tserverClientAddress =
              new ServerServices(strData).getAddress(Service.TSERV_CLIENT);
          try {
            TTransport transport = context.getTransportPool().getTransport(type,
                tserverClientAddress, rpcTimeout, context, preferCachedConnections);
            C client = ThriftUtil.createClient(type, transport);
            warned.set(false);
            return new Pair<String,C>(tserverClientAddress.toString(), client);
          } catch (TTransportException e) {
            LOG.trace("Error creating transport to {}", tserverClientAddress);
            continue;
>>>>>>> d91d0162
          }
        }
      }
    }
    if (warned.compareAndSet(false, true)) {
      LOG.warn("Failed to find an available server in the list of servers: {} for API type: {}",
          tservers, type);
    }
    throw new TTransportException("Failed to connect to any server for API type " + type);
  }

  default <R> R execute(Logger LOG, ClientContext context, Exec<R,C> exec)
      throws AccumuloException, AccumuloSecurityException {
    while (true) {
      String server = null;
      C client = null;
      try {
        Pair<String,C> pair = getThriftServerConnection(context, true);
        server = pair.getFirst();
        client = pair.getSecond();
        return exec.execute(client);
      } catch (ThriftSecurityException e) {
        throw new AccumuloSecurityException(e.user, e.code, e);
      } catch (TApplicationException tae) {
        throw new AccumuloServerException(server, tae);
      } catch (TTransportException tte) {
        LOG.debug("ClientService request failed " + server + ", retrying ... ", tte);
        sleepUninterruptibly(100, MILLISECONDS);
      } catch (TException e) {
        throw new AccumuloException(e);
      } finally {
        if (client != null) {
          ThriftUtil.close(client, context);
        }
      }
    }
  }

  default void executeVoid(Logger LOG, ClientContext context, ExecVoid<C> exec)
      throws AccumuloException, AccumuloSecurityException {
    while (true) {
      String server = null;
      C client = null;
      try {
        Pair<String,C> pair = getThriftServerConnection(context, true);
        server = pair.getFirst();
        client = pair.getSecond();
        exec.execute(client);
        return;
      } catch (ThriftSecurityException e) {
        throw new AccumuloSecurityException(e.user, e.code, e);
      } catch (TApplicationException tae) {
        throw new AccumuloServerException(server, tae);
      } catch (TTransportException tte) {
        LOG.debug("ClientService request failed " + server + ", retrying ... ", tte);
        sleepUninterruptibly(100, MILLISECONDS);
      } catch (TException e) {
        throw new AccumuloException(e);
      } finally {
        if (client != null) {
          ThriftUtil.close(client, context);
        }
      }
    }
  }

}<|MERGE_RESOLUTION|>--- conflicted
+++ resolved
@@ -26,6 +26,7 @@
 import java.util.ArrayList;
 import java.util.Collections;
 import java.util.List;
+import java.util.Optional;
 import java.util.concurrent.atomic.AtomicBoolean;
 
 import org.apache.accumulo.core.Constants;
@@ -36,11 +37,11 @@
 import org.apache.accumulo.core.clientImpl.thrift.ThriftSecurityException;
 import org.apache.accumulo.core.fate.zookeeper.ZooCache;
 import org.apache.accumulo.core.lock.ServiceLock;
+import org.apache.accumulo.core.lock.ServiceLockData;
 import org.apache.accumulo.core.lock.ServiceLockData.ThriftService;
 import org.apache.accumulo.core.rpc.ThriftUtil;
 import org.apache.accumulo.core.rpc.clients.ThriftClientTypes.Exec;
 import org.apache.accumulo.core.rpc.clients.ThriftClientTypes.ExecVoid;
-import org.apache.accumulo.core.util.HostAndPort;
 import org.apache.accumulo.core.util.Pair;
 import org.apache.thrift.TApplicationException;
 import org.apache.thrift.TException;
@@ -48,6 +49,8 @@
 import org.apache.thrift.transport.TTransport;
 import org.apache.thrift.transport.TTransportException;
 import org.slf4j.Logger;
+
+import com.google.common.net.HostAndPort;
 
 public interface TServerClient<C extends TServiceClient> {
 
@@ -59,53 +62,6 @@
       ThriftService service) throws TTransportException {
     checkArgument(context != null, "context is null");
 
-<<<<<<< HEAD
-    // add tservers
-    List<String> serverPaths = new ArrayList<>();
-    serverPaths.add(context.getZooKeeperRoot() + Constants.ZTSERVERS);
-    if (type == ThriftClientTypes.CLIENT) {
-      serverPaths.add(context.getZooKeeperRoot() + Constants.ZCOMPACTORS);
-      serverPaths.add(context.getZooKeeperRoot() + Constants.ZSSERVERS);
-      Collections.shuffle(serverPaths, RANDOM.get());
-    }
-    ZooCache zc = context.getZooCache();
-    for (String serverPath : serverPaths) {
-      if (serverPath.endsWith(Constants.ZCOMPACTORS)) {
-        // Compactor path has another subdirectory, the group / queue name
-        for (String groupName : zc.getChildren(serverPath)) {
-          for (String server : zc.getChildren(serverPath + "/" + groupName)) {
-            var zLocPath = ServiceLock.path(serverPath + "/" + groupName + "/" + server);
-            zc.getLockData(zLocPath).map(sld -> sld.getAddress(service))
-                .map(address -> new ThriftTransportKey(address, rpcTimeout, context))
-                .ifPresent(servers::add);
-          }
-        }
-      } else {
-        for (String server : zc.getChildren(serverPath)) {
-          var zLocPath = ServiceLock.path(serverPath + "/" + server);
-          zc.getLockData(zLocPath).map(sld -> sld.getAddress(service))
-              .map(address -> new ThriftTransportKey(address, rpcTimeout, context))
-              .ifPresent(servers::add);
-        }
-      }
-    }
-
-    boolean opened = false;
-    try {
-      Pair<String,TTransport> pair =
-          context.getTransportPool().getAnyTransport(servers, preferCachedConnections);
-      C client = ThriftUtil.createClient(type, pair.getSecond());
-      opened = true;
-      warned.set(false);
-      return new Pair<>(pair.getFirst(), client);
-    } finally {
-      if (!opened) {
-        if (warned.compareAndSet(false, true)) {
-          if (servers.isEmpty()) {
-            LOG.warn("There are no tablet servers: check that zookeeper and accumulo are running.");
-          } else {
-            LOG.warn("Failed to find an available server in the list of servers: {}", servers);
-=======
     if (preferCachedConnections) {
       Pair<String,TTransport> cachedTransport =
           context.getTransportPool().getAnyCachedTransport(type);
@@ -117,29 +73,42 @@
     }
 
     final long rpcTimeout = context.getClientTimeoutInMillis();
+    final String tserverZooPath = context.getZooKeeperRoot() + Constants.ZTSERVERS;
+    final String sserverZooPath = context.getZooKeeperRoot() + Constants.ZSSERVERS;
+    final String compactorZooPath = context.getZooKeeperRoot() + Constants.ZCOMPACTORS;
     final ZooCache zc = context.getZooCache();
-    final List<String> tservers = new ArrayList<>();
 
-    tservers.addAll(zc.getChildren(context.getZooKeeperRoot() + Constants.ZTSERVERS));
+    final List<String> serverPaths = new ArrayList<>();
+    zc.getChildren(tserverZooPath).forEach(tserverAddress -> {
+      serverPaths.add(tserverZooPath + "/" + tserverAddress);
+    });
+    if (type == ThriftClientTypes.CLIENT) {
+      zc.getChildren(sserverZooPath).forEach(sserverAddress -> {
+        serverPaths.add(sserverZooPath + "/" + sserverAddress);
+      });
+      zc.getChildren(compactorZooPath).forEach(compactorGroup -> {
+        zc.getChildren(compactorZooPath + "/" + compactorGroup).forEach(compactorAddress -> {
+          serverPaths.add(compactorZooPath + "/" + compactorGroup + "/" + compactorAddress);
+        });
+      });
+    }
 
-    if (tservers.isEmpty()) {
+    if (serverPaths.isEmpty()) {
       if (warned.compareAndSet(false, true)) {
-        LOG.warn("There are no tablet servers: check that zookeeper and accumulo are running.");
+        LOG.warn(
+            "There are no servers serving the {} api: check that zookeeper and accumulo are running.",
+            type);
       }
       throw new TTransportException("There are no servers for type: " + type);
     }
+    Collections.shuffle(serverPaths, RANDOM.get());
 
-    // Try to connect to an online tserver
-    Collections.shuffle(tservers);
-    for (String tserver : tservers) {
-      var zLocPath =
-          ServiceLock.path(context.getZooKeeperRoot() + Constants.ZTSERVERS + "/" + tserver);
-      byte[] data = zc.getLockData(zLocPath);
-      if (data != null) {
-        String strData = new String(data, UTF_8);
-        if (!strData.equals("manager")) {
-          final HostAndPort tserverClientAddress =
-              new ServerServices(strData).getAddress(Service.TSERV_CLIENT);
+    for (String serverPath : serverPaths) {
+      var zLocPath = ServiceLock.path(serverPath);
+      Optional<ServiceLockData> data = zc.getLockData(zLocPath);
+      if (data != null && data.isPresent()) {
+        HostAndPort tserverClientAddress = data.orElseThrow().getAddress(service);
+        if (tserverClientAddress != null) {
           try {
             TTransport transport = context.getTransportPool().getTransport(type,
                 tserverClientAddress, rpcTimeout, context, preferCachedConnections);
@@ -149,14 +118,14 @@
           } catch (TTransportException e) {
             LOG.trace("Error creating transport to {}", tserverClientAddress);
             continue;
->>>>>>> d91d0162
           }
         }
       }
     }
+
     if (warned.compareAndSet(false, true)) {
       LOG.warn("Failed to find an available server in the list of servers: {} for API type: {}",
-          tservers, type);
+          serverPaths, type);
     }
     throw new TTransportException("Failed to connect to any server for API type " + type);
   }
