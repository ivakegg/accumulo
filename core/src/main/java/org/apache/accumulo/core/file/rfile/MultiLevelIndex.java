--- conflicted
+++ resolved
@@ -605,8 +605,8 @@
       }
 
       private Node lookup(Key key) throws IOException {
-        int pos = Collections.binarySearch(indexBlock.getKeyIndex(), key,
-            Comparator.naturalOrder());
+        int pos =
+            Collections.binarySearch(indexBlock.getKeyIndex(), key, Comparator.naturalOrder());
 
         if (pos < 0)
           pos = (pos * -1) - 1;
@@ -804,13 +804,8 @@
 
     private IndexBlock getIndexBlock(IndexEntry ie) throws IOException {
       IndexBlock iblock = new IndexBlock();
-<<<<<<< HEAD
-      CachableBlockFile.CachedBlockRead in = blockStore.getMetaBlock(ie.getOffset(),
-          ie.getCompressedSize(), ie.getRawSize());
-=======
-      ABlockReader in =
+      CachableBlockFile.CachedBlockRead in =
           blockStore.getMetaBlock(ie.getOffset(), ie.getCompressedSize(), ie.getRawSize());
->>>>>>> 0a9837f3
       iblock.readFields(in, version);
       in.close();
 
