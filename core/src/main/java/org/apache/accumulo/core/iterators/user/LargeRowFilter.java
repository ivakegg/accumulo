/*
 * Licensed to the Apache Software Foundation (ASF) under one or more
 * contributor license agreements.  See the NOTICE file distributed with
 * this work for additional information regarding copyright ownership.
 * The ASF licenses this file to You under the Apache License, Version 2.0
 * (the "License"); you may not use this file except in compliance with
 * the License.  You may obtain a copy of the License at
 *
 *     http://www.apache.org/licenses/LICENSE-2.0
 *
 * Unless required by applicable law or agreed to in writing, software
 * distributed under the License is distributed on an "AS IS" BASIS,
 * WITHOUT WARRANTIES OR CONDITIONS OF ANY KIND, either express or implied.
 * See the License for the specific language governing permissions and
 * limitations under the License.
 */
package org.apache.accumulo.core.iterators.user;

import static com.google.common.base.Charsets.UTF_8;

import java.io.IOException;
import java.nio.charset.StandardCharsets;
import java.util.ArrayList;
import java.util.Collection;
import java.util.Collections;
import java.util.HashSet;
import java.util.Map;

import org.apache.accumulo.core.client.IteratorSetting;
import org.apache.accumulo.core.data.ArrayByteSequence;
import org.apache.accumulo.core.data.ByteSequence;
import org.apache.accumulo.core.data.Key;
import org.apache.accumulo.core.data.PartialKey;
import org.apache.accumulo.core.data.Range;
import org.apache.accumulo.core.data.Value;
import org.apache.accumulo.core.iterators.IteratorEnvironment;
import org.apache.accumulo.core.iterators.IteratorUtil.IteratorScope;
import org.apache.accumulo.core.iterators.OptionDescriber;
import org.apache.accumulo.core.iterators.SortedKeyValueIterator;
import org.apache.hadoop.io.Text;

/**
 * This iterator suppresses rows that exceed a specified number of columns. Once a row exceeds the threshold, a marker is emitted and the row is always
 * suppressed by this iterator after that point in time.
 * 
 * This iterator works in a similar way to the RowDeletingIterator. See its javadoc about locality groups.
 */
public class LargeRowFilter implements SortedKeyValueIterator<Key,Value>, OptionDescriber {
  
<<<<<<< HEAD
  public static final Value SUPPRESS_ROW_VALUE = new Value("SUPPRESS_ROW".getBytes(StandardCharsets.UTF_8));
=======
  public static final Value SUPPRESS_ROW_VALUE = new Value("SUPPRESS_ROW".getBytes(UTF_8));
>>>>>>> 9b20a9d4
  
  private static final ByteSequence EMPTY = new ArrayByteSequence(new byte[] {});
  
  /* key into hash map, value refers to the row supression limit (maxColumns) */
  private static final String MAX_COLUMNS = "max_columns";
  
  private SortedKeyValueIterator<Key,Value> source;
  
  // a cache of keys
  private ArrayList<Key> keys = new ArrayList<Key>();
  private ArrayList<Value> values = new ArrayList<Value>();
  
  private int currentPosition;
  
  private int maxColumns;
  
  private boolean propogateSuppression = false;
  
  private Range range;
  private Collection<ByteSequence> columnFamilies;
  private boolean inclusive;
  private boolean dropEmptyColFams;
  
  private boolean isSuppressionMarker(Key key, Value val) {
    return key.getColumnFamilyData().length() == 0 && key.getColumnQualifierData().length() == 0 && key.getColumnVisibilityData().length() == 0
        && val.equals(SUPPRESS_ROW_VALUE);
  }
  
  private void reseek(Key key) throws IOException {
    if (range.afterEndKey(key)) {
      range = new Range(range.getEndKey(), true, range.getEndKey(), range.isEndKeyInclusive());
      source.seek(range, columnFamilies, inclusive);
    } else {
      range = new Range(key, true, range.getEndKey(), range.isEndKeyInclusive());
      source.seek(range, columnFamilies, inclusive);
    }
  }
  
  private void consumeRow(ByteSequence row) throws IOException {
    // try reading a few and if still not to next row, then seek
    int count = 0;
    
    while (source.hasTop() && source.getTopKey().getRowData().equals(row)) {
      source.next();
      count++;
      if (count >= 10) {
        Key nextRowStart = new Key(new Text(row.toArray())).followingKey(PartialKey.ROW);
        reseek(nextRowStart);
        count = 0;
      }
    }
  }
  
  private void addKeyValue(Key k, Value v) {
    if (dropEmptyColFams && k.getColumnFamilyData().equals(EMPTY)) {
      return;
    }
    keys.add(new Key(k));
    values.add(new Value(v));
  }
  
  private void bufferNextRow() throws IOException {
    
    keys.clear();
    values.clear();
    currentPosition = 0;
    
    while (source.hasTop() && keys.size() == 0) {
      
      addKeyValue(source.getTopKey(), source.getTopValue());
      
      if (isSuppressionMarker(source.getTopKey(), source.getTopValue())) {
        
        consumeRow(source.getTopKey().getRowData());
        
      } else {
        
        ByteSequence currentRow = keys.get(0).getRowData();
        source.next();
        
        while (source.hasTop() && source.getTopKey().getRowData().equals(currentRow)) {
          
          addKeyValue(source.getTopKey(), source.getTopValue());
          
          if (keys.size() > maxColumns) {
            keys.clear();
            values.clear();
            
            // when the row is to big, just emit a suppression
            // marker
            addKeyValue(new Key(new Text(currentRow.toArray())), SUPPRESS_ROW_VALUE);
            consumeRow(currentRow);
          } else {
            source.next();
          }
        }
      }
      
    }
  }
  
  private void readNextRow() throws IOException {
    
    bufferNextRow();
    
    while (!propogateSuppression && currentPosition < keys.size() && isSuppressionMarker(keys.get(0), values.get(0))) {
      bufferNextRow();
    }
  }
  
  private LargeRowFilter(SortedKeyValueIterator<Key,Value> source, boolean propogateSuppression, int maxColumns) {
    this.source = source;
    this.propogateSuppression = propogateSuppression;
    this.maxColumns = maxColumns;
  }
  
  public LargeRowFilter() {}
  
  @Override
  public void init(SortedKeyValueIterator<Key,Value> source, Map<String,String> options, IteratorEnvironment env) throws IOException {
    this.source = source;
    this.maxColumns = Integer.parseInt(options.get(MAX_COLUMNS));
    this.propogateSuppression = env.getIteratorScope() != IteratorScope.scan;
  }
  
  @Override
  public boolean hasTop() {
    return currentPosition < keys.size();
  }
  
  @Override
  public void next() throws IOException {
    
    if (currentPosition >= keys.size()) {
      throw new IllegalStateException("Called next() when hasTop() is false");
    }
    
    currentPosition++;
    
    if (currentPosition == keys.size()) {
      readNextRow();
    }
  }
  
  @Override
  public void seek(Range range, Collection<ByteSequence> columnFamilies, boolean inclusive) throws IOException {
    
    if (inclusive && !columnFamilies.contains(EMPTY)) {
      columnFamilies = new HashSet<ByteSequence>(columnFamilies);
      columnFamilies.add(EMPTY);
      dropEmptyColFams = true;
    } else if (!inclusive && columnFamilies.contains(EMPTY)) {
      columnFamilies = new HashSet<ByteSequence>(columnFamilies);
      columnFamilies.remove(EMPTY);
      dropEmptyColFams = true;
    } else {
      dropEmptyColFams = false;
    }
    
    this.range = range;
    this.columnFamilies = columnFamilies;
    this.inclusive = inclusive;
    
    if (range.getStartKey() != null) {
      // seek to beginning of row to see if there is a suppression marker
      Range newRange = new Range(new Key(range.getStartKey().getRow()), true, range.getEndKey(), range.isEndKeyInclusive());
      source.seek(newRange, columnFamilies, inclusive);
      
      readNextRow();
      
      // it is possible that all or some of the data read for the current
      // row is before the start of the range
      while (currentPosition < keys.size() && range.beforeStartKey(keys.get(currentPosition)))
        currentPosition++;
      
      if (currentPosition == keys.size())
        readNextRow();
      
    } else {
      source.seek(range, columnFamilies, inclusive);
      readNextRow();
    }
    
  }
  
  @Override
  public Key getTopKey() {
    return keys.get(currentPosition);
  }
  
  @Override
  public Value getTopValue() {
    return values.get(currentPosition);
  }
  
  @Override
  public SortedKeyValueIterator<Key,Value> deepCopy(IteratorEnvironment env) {
    return new LargeRowFilter(source.deepCopy(env), propogateSuppression, maxColumns);
  }
  
  @Override
  public IteratorOptions describeOptions() {
    String description = "This iterator suppresses rows that exceed a specified number of columns. Once\n"
        + "a row exceeds the threshold, a marker is emitted and the row is always\n" + "suppressed by this iterator after that point in time.\n"
        + " This iterator works in a similar way to the RowDeletingIterator. See its\n" + " javadoc about locality groups.\n";
    return new IteratorOptions(this.getClass().getSimpleName(), description, Collections.singletonMap(MAX_COLUMNS, "Number Of Columns To Begin Suppression"),
        null);
  }
  
  @Override
  public boolean validateOptions(Map<String,String> options) {
    if (options == null || options.size() < 1) {
      throw new IllegalArgumentException("Bad # of options, must supply: " + MAX_COLUMNS + " as value");
    }
    
    if (!options.containsKey(MAX_COLUMNS))
      throw new IllegalArgumentException("Bad # of options, must supply: " + MAX_COLUMNS + " as value");
    try {
      maxColumns = Integer.parseInt(options.get(MAX_COLUMNS));
    } catch (Exception e) {
      throw new IllegalArgumentException("bad integer " + MAX_COLUMNS + ":" + options.get(MAX_COLUMNS));
    }
    
    return true;
  }
  
  /**
   * A convenience method for setting the maximum number of columns to keep.
   * 
   * @param is
   *          IteratorSetting object to configure.
   * @param maxColumns
   *          number of columns to keep.
   */
  public static void setMaxColumns(IteratorSetting is, int maxColumns) {
    is.addOption(MAX_COLUMNS, Integer.toString(maxColumns));
  }
}<|MERGE_RESOLUTION|>--- conflicted
+++ resolved
@@ -16,10 +16,9 @@
  */
 package org.apache.accumulo.core.iterators.user;
 
-import static com.google.common.base.Charsets.UTF_8;
+import static java.nio.charset.StandardCharsets.UTF_8;
 
 import java.io.IOException;
-import java.nio.charset.StandardCharsets;
 import java.util.ArrayList;
 import java.util.Collection;
 import java.util.Collections;
@@ -47,11 +46,7 @@
  */
 public class LargeRowFilter implements SortedKeyValueIterator<Key,Value>, OptionDescriber {
   
-<<<<<<< HEAD
-  public static final Value SUPPRESS_ROW_VALUE = new Value("SUPPRESS_ROW".getBytes(StandardCharsets.UTF_8));
-=======
   public static final Value SUPPRESS_ROW_VALUE = new Value("SUPPRESS_ROW".getBytes(UTF_8));
->>>>>>> 9b20a9d4
   
   private static final ByteSequence EMPTY = new ArrayByteSequence(new byte[] {});
   
