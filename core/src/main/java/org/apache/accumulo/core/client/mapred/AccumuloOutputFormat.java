/*
 * Licensed to the Apache Software Foundation (ASF) under one or more
 * contributor license agreements.  See the NOTICE file distributed with
 * this work for additional information regarding copyright ownership.
 * The ASF licenses this file to You under the Apache License, Version 2.0
 * (the "License"); you may not use this file except in compliance with
 * the License.  You may obtain a copy of the License at
 *
 *     http://www.apache.org/licenses/LICENSE-2.0
 *
 * Unless required by applicable law or agreed to in writing, software
 * distributed under the License is distributed on an "AS IS" BASIS,
 * WITHOUT WARRANTIES OR CONDITIONS OF ANY KIND, either express or implied.
 * See the License for the specific language governing permissions and
 * limitations under the License.
 */
package org.apache.accumulo.core.client.mapred;

import java.io.IOException;
import java.util.HashMap;
import java.util.HashSet;
import java.util.Map.Entry;
import java.util.Set;

import org.apache.accumulo.core.client.AccumuloException;
import org.apache.accumulo.core.client.AccumuloSecurityException;
import org.apache.accumulo.core.client.BatchWriter;
import org.apache.accumulo.core.client.BatchWriterConfig;
import org.apache.accumulo.core.client.ClientConfiguration;
import org.apache.accumulo.core.client.ConnectionInfo;
import org.apache.accumulo.core.client.Connector;
import org.apache.accumulo.core.client.Instance;
import org.apache.accumulo.core.client.MultiTableBatchWriter;
import org.apache.accumulo.core.client.MutationsRejectedException;
import org.apache.accumulo.core.client.TableExistsException;
import org.apache.accumulo.core.client.TableNotFoundException;
import org.apache.accumulo.core.client.ZooKeeperInstance;
import org.apache.accumulo.core.client.admin.DelegationTokenConfig;
import org.apache.accumulo.core.client.admin.SecurityOperations;
import org.apache.accumulo.core.client.impl.AuthenticationTokenIdentifier;
import org.apache.accumulo.core.client.impl.ConnectionInfoFactory;
import org.apache.accumulo.core.client.impl.DelegationTokenImpl;
import org.apache.accumulo.core.client.mapreduce.lib.impl.ConfiguratorBase;
import org.apache.accumulo.core.client.mapreduce.lib.impl.OutputConfigurator;
import org.apache.accumulo.core.client.security.SecurityErrorCode;
import org.apache.accumulo.core.client.security.tokens.AuthenticationToken;
import org.apache.accumulo.core.client.security.tokens.AuthenticationToken.AuthenticationTokenSerializer;
import org.apache.accumulo.core.client.security.tokens.DelegationToken;
import org.apache.accumulo.core.client.security.tokens.KerberosToken;
import org.apache.accumulo.core.client.security.tokens.PasswordToken;
import org.apache.accumulo.core.data.ColumnUpdate;
import org.apache.accumulo.core.data.Mutation;
import org.apache.accumulo.core.data.TabletId;
import org.apache.accumulo.core.security.ColumnVisibility;
import org.apache.hadoop.fs.FileSystem;
import org.apache.hadoop.io.Text;
import org.apache.hadoop.mapred.JobConf;
import org.apache.hadoop.mapred.OutputFormat;
import org.apache.hadoop.mapred.RecordWriter;
import org.apache.hadoop.mapred.Reporter;
import org.apache.hadoop.security.token.Token;
import org.apache.hadoop.util.Progressable;
import org.apache.log4j.Level;
import org.apache.log4j.Logger;

/**
 * This class allows MapReduce jobs to use Accumulo as the sink for data. This {@link OutputFormat}
 * accepts keys and values of type {@link Text} (for a table name) and {@link Mutation} from the Map
 * and Reduce functions.
 *
 * The user must specify the following via static configurator methods:
 *
 * <ul>
 * <li>{@link AccumuloOutputFormat#setConnectionInfo(JobConf, ConnectionInfo)}
 * </ul>
 *
 * Other static methods are optional.
 */
public class AccumuloOutputFormat implements OutputFormat<Text,Mutation> {

  private static final Class<?> CLASS = AccumuloOutputFormat.class;
  protected static final Logger log = Logger.getLogger(CLASS);

  /**
   * Set the connection information needed to communicate with Accumulo in this job.
   *
   * @param job
   *          Hadoop job to be configured
   * @param info
   *          Accumulo connection information
   * @since 2.0.0
   */
  public static void setConnectionInfo(JobConf job, ConnectionInfo info) throws AccumuloSecurityException {
    setConnectorInfo(job, info.getPrincipal(), info.getAuthenticationToken());
    setZooKeeperInstance(job, ConnectionInfoFactory.getClientConfiguration(info));
  }

  /**
   * Sets the connector information needed to communicate with Accumulo in this job.
   *
   * <p>
   * <b>WARNING:</b> Some tokens, when serialized, divulge sensitive information in the
   * configuration as a means to pass the token to MapReduce tasks. This information is BASE64
   * encoded to provide a charset safe conversion to a string, but this conversion is not intended
   * to be secure. {@link PasswordToken} is one example that is insecure in this way; however
   * {@link DelegationToken}s, acquired using
   * {@link SecurityOperations#getDelegationToken(DelegationTokenConfig)}, is not subject to this
   * concern.
   *
   * @param job
   *          the Hadoop job instance to be configured
   * @param principal
   *          a valid Accumulo user name (user must have Table.CREATE permission if
   *          {@link #setCreateTables(JobConf, boolean)} is set to true)
   * @param token
   *          the user's password
   * @since 1.5.0
   * @deprecated since 2.0.0, use {@link #setConnectionInfo(JobConf, ConnectionInfo)} instead.
   */
<<<<<<< HEAD
  @Deprecated
  public static void setConnectorInfo(JobConf job, String principal, AuthenticationToken token) throws AccumuloSecurityException {
=======
  public static void setConnectorInfo(JobConf job, String principal, AuthenticationToken token)
      throws AccumuloSecurityException {
>>>>>>> f4f43feb
    if (token instanceof KerberosToken) {
      log.info("Received KerberosToken, attempting to fetch DelegationToken");
      try {
        Instance instance = getInstance(job);
        Connector conn = instance.getConnector(principal, token);
        token = conn.securityOperations().getDelegationToken(new DelegationTokenConfig());
      } catch (Exception e) {
        log.warn(
            "Failed to automatically obtain DelegationToken, Mappers/Reducers will likely fail to communicate with Accumulo",
            e);
      }
    }
    // DelegationTokens can be passed securely from user to task without serializing insecurely in
    // the configuration
    if (token instanceof DelegationTokenImpl) {
      DelegationTokenImpl delegationToken = (DelegationTokenImpl) token;

      // Convert it into a Hadoop Token
      AuthenticationTokenIdentifier identifier = delegationToken.getIdentifier();
      Token<AuthenticationTokenIdentifier> hadoopToken = new Token<>(identifier.getBytes(),
          delegationToken.getPassword(), identifier.getKind(), delegationToken.getServiceName());

      // Add the Hadoop Token to the Job so it gets serialized and passed along.
      job.getCredentials().addToken(hadoopToken.getService(), hadoopToken);
    }

    OutputConfigurator.setConnectorInfo(CLASS, job, principal, token);
  }

  /**
   * Sets the connector information needed to communicate with Accumulo in this job.
   *
   * <p>
   * Stores the password in a file in HDFS and pulls that into the Distributed Cache in an attempt
   * to be more secure than storing it in the Configuration.
   *
   * @param job
   *          the Hadoop job instance to be configured
   * @param principal
   *          a valid Accumulo user name (user must have Table.CREATE permission if
   *          {@link #setCreateTables(JobConf, boolean)} is set to true)
   * @param tokenFile
   *          the path to the password file
   * @since 1.6.0
   * @deprecated since 2.0.0, use {@link #setConnectionInfo(JobConf, ConnectionInfo)} instead
   */
<<<<<<< HEAD
  @Deprecated
  public static void setConnectorInfo(JobConf job, String principal, String tokenFile) throws AccumuloSecurityException {
=======
  public static void setConnectorInfo(JobConf job, String principal, String tokenFile)
      throws AccumuloSecurityException {
>>>>>>> f4f43feb
    OutputConfigurator.setConnectorInfo(CLASS, job, principal, tokenFile);
  }

  /**
   * Determines if the connector has been configured.
   *
   * @param job
   *          the Hadoop context for the configured job
   * @return true if the connector has been configured, false otherwise
   * @since 1.5.0
   * @see #setConnectorInfo(JobConf, String, AuthenticationToken)
   */
  protected static Boolean isConnectorInfoSet(JobConf job) {
    return OutputConfigurator.isConnectorInfoSet(CLASS, job);
  }

  /**
   * Gets the principal from the configuration.
   *
   * @param job
   *          the Hadoop context for the configured job
   * @return the user name
   * @since 1.5.0
   * @see #setConnectorInfo(JobConf, String, AuthenticationToken)
   */
  protected static String getPrincipal(JobConf job) {
    return OutputConfigurator.getPrincipal(CLASS, job);
  }

  /**
   * Gets the serialized token class from either the configuration or the token file.
   *
   * @since 1.5.0
   * @deprecated since 1.6.0; Use {@link #getAuthenticationToken(JobConf)} instead.
   */
  @Deprecated
  protected static String getTokenClass(JobConf job) {
    return getAuthenticationToken(job).getClass().getName();
  }

  /**
   * Gets the serialized token from either the configuration or the token file.
   *
   * @since 1.5.0
   * @deprecated since 1.6.0; Use {@link #getAuthenticationToken(JobConf)} instead.
   */
  @Deprecated
  protected static byte[] getToken(JobConf job) {
    return AuthenticationTokenSerializer.serialize(getAuthenticationToken(job));
  }

  /**
   * Gets the authenticated token from either the specified token file or directly from the
   * configuration, whichever was used when the job was configured.
   *
   * @param job
   *          the Hadoop job instance to be configured
   * @return the principal's authentication token
   * @since 1.6.0
   * @see #setConnectorInfo(JobConf, String, AuthenticationToken)
   * @see #setConnectorInfo(JobConf, String, String)
   */
  protected static AuthenticationToken getAuthenticationToken(JobConf job) {
    AuthenticationToken token = OutputConfigurator.getAuthenticationToken(CLASS, job);
    return ConfiguratorBase.unwrapAuthenticationToken(job, token);
  }

  /**
   * Configures a {@link ZooKeeperInstance} for this job.
   *
   * @param job
   *          the Hadoop job instance to be configured
   * @param instanceName
   *          the Accumulo instance name
   * @param zooKeepers
   *          a comma-separated list of zookeeper servers
   * @since 1.5.0
<<<<<<< HEAD
   * @deprecated since 1.6.0; Use {@link #setConnectionInfo(JobConf, ConnectionInfo)} instead.
=======
   * @deprecated since 1.6.0; Use {@link #setZooKeeperInstance(JobConf, ClientConfiguration)}
   *             instead.
>>>>>>> f4f43feb
   */
  @Deprecated
  public static void setZooKeeperInstance(JobConf job, String instanceName, String zooKeepers) {
<<<<<<< HEAD
    setZooKeeperInstance(job, ClientConfiguration.create().withInstance(instanceName).withZkHosts(zooKeepers));
=======
    setZooKeeperInstance(job,
        new ClientConfiguration().withInstance(instanceName).withZkHosts(zooKeepers));
>>>>>>> f4f43feb
  }

  /**
   * Configures a {@link ZooKeeperInstance} for this job.
   *
   * @param job
   *          the Hadoop job instance to be configured
   *
   * @param clientConfig
   *          client configuration for specifying connection timeouts, SSL connection options, etc.
   * @since 1.6.0
   * @deprecated since 2.0.0; Use {@link #setConnectionInfo(JobConf, ConnectionInfo)} instead.
   */
  @Deprecated
  public static void setZooKeeperInstance(JobConf job, ClientConfiguration clientConfig) {
    OutputConfigurator.setZooKeeperInstance(CLASS, job, clientConfig);
  }

  /**
   * Configures a {@link org.apache.accumulo.core.client.mock.MockInstance} for this job.
   *
   * @param job
   *          the Hadoop job instance to be configured
   * @param instanceName
   *          the Accumulo instance name
   * @since 1.5.0
   * @deprecated since 1.8.0; use MiniAccumuloCluster or a standard mock framework
   */
  @Deprecated
  public static void setMockInstance(JobConf job, String instanceName) {
    OutputConfigurator.setMockInstance(CLASS, job, instanceName);
  }

  /**
   * Initializes an Accumulo {@link Instance} based on the configuration.
   *
   * @param job
   *          the Hadoop context for the configured job
   * @return an Accumulo instance
   * @since 1.5.0
   * @see #setZooKeeperInstance(JobConf, ClientConfiguration)
   */
  protected static Instance getInstance(JobConf job) {
    return OutputConfigurator.getInstance(CLASS, job);
  }

  /**
   * Sets the log level for this job.
   *
   * @param job
   *          the Hadoop job instance to be configured
   * @param level
   *          the logging level
   * @since 1.5.0
   */
  public static void setLogLevel(JobConf job, Level level) {
    OutputConfigurator.setLogLevel(CLASS, job, level);
  }

  /**
   * Gets the log level from this configuration.
   *
   * @param job
   *          the Hadoop context for the configured job
   * @return the log level
   * @since 1.5.0
   * @see #setLogLevel(JobConf, Level)
   */
  protected static Level getLogLevel(JobConf job) {
    return OutputConfigurator.getLogLevel(CLASS, job);
  }

  /**
   * Sets the default table name to use if one emits a null in place of a table name for a given
   * mutation. Table names can only be alpha-numeric and underscores.
   *
   * @param job
   *          the Hadoop job instance to be configured
   * @param tableName
   *          the table to use when the tablename is null in the write call
   * @since 1.5.0
   */
  public static void setDefaultTableName(JobConf job, String tableName) {
    OutputConfigurator.setDefaultTableName(CLASS, job, tableName);
  }

  /**
   * Gets the default table name from the configuration.
   *
   * @param job
   *          the Hadoop context for the configured job
   * @return the default table name
   * @since 1.5.0
   * @see #setDefaultTableName(JobConf, String)
   */
  protected static String getDefaultTableName(JobConf job) {
    return OutputConfigurator.getDefaultTableName(CLASS, job);
  }

  /**
   * Sets the configuration for for the job's {@link BatchWriter} instances. If not set, a new
   * {@link BatchWriterConfig}, with sensible built-in defaults is used. Setting the configuration
   * multiple times overwrites any previous configuration.
   *
   * @param job
   *          the Hadoop job instance to be configured
   * @param bwConfig
   *          the configuration for the {@link BatchWriter}
   * @since 1.5.0
   */
  public static void setBatchWriterOptions(JobConf job, BatchWriterConfig bwConfig) {
    OutputConfigurator.setBatchWriterOptions(CLASS, job, bwConfig);
  }

  /**
   * Gets the {@link BatchWriterConfig} settings.
   *
   * @param job
   *          the Hadoop context for the configured job
   * @return the configuration object
   * @since 1.5.0
   * @see #setBatchWriterOptions(JobConf, BatchWriterConfig)
   */
  protected static BatchWriterConfig getBatchWriterOptions(JobConf job) {
    return OutputConfigurator.getBatchWriterOptions(CLASS, job);
  }

  /**
   * Sets the directive to create new tables, as necessary. Table names can only be alpha-numeric
   * and underscores.
   *
   * <p>
   * By default, this feature is <b>disabled</b>.
   *
   * @param job
   *          the Hadoop job instance to be configured
   * @param enableFeature
   *          the feature is enabled if true, disabled otherwise
   * @since 1.5.0
   */
  public static void setCreateTables(JobConf job, boolean enableFeature) {
    OutputConfigurator.setCreateTables(CLASS, job, enableFeature);
  }

  /**
   * Determines whether tables are permitted to be created as needed.
   *
   * @param job
   *          the Hadoop context for the configured job
   * @return true if the feature is disabled, false otherwise
   * @since 1.5.0
   * @see #setCreateTables(JobConf, boolean)
   */
  protected static Boolean canCreateTables(JobConf job) {
    return OutputConfigurator.canCreateTables(CLASS, job);
  }

  /**
   * Sets the directive to use simulation mode for this job. In simulation mode, no output is
   * produced. This is useful for testing.
   *
   * <p>
   * By default, this feature is <b>disabled</b>.
   *
   * @param job
   *          the Hadoop job instance to be configured
   * @param enableFeature
   *          the feature is enabled if true, disabled otherwise
   * @since 1.5.0
   */
  public static void setSimulationMode(JobConf job, boolean enableFeature) {
    OutputConfigurator.setSimulationMode(CLASS, job, enableFeature);
  }

  /**
   * Determines whether this feature is enabled.
   *
   * @param job
   *          the Hadoop context for the configured job
   * @return true if the feature is enabled, false otherwise
   * @since 1.5.0
   * @see #setSimulationMode(JobConf, boolean)
   */
  protected static Boolean getSimulationMode(JobConf job) {
    return OutputConfigurator.getSimulationMode(CLASS, job);
  }

  /**
   * A base class to be used to create {@link RecordWriter} instances that write to Accumulo.
   */
  protected static class AccumuloRecordWriter implements RecordWriter<Text,Mutation> {
    private MultiTableBatchWriter mtbw = null;
    private HashMap<Text,BatchWriter> bws = null;
    private Text defaultTableName = null;

    private boolean simulate = false;
    private boolean createTables = false;

    private long mutCount = 0;
    private long valCount = 0;

    private Connector conn;

    protected AccumuloRecordWriter(JobConf job)
        throws AccumuloException, AccumuloSecurityException, IOException {
      Level l = getLogLevel(job);
      if (l != null)
        log.setLevel(getLogLevel(job));
      this.simulate = getSimulationMode(job);
      this.createTables = canCreateTables(job);

      if (simulate)
        log.info("Simulating output only. No writes to tables will occur");

      this.bws = new HashMap<>();

      String tname = getDefaultTableName(job);
      this.defaultTableName = (tname == null) ? null : new Text(tname);

      if (!simulate) {
        this.conn = getInstance(job).getConnector(getPrincipal(job), getAuthenticationToken(job));
        mtbw = conn.createMultiTableBatchWriter(getBatchWriterOptions(job));
      }
    }

    /**
     * Push a mutation into a table. If table is null, the defaultTable will be used. If
     * {@link AccumuloOutputFormat#canCreateTables(JobConf)} is set, the table will be created if it
     * does not exist. The table name must only contain alphanumerics and underscore.
     */
    @Override
    public void write(Text table, Mutation mutation) throws IOException {
      if (table == null || table.toString().isEmpty())
        table = this.defaultTableName;

      if (!simulate && table == null)
        throw new IOException("No table or default table specified. Try simulation mode next time");

      ++mutCount;
      valCount += mutation.size();
      printMutation(table, mutation);

      if (simulate)
        return;

      if (!bws.containsKey(table))
        try {
          addTable(table);
        } catch (final Exception e) {
          log.error("Could not add table '" + table.toString() + "'", e);
          throw new IOException(e);
        }

      try {
        bws.get(table).addMutation(mutation);
      } catch (MutationsRejectedException e) {
        throw new IOException(e);
      }
    }

    public void addTable(Text tableName) throws AccumuloException, AccumuloSecurityException {
      if (simulate) {
        log.info("Simulating adding table: " + tableName);
        return;
      }

      log.debug("Adding table: " + tableName);
      BatchWriter bw = null;
      String table = tableName.toString();

      if (createTables && !conn.tableOperations().exists(table)) {
        try {
          conn.tableOperations().create(table);
        } catch (AccumuloSecurityException e) {
          log.error("Accumulo security violation creating " + table, e);
          throw e;
        } catch (TableExistsException e) {
          // Shouldn't happen
        }
      }

      try {
        bw = mtbw.getBatchWriter(table);
      } catch (TableNotFoundException e) {
        log.error("Accumulo table " + table + " doesn't exist and cannot be created.", e);
        throw new AccumuloException(e);
      } catch (AccumuloException | AccumuloSecurityException e) {
        throw e;
      }

      if (bw != null)
        bws.put(tableName, bw);
    }

    private int printMutation(Text table, Mutation m) {
      if (log.isTraceEnabled()) {
        log.trace(String.format("Table %s row key: %s", table, hexDump(m.getRow())));
        for (ColumnUpdate cu : m.getUpdates()) {
          log.trace(String.format("Table %s column: %s:%s", table, hexDump(cu.getColumnFamily()),
              hexDump(cu.getColumnQualifier())));
          log.trace(String.format("Table %s security: %s", table,
              new ColumnVisibility(cu.getColumnVisibility()).toString()));
          log.trace(String.format("Table %s value: %s", table, hexDump(cu.getValue())));
        }
      }
      return m.getUpdates().size();
    }

    private String hexDump(byte[] ba) {
      StringBuilder sb = new StringBuilder();
      for (byte b : ba) {
        if ((b > 0x20) && (b < 0x7e))
          sb.append((char) b);
        else
          sb.append(String.format("x%02x", b));
      }
      return sb.toString();
    }

    @Override
    public void close(Reporter reporter) throws IOException {
      log.debug("mutations written: " + mutCount + ", values written: " + valCount);
      if (simulate)
        return;

      try {
        mtbw.close();
      } catch (MutationsRejectedException e) {
        if (e.getSecurityErrorCodes().size() >= 0) {
          HashMap<String,Set<SecurityErrorCode>> tables = new HashMap<>();
          for (Entry<TabletId,Set<SecurityErrorCode>> ke : e.getSecurityErrorCodes().entrySet()) {
            String tableId = ke.getKey().getTableId().toString();
            Set<SecurityErrorCode> secCodes = tables.get(tableId);
            if (secCodes == null) {
              secCodes = new HashSet<>();
              tables.put(tableId, secCodes);
            }
            secCodes.addAll(ke.getValue());
          }

          log.error("Not authorized to write to tables : " + tables);
        }

        if (e.getConstraintViolationSummaries().size() > 0) {
          log.error("Constraint violations : " + e.getConstraintViolationSummaries().size());
        }
        throw new IOException(e);
      }
    }
  }

  @Override
  public void checkOutputSpecs(FileSystem ignored, JobConf job) throws IOException {
    if (!isConnectorInfoSet(job))
      throw new IOException("Connector info has not been set.");
    try {
      // if the instance isn't configured, it will complain here
      String principal = getPrincipal(job);
      AuthenticationToken token = getAuthenticationToken(job);
      Connector c = getInstance(job).getConnector(principal, token);
      if (!c.securityOperations().authenticateUser(principal, token))
        throw new IOException("Unable to authenticate user");
    } catch (AccumuloException | AccumuloSecurityException e) {
      throw new IOException(e);
    }
  }

  @Override
  public RecordWriter<Text,Mutation> getRecordWriter(FileSystem ignored, JobConf job, String name,
      Progressable progress) throws IOException {
    try {
      return new AccumuloRecordWriter(job);
    } catch (Exception e) {
      throw new IOException(e);
    }
  }

}<|MERGE_RESOLUTION|>--- conflicted
+++ resolved
@@ -90,7 +90,8 @@
    *          Accumulo connection information
    * @since 2.0.0
    */
-  public static void setConnectionInfo(JobConf job, ConnectionInfo info) throws AccumuloSecurityException {
+  public static void setConnectionInfo(JobConf job, ConnectionInfo info)
+      throws AccumuloSecurityException {
     setConnectorInfo(job, info.getPrincipal(), info.getAuthenticationToken());
     setZooKeeperInstance(job, ConnectionInfoFactory.getClientConfiguration(info));
   }
@@ -117,13 +118,9 @@
    * @since 1.5.0
    * @deprecated since 2.0.0, use {@link #setConnectionInfo(JobConf, ConnectionInfo)} instead.
    */
-<<<<<<< HEAD
   @Deprecated
-  public static void setConnectorInfo(JobConf job, String principal, AuthenticationToken token) throws AccumuloSecurityException {
-=======
   public static void setConnectorInfo(JobConf job, String principal, AuthenticationToken token)
       throws AccumuloSecurityException {
->>>>>>> f4f43feb
     if (token instanceof KerberosToken) {
       log.info("Received KerberosToken, attempting to fetch DelegationToken");
       try {
@@ -170,13 +167,9 @@
    * @since 1.6.0
    * @deprecated since 2.0.0, use {@link #setConnectionInfo(JobConf, ConnectionInfo)} instead
    */
-<<<<<<< HEAD
   @Deprecated
-  public static void setConnectorInfo(JobConf job, String principal, String tokenFile) throws AccumuloSecurityException {
-=======
   public static void setConnectorInfo(JobConf job, String principal, String tokenFile)
       throws AccumuloSecurityException {
->>>>>>> f4f43feb
     OutputConfigurator.setConnectorInfo(CLASS, job, principal, tokenFile);
   }
 
@@ -254,21 +247,12 @@
    * @param zooKeepers
    *          a comma-separated list of zookeeper servers
    * @since 1.5.0
-<<<<<<< HEAD
    * @deprecated since 1.6.0; Use {@link #setConnectionInfo(JobConf, ConnectionInfo)} instead.
-=======
-   * @deprecated since 1.6.0; Use {@link #setZooKeeperInstance(JobConf, ClientConfiguration)}
-   *             instead.
->>>>>>> f4f43feb
    */
   @Deprecated
   public static void setZooKeeperInstance(JobConf job, String instanceName, String zooKeepers) {
-<<<<<<< HEAD
-    setZooKeeperInstance(job, ClientConfiguration.create().withInstance(instanceName).withZkHosts(zooKeepers));
-=======
     setZooKeeperInstance(job,
-        new ClientConfiguration().withInstance(instanceName).withZkHosts(zooKeepers));
->>>>>>> f4f43feb
+        ClientConfiguration.create().withInstance(instanceName).withZkHosts(zooKeepers));
   }
 
   /**
