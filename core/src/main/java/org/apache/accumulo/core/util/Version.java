--- conflicted
+++ resolved
@@ -48,77 +48,4 @@
     System.out.println(runTMP.getField("VERSION").get(null));
   }
 
-<<<<<<< HEAD
-  String package_ = null;
-  int major = 0;
-  int minor = 0;
-  int release = 0;
-  String etcetera = null;
-
-  public Version(String everything) {
-    parse(everything);
-  }
-
-  private void parse(String everything) {
-    Pattern pattern = Pattern.compile("(([^-]*)-)?(\\d+)(\\.(\\d+)(\\.(\\d+))?)?(-(.*))?");
-    Matcher parser = pattern.matcher(everything);
-    if (!parser.matches()) {
-      log.warn("Unable to parse '{}' as a version", everything);
-      return;
-    }
-
-    if (parser.group(1) != null)
-      package_ = parser.group(2);
-    major = Integer.parseInt(parser.group(3));
-    minor = 0;
-    if (parser.group(5) != null)
-      minor = Integer.parseInt(parser.group(5));
-    if (parser.group(7) != null)
-      release = Integer.parseInt(parser.group(7));
-    if (parser.group(9) != null)
-      etcetera = parser.group(9);
-
-  }
-
-  public String getPackage() {
-    return package_;
-  }
-
-  public int getMajorVersion() {
-    return major;
-  }
-
-  public int getMinorVersion() {
-    return minor;
-  }
-
-  public int getReleaseVersion() {
-    return release;
-  }
-
-  public String getEtcetera() {
-    return etcetera;
-  }
-
-  @Override
-  public String toString() {
-    StringBuilder result = new StringBuilder();
-    if (package_ != null) {
-      result.append(package_);
-      result.append("-");
-    }
-    result.append(major);
-    result.append(".");
-    result.append(minor);
-    result.append(".");
-    result.append(release);
-    if (etcetera != null) {
-      result.append("-");
-      result.append(etcetera);
-    }
-    return result.toString();
-  }
-
-=======
->>>>>>> 5da9a3af
 }