--- conflicted
+++ resolved
@@ -42,12 +42,8 @@
     try {
       sum += bytesToLong(value.get());
     } catch (IOException e) {
-<<<<<<< HEAD
-      log.error("{} trying to convert bytes to long, but byte array isn't length 8", LongSummation.class.getSimpleName());
-=======
-      log.error(LongSummation.class.getSimpleName()
-          + " trying to convert bytes to long, but byte array isn't length 8");
->>>>>>> f4f43feb
+      log.error("{} trying to convert bytes to long, but byte array isn't length 8",
+          LongSummation.class.getSimpleName());
     }
   }
 
