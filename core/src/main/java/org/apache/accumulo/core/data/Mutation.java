--- conflicted
+++ resolved
@@ -1622,16 +1622,9 @@
     UnsynchronizedBuffer.writeVInt(out, integerBuffer, entries);
 
     if (0x01 == (0x01 & hasValues)) {
-<<<<<<< HEAD
-      WritableUtils.writeVInt(out, values.size());
+      UnsynchronizedBuffer.writeVInt(out, integerBuffer, values.size());
       for (byte[] val : values) {
-        WritableUtils.writeVInt(out, val.length);
-=======
-      UnsynchronizedBuffer.writeVInt(out, integerBuffer, values.size());
-      for (int i = 0; i < values.size(); i++) {
-        byte val[] = values.get(i);
         UnsynchronizedBuffer.writeVInt(out, integerBuffer, val.length);
->>>>>>> 987ae65c
         out.write(val);
       }
     }
