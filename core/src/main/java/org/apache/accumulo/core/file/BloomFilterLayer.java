/*
 * Licensed to the Apache Software Foundation (ASF) under one
 * or more contributor license agreements.  See the NOTICE file
 * distributed with this work for additional information
 * regarding copyright ownership.  The ASF licenses this file
 * to you under the Apache License, Version 2.0 (the
 * "License"); you may not use this file except in compliance
 * with the License.  You may obtain a copy of the License at
 *
 *     http://www.apache.org/licenses/LICENSE-2.0
 *
 * Unless required by applicable law or agreed to in writing, software
 * distributed under the License is distributed on an "AS IS" BASIS,
 * WITHOUT WARRANTIES OR CONDITIONS OF ANY KIND, either express or implied.
 * See the License for the specific language governing permissions and
 * limitations under the License.
 */

package org.apache.accumulo.core.file;

import static java.nio.charset.StandardCharsets.UTF_8;

import java.io.DataInputStream;
import java.io.DataOutputStream;
import java.io.IOException;
import java.io.PrintStream;
import java.util.ArrayList;
import java.util.Collection;
import java.util.Collections;
import java.util.HashSet;
import java.util.Map;
import java.util.Random;
import java.util.Set;
import java.util.concurrent.BlockingQueue;
import java.util.concurrent.ExecutorService;
import java.util.concurrent.LinkedBlockingQueue;
import java.util.concurrent.ThreadPoolExecutor;
import java.util.concurrent.TimeUnit;
import java.util.concurrent.atomic.AtomicBoolean;

import org.apache.accumulo.core.bloomfilter.DynamicBloomFilter;
import org.apache.accumulo.core.conf.AccumuloConfiguration;
import org.apache.accumulo.core.conf.ConfigurationCopy;
import org.apache.accumulo.core.conf.DefaultConfiguration;
import org.apache.accumulo.core.conf.Property;
import org.apache.accumulo.core.data.ByteSequence;
import org.apache.accumulo.core.data.PartialKey;
import org.apache.accumulo.core.data.Range;
import org.apache.accumulo.core.data.Value;
import org.apache.accumulo.core.file.keyfunctor.KeyFunctor;
import org.apache.accumulo.core.file.rfile.RFile;
import org.apache.accumulo.core.iterators.IteratorEnvironment;
import org.apache.accumulo.core.iterators.SortedKeyValueIterator;
import org.apache.accumulo.core.sample.impl.SamplerConfigurationImpl;
import org.apache.accumulo.core.util.CachedConfiguration;
import org.apache.accumulo.core.util.NamingThreadFactory;
import org.apache.accumulo.fate.util.LoggingRunnable;
import org.apache.accumulo.start.classloader.vfs.AccumuloVFSClassLoader;
import org.apache.hadoop.conf.Configuration;
import org.apache.hadoop.fs.FileSystem;
import org.apache.hadoop.io.Text;
import org.apache.hadoop.util.bloom.Key;
import org.apache.hadoop.util.hash.Hash;
import org.slf4j.Logger;
import org.slf4j.LoggerFactory;

/**
 * A class that sits on top of different accumulo file formats and provides bloom filter
 * functionality.
 *
 */
public class BloomFilterLayer {
  private static final Logger LOG = LoggerFactory.getLogger(BloomFilterLayer.class);
  public static final String BLOOM_FILE_NAME = "acu_bloom";
  public static final int HASH_COUNT = 5;

  private static ExecutorService loadThreadPool = null;

  private static synchronized ExecutorService getLoadThreadPool(int maxLoadThreads) {
    if (loadThreadPool != null) {
      return loadThreadPool;
    }

    if (maxLoadThreads > 0) {
      BlockingQueue<Runnable> q = new LinkedBlockingQueue<>();
      loadThreadPool = new ThreadPoolExecutor(0, maxLoadThreads, 60, TimeUnit.SECONDS, q,
          new NamingThreadFactory("bloom-loader"));
    }

    return loadThreadPool;
  }

  public static class Writer implements FileSKVWriter {
    private DynamicBloomFilter bloomFilter;
    private int numKeys;
    private int vectorSize;

    private FileSKVWriter writer;
    private KeyFunctor transformer = null;
    private boolean closed = false;
    private long length = -1;

    Writer(FileSKVWriter writer, AccumuloConfiguration acuconf, boolean useAccumuloStart) {
      this.writer = writer;
      initBloomFilter(acuconf, useAccumuloStart);
    }

    private synchronized void initBloomFilter(AccumuloConfiguration acuconf, boolean useAccumuloStart) {

      numKeys = acuconf.getCount(Property.TABLE_BLOOM_SIZE);
      // vector size should be <code>-kn / (ln(1 - c^(1/k)))</code> bits for
      // single key, where <code> is the number of hash functions,
      // <code>n</code> is the number of keys and <code>c</code> is the desired
      // max. error rate.
      // Our desired error rate is by default 0.005, i.e. 0.5%
      double errorRate = acuconf.getFraction(Property.TABLE_BLOOM_ERRORRATE);
      vectorSize = (int) Math
          .ceil(-HASH_COUNT * numKeys / Math.log(1.0 - Math.pow(errorRate, 1.0 / HASH_COUNT)));
      bloomFilter = new DynamicBloomFilter(vectorSize, HASH_COUNT,
          Hash.parseHashType(acuconf.get(Property.TABLE_BLOOM_HASHTYPE)), numKeys);

      /**
       * load KeyFunctor
       */
      try {
        String context = acuconf.get(Property.TABLE_CLASSPATH);
        String classname = acuconf.get(Property.TABLE_BLOOM_KEY_FUNCTOR);
        Class<? extends KeyFunctor> clazz;
<<<<<<< HEAD
        if (!useAccumuloStart)
          clazz = Writer.class.getClassLoader().loadClass(classname).asSubclass(KeyFunctor.class);
        else if (context != null && !context.equals(""))
          clazz = AccumuloVFSClassLoader.getContextManager().loadClass(context, classname, KeyFunctor.class);
=======
        if (context != null && !context.equals(""))
          clazz = AccumuloVFSClassLoader.getContextManager().loadClass(context, classname,
              KeyFunctor.class);
>>>>>>> f4f43feb
        else
          clazz = AccumuloVFSClassLoader.loadClass(classname, KeyFunctor.class);

        transformer = clazz.newInstance();

      } catch (Exception e) {
        LOG.error("Failed to find KeyFunctor: " + acuconf.get(Property.TABLE_BLOOM_KEY_FUNCTOR), e);
        throw new IllegalArgumentException(
            "Failed to find KeyFunctor: " + acuconf.get(Property.TABLE_BLOOM_KEY_FUNCTOR));

      }

    }

    @Override
    public synchronized void append(org.apache.accumulo.core.data.Key key, Value val)
        throws IOException {
      writer.append(key, val);
      Key bloomKey = transformer.transform(key);
      if (bloomKey.getBytes().length > 0)
        bloomFilter.add(bloomKey);
    }

    @Override
    public synchronized void close() throws IOException {

      if (closed)
        return;

      DataOutputStream out = writer.createMetaStore(BLOOM_FILE_NAME);
      out.writeUTF(transformer.getClass().getName());
      bloomFilter.write(out);
      out.flush();
      out.close();
      writer.close();
      length = writer.getLength();
      closed = true;
    }

    @Override
    public DataOutputStream createMetaStore(String name) throws IOException {
      return writer.createMetaStore(name);
    }

    @Override
    public void startDefaultLocalityGroup() throws IOException {
      writer.startDefaultLocalityGroup();

    }

    @Override
    public void startNewLocalityGroup(String name, Set<ByteSequence> columnFamilies)
        throws IOException {
      writer.startNewLocalityGroup(name, columnFamilies);
    }

    @Override
    public boolean supportsLocalityGroups() {
      return writer.supportsLocalityGroups();
    }

    @Override
    public long getLength() throws IOException {
      if (closed) {
        return length;
      }
      return writer.getLength();
    }
  }

  static class BloomFilterLoader {

    private volatile DynamicBloomFilter bloomFilter;
    private int loadRequest = 0;
    private int loadThreshold = 1;
    private int maxLoadThreads;
    private Runnable loadTask;
    private volatile KeyFunctor transformer = null;
    private volatile boolean closed = false;

    BloomFilterLoader(final FileSKVIterator reader, AccumuloConfiguration acuconf) {

      maxLoadThreads = acuconf.getCount(Property.TSERV_BLOOM_LOAD_MAXCONCURRENT);

      loadThreshold = acuconf.getCount(Property.TABLE_BLOOM_LOAD_THRESHOLD);

      final String context = acuconf.get(Property.TABLE_CLASSPATH);

      loadTask = new Runnable() {
        @Override
        public void run() {

          // no need to load the bloom filter if the map file is closed
          if (closed)
            return;
          String ClassName = null;
          DataInputStream in = null;

          try {
            in = reader.getMetaStore(BLOOM_FILE_NAME);
            DynamicBloomFilter tmpBloomFilter = new DynamicBloomFilter();

            // check for closed again after open but before reading the bloom filter in
            if (closed)
              return;

            /**
             * Load classname for keyFunctor
             */
            ClassName = in.readUTF();

            Class<? extends KeyFunctor> clazz;
            if (context != null && !context.equals(""))
              clazz = AccumuloVFSClassLoader.getContextManager().loadClass(context, ClassName,
                  KeyFunctor.class);
            else
              clazz = AccumuloVFSClassLoader.loadClass(ClassName, KeyFunctor.class);
            transformer = clazz.newInstance();

            /**
             * read in bloom filter
             */

            tmpBloomFilter.readFields(in);
            // only set the bloom filter after it is fully constructed
            bloomFilter = tmpBloomFilter;
          } catch (NoSuchMetaStoreException nsme) {
            // file does not have a bloom filter, ignore it
          } catch (IOException ioe) {
            if (!closed)
              LOG.warn("Can't open BloomFilter", ioe);
            else
              LOG.debug("Can't open BloomFilter, file closed : {}", ioe.getMessage());

            bloomFilter = null;
          } catch (ClassNotFoundException e) {
            LOG.error("Failed to find KeyFunctor in config: " + ClassName, e);
            bloomFilter = null;
          } catch (InstantiationException e) {
            LOG.error("Could not instantiate KeyFunctor: " + ClassName, e);
            bloomFilter = null;
          } catch (IllegalAccessException e) {
            LOG.error("Illegal acess exception", e);
            bloomFilter = null;
          } catch (RuntimeException rte) {
            if (!closed)
              throw rte;
            else
              LOG.debug("Can't open BloomFilter, RTE after closed ", rte);
          } finally {
            if (in != null) {
              try {
                in.close();
              } catch (IOException e) {
                LOG.warn("Failed to close ", e);
              }
            }
          }
        }
      };

      initiateLoad(maxLoadThreads);

    }

    private synchronized void initiateLoad(int maxLoadThreads) {
      // ensure only one thread initiates loading of bloom filter by
      // only taking action when loadTask != null
      if (loadTask != null && loadRequest >= loadThreshold) {
        try {
          ExecutorService ltp = getLoadThreadPool(maxLoadThreads);
          if (ltp == null) {
            // load the bloom filter in the foreground
            loadTask.run();
          } else {
            // load the bloom filter in the background
            ltp.execute(new LoggingRunnable(LOG, loadTask));
          }
        } finally {
          // set load task to null so no one else can initiate the load
          loadTask = null;
        }
      }

      loadRequest++;
    }

    /**
     * Checks if this {@link RFile} contains keys from this range. The membership test is performed
     * using a Bloom filter, so the result has always non-zero probability of false positives.
     *
     * @param range
     *          range of keys to check
     * @return false iff key doesn't exist, true if key probably exists.
     */
    boolean probablyHasKey(Range range) throws IOException {
      if (bloomFilter == null) {
        initiateLoad(maxLoadThreads);
        if (bloomFilter == null)
          return true;
      }

      Key bloomKey = transformer.transform(range);

      if (bloomKey == null || bloomKey.getBytes().length == 0)
        return true;

      return bloomFilter.membershipTest(bloomKey);
    }

    public void close() {
      this.closed = true;
    }
  }

  public static class Reader implements FileSKVIterator {

    private BloomFilterLoader bfl;
    private FileSKVIterator reader;

    public Reader(FileSKVIterator reader, AccumuloConfiguration acuconf) {
      this.reader = reader;
      bfl = new BloomFilterLoader(reader, acuconf);
    }

    private Reader(FileSKVIterator src, BloomFilterLoader bfl) {
      this.reader = src;
      this.bfl = bfl;
    }

    private boolean checkSuper = true;

    @Override
    public boolean hasTop() {
      return checkSuper ? reader.hasTop() : false;
    }

    @Override
    public void seek(Range range, Collection<ByteSequence> columnFamilies, boolean inclusive)
        throws IOException {

      if (!bfl.probablyHasKey(range)) {
        checkSuper = false;
      } else {
        reader.seek(range, columnFamilies, inclusive);
        checkSuper = true;
      }
    }

    @Override
    public synchronized void close() throws IOException {
      bfl.close();
      reader.close();
    }

    @Override
    public org.apache.accumulo.core.data.Key getFirstKey() throws IOException {
      return reader.getFirstKey();
    }

    @Override
    public org.apache.accumulo.core.data.Key getLastKey() throws IOException {
      return reader.getLastKey();
    }

    @Override
    public SortedKeyValueIterator<org.apache.accumulo.core.data.Key,Value> deepCopy(
        IteratorEnvironment env) {
      return new BloomFilterLayer.Reader((FileSKVIterator) reader.deepCopy(env), bfl);
    }

    @Override
    public org.apache.accumulo.core.data.Key getTopKey() {
      return reader.getTopKey();
    }

    @Override
    public Value getTopValue() {
      return reader.getTopValue();
    }

    @Override
    public void init(SortedKeyValueIterator<org.apache.accumulo.core.data.Key,Value> source,
        Map<String,String> options, IteratorEnvironment env) throws IOException {
      throw new UnsupportedOperationException();

    }

    @Override
    public void next() throws IOException {
      reader.next();
    }

    @Override
    public DataInputStream getMetaStore(String name) throws IOException {
      return reader.getMetaStore(name);
    }

    @Override
    public void closeDeepCopies() throws IOException {
      reader.closeDeepCopies();
    }

    @Override
    public void setInterruptFlag(AtomicBoolean flag) {
      reader.setInterruptFlag(flag);
    }

    @Override
    public FileSKVIterator getSample(SamplerConfigurationImpl sampleConfig) {
      return new BloomFilterLayer.Reader(reader.getSample(sampleConfig), bfl);
    }

  }

  public static void main(String[] args) throws IOException {
    PrintStream out = System.out;

    Random r = new Random();

    HashSet<Integer> valsSet = new HashSet<>();

    for (int i = 0; i < 100000; i++) {
      valsSet.add(r.nextInt(Integer.MAX_VALUE));
    }

    ArrayList<Integer> vals = new ArrayList<>(valsSet);
    Collections.sort(vals);

<<<<<<< HEAD
    ConfigurationCopy acuconf = new ConfigurationCopy(DefaultConfiguration.getInstance());
=======
    ConfigurationCopy acuconf = new ConfigurationCopy(
        AccumuloConfiguration.getDefaultConfiguration());
>>>>>>> f4f43feb
    acuconf.set(Property.TABLE_BLOOM_ENABLED, "true");
    acuconf.set(Property.TABLE_BLOOM_KEY_FUNCTOR,
        "accumulo.core.file.keyfunctor.ColumnFamilyFunctor");
    acuconf.set(Property.TABLE_FILE_TYPE, RFile.EXTENSION);
    acuconf.set(Property.TABLE_BLOOM_LOAD_THRESHOLD, "1");
    acuconf.set(Property.TSERV_BLOOM_LOAD_MAXCONCURRENT, "1");

    Configuration conf = CachedConfiguration.getInstance();
    FileSystem fs = FileSystem.get(conf);

    String suffix = FileOperations.getNewFileExtension(acuconf);
    String fname = "/tmp/test." + suffix;
    FileSKVWriter bmfw = FileOperations.getInstance().newWriterBuilder().forFile(fname, fs, conf)
        .withTableConfiguration(acuconf).build();

    long t1 = System.currentTimeMillis();

    bmfw.startDefaultLocalityGroup();

    for (Integer i : vals) {
      String fi = String.format("%010d", i);
      bmfw.append(new org.apache.accumulo.core.data.Key(new Text("r" + fi), new Text("cf1")),
          new Value(("v" + fi).getBytes(UTF_8)));
      bmfw.append(new org.apache.accumulo.core.data.Key(new Text("r" + fi), new Text("cf2")),
          new Value(("v" + fi).getBytes(UTF_8)));
    }

    long t2 = System.currentTimeMillis();

    out.printf("write rate %6.2f%n", vals.size() / ((t2 - t1) / 1000.0));

    bmfw.close();

    t1 = System.currentTimeMillis();
    FileSKVIterator bmfr = FileOperations.getInstance().newReaderBuilder().forFile(fname, fs, conf)
        .withTableConfiguration(acuconf).build();
    t2 = System.currentTimeMillis();
    out.println("Opened " + fname + " in " + (t2 - t1));

    t1 = System.currentTimeMillis();

    int hits = 0;
    for (int i = 0; i < 5000; i++) {
      int row = r.nextInt(Integer.MAX_VALUE);
      String fi = String.format("%010d", row);
      // bmfr.seek(new Range(new Text("r"+fi)));
<<<<<<< HEAD
      org.apache.accumulo.core.data.Key k1 = new org.apache.accumulo.core.data.Key(new Text("r" + fi), new Text("cf1"));
      bmfr.seek(new Range(k1, true, k1.followingKey(PartialKey.ROW_COLFAM), false), new ArrayList<>(), false);
=======
      org.apache.accumulo.core.data.Key k1 = new org.apache.accumulo.core.data.Key(
          new Text("r" + fi), new Text("cf1"));
      bmfr.seek(new Range(k1, true, k1.followingKey(PartialKey.ROW_COLFAM), false),
          new ArrayList<ByteSequence>(), false);
>>>>>>> f4f43feb
      if (valsSet.contains(row)) {
        hits++;
        if (!bmfr.hasTop()) {
          out.println("ERROR " + row);
        }
      }
    }

    t2 = System.currentTimeMillis();

    out.printf("random lookup rate : %6.2f%n", 5000 / ((t2 - t1) / 1000.0));
    out.println("hits = " + hits);

    int count = 0;

    t1 = System.currentTimeMillis();

    for (Integer row : valsSet) {
      String fi = String.format("%010d", row);
      // bmfr.seek(new Range(new Text("r"+fi)));

<<<<<<< HEAD
      org.apache.accumulo.core.data.Key k1 = new org.apache.accumulo.core.data.Key(new Text("r" + fi), new Text("cf1"));
      bmfr.seek(new Range(k1, true, k1.followingKey(PartialKey.ROW_COLFAM), false), new ArrayList<>(), false);
=======
      org.apache.accumulo.core.data.Key k1 = new org.apache.accumulo.core.data.Key(
          new Text("r" + fi), new Text("cf1"));
      bmfr.seek(new Range(k1, true, k1.followingKey(PartialKey.ROW_COLFAM), false),
          new ArrayList<ByteSequence>(), false);
>>>>>>> f4f43feb

      if (!bmfr.hasTop()) {
        out.println("ERROR 2 " + row);
      }

      count++;

      if (count >= 500) {
        break;
      }
    }

    t2 = System.currentTimeMillis();

    out.printf("existant lookup rate %6.2f%n", 500 / ((t2 - t1) / 1000.0));
    out.println("expected hits 500.  Receive hits: " + count);
    bmfr.close();
  }
}<|MERGE_RESOLUTION|>--- conflicted
+++ resolved
@@ -105,7 +105,8 @@
       initBloomFilter(acuconf, useAccumuloStart);
     }
 
-    private synchronized void initBloomFilter(AccumuloConfiguration acuconf, boolean useAccumuloStart) {
+    private synchronized void initBloomFilter(AccumuloConfiguration acuconf,
+        boolean useAccumuloStart) {
 
       numKeys = acuconf.getCount(Property.TABLE_BLOOM_SIZE);
       // vector size should be <code>-kn / (ln(1 - c^(1/k)))</code> bits for
@@ -126,16 +127,11 @@
         String context = acuconf.get(Property.TABLE_CLASSPATH);
         String classname = acuconf.get(Property.TABLE_BLOOM_KEY_FUNCTOR);
         Class<? extends KeyFunctor> clazz;
-<<<<<<< HEAD
         if (!useAccumuloStart)
           clazz = Writer.class.getClassLoader().loadClass(classname).asSubclass(KeyFunctor.class);
         else if (context != null && !context.equals(""))
-          clazz = AccumuloVFSClassLoader.getContextManager().loadClass(context, classname, KeyFunctor.class);
-=======
-        if (context != null && !context.equals(""))
           clazz = AccumuloVFSClassLoader.getContextManager().loadClass(context, classname,
               KeyFunctor.class);
->>>>>>> f4f43feb
         else
           clazz = AccumuloVFSClassLoader.loadClass(classname, KeyFunctor.class);
 
@@ -465,12 +461,7 @@
     ArrayList<Integer> vals = new ArrayList<>(valsSet);
     Collections.sort(vals);
 
-<<<<<<< HEAD
     ConfigurationCopy acuconf = new ConfigurationCopy(DefaultConfiguration.getInstance());
-=======
-    ConfigurationCopy acuconf = new ConfigurationCopy(
-        AccumuloConfiguration.getDefaultConfiguration());
->>>>>>> f4f43feb
     acuconf.set(Property.TABLE_BLOOM_ENABLED, "true");
     acuconf.set(Property.TABLE_BLOOM_KEY_FUNCTOR,
         "accumulo.core.file.keyfunctor.ColumnFamilyFunctor");
@@ -517,15 +508,10 @@
       int row = r.nextInt(Integer.MAX_VALUE);
       String fi = String.format("%010d", row);
       // bmfr.seek(new Range(new Text("r"+fi)));
-<<<<<<< HEAD
-      org.apache.accumulo.core.data.Key k1 = new org.apache.accumulo.core.data.Key(new Text("r" + fi), new Text("cf1"));
-      bmfr.seek(new Range(k1, true, k1.followingKey(PartialKey.ROW_COLFAM), false), new ArrayList<>(), false);
-=======
       org.apache.accumulo.core.data.Key k1 = new org.apache.accumulo.core.data.Key(
           new Text("r" + fi), new Text("cf1"));
       bmfr.seek(new Range(k1, true, k1.followingKey(PartialKey.ROW_COLFAM), false),
-          new ArrayList<ByteSequence>(), false);
->>>>>>> f4f43feb
+          new ArrayList<>(), false);
       if (valsSet.contains(row)) {
         hits++;
         if (!bmfr.hasTop()) {
@@ -547,15 +533,10 @@
       String fi = String.format("%010d", row);
       // bmfr.seek(new Range(new Text("r"+fi)));
 
-<<<<<<< HEAD
-      org.apache.accumulo.core.data.Key k1 = new org.apache.accumulo.core.data.Key(new Text("r" + fi), new Text("cf1"));
-      bmfr.seek(new Range(k1, true, k1.followingKey(PartialKey.ROW_COLFAM), false), new ArrayList<>(), false);
-=======
       org.apache.accumulo.core.data.Key k1 = new org.apache.accumulo.core.data.Key(
           new Text("r" + fi), new Text("cf1"));
       bmfr.seek(new Range(k1, true, k1.followingKey(PartialKey.ROW_COLFAM), false),
-          new ArrayList<ByteSequence>(), false);
->>>>>>> f4f43feb
+          new ArrayList<>(), false);
 
       if (!bmfr.hasTop()) {
         out.println("ERROR 2 " + row);
