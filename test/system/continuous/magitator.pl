--- conflicted
+++ resolved
@@ -60,9 +60,6 @@
 		$cmd = "pssh -h $ACCUMULO_CONF_DIR/masters \"pkill -f '[ ]org.apache.accumulo.start.*master'\" < /dev/null";
 		print "$t $cmd\n";
 		system($cmd);
-<<<<<<< HEAD
-		$cmd = "pssh -h $ACCUMULO_CONF_DIR/gc \"pkill -f '[ ]org.apache.accumulo.start.*gc'\" < /dev/null";
-=======
 
 		$file = '';
 		if (-e "$ACCUMULO_CONF_DIR/gc") {
@@ -72,7 +69,6 @@
 		}
 
 		$cmd = "pssh -h $ACCUMULO_CONF_DIR/$file \"pkill -f '[ ]org.apache.accumulo.start.*gc'\" < /dev/null";
->>>>>>> 6175d7a5
 		print "$t $cmd\n";
 		system($cmd);
 	}
