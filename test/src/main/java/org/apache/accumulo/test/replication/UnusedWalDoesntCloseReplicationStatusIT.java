--- conflicted
+++ resolved
@@ -158,29 +158,21 @@
 
     try (Scanner s = conn.createScanner(MetadataTable.NAME, Authorizations.EMPTY)) {
 
-<<<<<<< HEAD
       s.setRange(MetadataSchema.TabletsSection.getRange(tableId));
       for (Entry<Key,Value> entry : s) {
         System.out.println(entry.getKey().toStringNoTruncate() + " " + entry.getValue());
       }
-=======
-    s = conn.createScanner(MetadataTable.NAME, Authorizations.EMPTY);
-    s.setRange(MetadataSchema.ReplicationSection.getRange());
-    for (Entry<Key,Value> entry : s) {
-      System.out.println(entry.getKey().toStringNoTruncate() + " "
-          + ProtobufUtil.toString(Status.parseFrom(entry.getValue().get())));
->>>>>>> f4f43feb
     }
 
     try (Scanner s = conn.createScanner(MetadataTable.NAME, Authorizations.EMPTY)) {
       s.setRange(MetadataSchema.ReplicationSection.getRange());
       for (Entry<Key,Value> entry : s) {
-        System.out.println(entry.getKey().toStringNoTruncate() + " " + ProtobufUtil.toString(Status.parseFrom(entry.getValue().get())));
+        System.out.println(entry.getKey().toStringNoTruncate() + " "
+            + ProtobufUtil.toString(Status.parseFrom(entry.getValue().get())));
       }
 
       log.info("Offline'ing table");
 
-<<<<<<< HEAD
       conn.tableOperations().offline(tableName, true);
 
       // Add our fake WAL to the log column for this table
@@ -188,55 +180,33 @@
       KeyExtent extent = new KeyExtent(tableId, null, null);
       bw = conn.createBatchWriter(MetadataTable.NAME, new BatchWriterConfig());
       m = new Mutation(extent.getMetadataEntry());
-      m.put(MetadataSchema.TabletsSection.LogColumnFamily.NAME, new Text("localhost:12345/" + walUri), new Value((walUri + "|1").getBytes(UTF_8)));
+      m.put(MetadataSchema.TabletsSection.LogColumnFamily.NAME,
+          new Text("localhost:12345/" + walUri), new Value((walUri + "|1").getBytes(UTF_8)));
       bw.addMutation(m);
-=======
-    // Add our fake WAL to the log column for this table
-    String walUri = tserverWal.toURI().toString();
-    KeyExtent extent = new KeyExtent(tableId, null, null);
-    bw = conn.createBatchWriter(MetadataTable.NAME, new BatchWriterConfig());
-    m = new Mutation(extent.getMetadataEntry());
-    m.put(MetadataSchema.TabletsSection.LogColumnFamily.NAME, new Text("localhost:12345/" + walUri),
-        new Value((walUri + "|1").getBytes(UTF_8)));
-    bw.addMutation(m);
-
-    // Add a replication entry for our fake WAL
-    m = new Mutation(
-        MetadataSchema.ReplicationSection.getRowPrefix() + new Path(walUri).toString());
-    m.put(MetadataSchema.ReplicationSection.COLF, new Text(tableId),
-        new Value(StatusUtil.fileCreated(System.currentTimeMillis()).toByteArray()));
-    bw.addMutation(m);
-    bw.close();
->>>>>>> f4f43feb
 
       // Add a replication entry for our fake WAL
-      m = new Mutation(MetadataSchema.ReplicationSection.getRowPrefix() + new Path(walUri).toString());
-      m.put(MetadataSchema.ReplicationSection.COLF, new Text(tableId.getUtf8()), new Value(StatusUtil.fileCreated(System.currentTimeMillis()).toByteArray()));
+      m = new Mutation(
+          MetadataSchema.ReplicationSection.getRowPrefix() + new Path(walUri).toString());
+      m.put(MetadataSchema.ReplicationSection.COLF, new Text(tableId.getUtf8()),
+          new Value(StatusUtil.fileCreated(System.currentTimeMillis()).toByteArray()));
       bw.addMutation(m);
       bw.close();
 
       log.info("State of metadata after injecting WAL manually");
     }
 
-<<<<<<< HEAD
     try (Scanner s = conn.createScanner(MetadataTable.NAME, Authorizations.EMPTY)) {
       s.setRange(MetadataSchema.TabletsSection.getRange(tableId));
       for (Entry<Key,Value> entry : s) {
         log.info("{} {}", entry.getKey().toStringNoTruncate(), entry.getValue());
       }
-=======
-    s = conn.createScanner(MetadataTable.NAME, Authorizations.EMPTY);
-    s.setRange(MetadataSchema.ReplicationSection.getRange());
-    for (Entry<Key,Value> entry : s) {
-      log.info(entry.getKey().toStringNoTruncate() + " "
-          + ProtobufUtil.toString(Status.parseFrom(entry.getValue().get())));
->>>>>>> f4f43feb
     }
 
     try (Scanner s = conn.createScanner(MetadataTable.NAME, Authorizations.EMPTY)) {
       s.setRange(MetadataSchema.ReplicationSection.getRange());
       for (Entry<Key,Value> entry : s) {
-        log.info("{} {}", entry.getKey().toStringNoTruncate(), ProtobufUtil.toString(Status.parseFrom(entry.getValue().get())));
+        log.info("{} {}", entry.getKey().toStringNoTruncate(),
+            ProtobufUtil.toString(Status.parseFrom(entry.getValue().get())));
       }
 
       log.info("Bringing table online");
