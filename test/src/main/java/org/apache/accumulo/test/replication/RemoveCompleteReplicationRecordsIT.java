/*
 * Licensed to the Apache Software Foundation (ASF) under one or more
 * contributor license agreements.  See the NOTICE file distributed with
 * this work for additional information regarding copyright ownership.
 * The ASF licenses this file to You under the Apache License, Version 2.0
 * (the "License"); you may not use this file except in compliance with
 * the License.  You may obtain a copy of the License at
 *
 *     http://www.apache.org/licenses/LICENSE-2.0
 *
 * Unless required by applicable law or agreed to in writing, software
 * distributed under the License is distributed on an "AS IS" BASIS,
 * WITHOUT WARRANTIES OR CONDITIONS OF ANY KIND, either express or implied.
 * See the License for the specific language governing permissions and
 * limitations under the License.
 */
package org.apache.accumulo.test.replication;

import static org.junit.Assert.assertEquals;
import static org.junit.Assert.assertFalse;

import java.util.Collections;
import java.util.HashSet;
import java.util.Map.Entry;
import java.util.Set;
import java.util.UUID;

import org.apache.accumulo.core.client.BatchScanner;
import org.apache.accumulo.core.client.BatchWriter;
import org.apache.accumulo.core.client.Connector;
import org.apache.accumulo.core.client.IteratorSetting;
import org.apache.accumulo.core.client.impl.Table;
import org.apache.accumulo.core.data.Key;
import org.apache.accumulo.core.data.Mutation;
import org.apache.accumulo.core.data.Range;
import org.apache.accumulo.core.data.Value;
import org.apache.accumulo.core.iterators.user.WholeRowIterator;
import org.apache.accumulo.core.protobuf.ProtobufUtil;
import org.apache.accumulo.core.replication.ReplicationSchema.OrderSection;
import org.apache.accumulo.core.replication.ReplicationSchema.StatusSection;
import org.apache.accumulo.core.replication.ReplicationSchema.WorkSection;
import org.apache.accumulo.core.replication.ReplicationTable;
import org.apache.accumulo.core.replication.ReplicationTarget;
import org.apache.accumulo.core.security.TablePermission;
import org.apache.accumulo.master.replication.RemoveCompleteReplicationRecords;
import org.apache.accumulo.server.replication.StatusUtil;
import org.apache.accumulo.server.replication.proto.Replication.Status;
import org.apache.accumulo.test.functional.ConfigurableMacBase;
import org.easymock.EasyMock;
import org.junit.Before;
import org.junit.Test;

import com.google.common.collect.Iterables;

public class RemoveCompleteReplicationRecordsIT extends ConfigurableMacBase {

  private MockRemoveCompleteReplicationRecords rcrr;
  private Connector conn;

  private static class MockRemoveCompleteReplicationRecords
      extends RemoveCompleteReplicationRecords {

    public MockRemoveCompleteReplicationRecords(Connector conn) {
      super(conn);
    }

    @Override
    public long removeCompleteRecords(Connector conn, BatchScanner bs, BatchWriter bw) {
      return super.removeCompleteRecords(conn, bs, bw);
    }

  }

  @Before
  public void initialize() throws Exception {
    conn = getConnector();
    rcrr = new MockRemoveCompleteReplicationRecords(conn);
    conn.securityOperations().grantTablePermission(conn.whoami(), ReplicationTable.NAME,
        TablePermission.READ);
    conn.securityOperations().grantTablePermission(conn.whoami(), ReplicationTable.NAME,
        TablePermission.WRITE);
    ReplicationTable.setOnline(conn);
  }

  private Table.ID createTableId(int i) {
    return Table.ID.of(Integer.toString(i));
  }

  @Test
  public void notYetReplicationRecordsIgnored() throws Exception {
    BatchWriter bw = ReplicationTable.getBatchWriter(conn);
    int numRecords = 3;
    for (int i = 0; i < numRecords; i++) {
      String file = "/accumulo/wal/tserver+port/" + UUID.randomUUID();
      Mutation m = new Mutation(file);
      StatusSection.add(m, createTableId(i), StatusUtil.openWithUnknownLengthValue());
      bw.addMutation(m);
    }

    bw.close();

    assertEquals(numRecords, Iterables.size(ReplicationTable.getScanner(conn)));

    try (BatchScanner bs = ReplicationTable.getBatchScanner(conn, 1)) {
      bs.setRanges(Collections.singleton(new Range()));
      IteratorSetting cfg = new IteratorSetting(50, WholeRowIterator.class);
      bs.addScanIterator(cfg);
      bw = EasyMock.createMock(BatchWriter.class);

      EasyMock.replay(bw);

<<<<<<< HEAD
      rcrr.removeCompleteRecords(conn, bs, bw);
      Assert.assertEquals(numRecords, Iterables.size(ReplicationTable.getScanner(conn)));
    }
=======
    assertEquals(numRecords, Iterables.size(ReplicationTable.getScanner(conn)));
>>>>>>> 851c2d13
  }

  @Test
  public void partiallyReplicatedRecordsIgnored() throws Exception {
    BatchWriter bw = ReplicationTable.getBatchWriter(conn);
    int numRecords = 3;
    Status.Builder builder = Status.newBuilder();
    builder.setClosed(false);
    builder.setEnd(10000);
    builder.setInfiniteEnd(false);
    for (int i = 0; i < numRecords; i++) {
      String file = "/accumulo/wal/tserver+port/" + UUID.randomUUID();
      Mutation m = new Mutation(file);
      StatusSection.add(m, createTableId(i),
          ProtobufUtil.toValue(builder.setBegin(1000 * (i + 1)).build()));
      bw.addMutation(m);
    }

    bw.close();

    assertEquals(numRecords, Iterables.size(ReplicationTable.getScanner(conn)));

    try (BatchScanner bs = ReplicationTable.getBatchScanner(conn, 1)) {
      bs.setRanges(Collections.singleton(new Range()));
      IteratorSetting cfg = new IteratorSetting(50, WholeRowIterator.class);
      bs.addScanIterator(cfg);
      bw = EasyMock.createMock(BatchWriter.class);

      EasyMock.replay(bw);

<<<<<<< HEAD
      // We don't remove any records, so we can just pass in a fake BW for both
      rcrr.removeCompleteRecords(conn, bs, bw);
      Assert.assertEquals(numRecords, Iterables.size(ReplicationTable.getScanner(conn)));
    }
=======
    assertEquals(numRecords, Iterables.size(ReplicationTable.getScanner(conn)));
>>>>>>> 851c2d13
  }

  @Test
  public void replicatedClosedWorkRecordsAreNotRemovedWithoutClosedStatusRecords()
      throws Exception {
    BatchWriter replBw = ReplicationTable.getBatchWriter(conn);
    int numRecords = 3;

    Status.Builder builder = Status.newBuilder();
    builder.setClosed(false);
    builder.setEnd(10000);
    builder.setInfiniteEnd(false);

    // Write out numRecords entries to both replication and metadata tables, none of which are fully
    // replicated
    for (int i = 0; i < numRecords; i++) {
      String file = "/accumulo/wal/tserver+port/" + UUID.randomUUID();
      Mutation m = new Mutation(file);
      StatusSection.add(m, createTableId(i),
          ProtobufUtil.toValue(builder.setBegin(1000 * (i + 1)).build()));
      replBw.addMutation(m);
    }

    // Add two records that we can delete
    String fileToRemove = "/accumulo/wal/tserver+port/" + UUID.randomUUID();
    Mutation m = new Mutation(fileToRemove);
    StatusSection.add(m, Table.ID.of("5"),
        ProtobufUtil.toValue(builder.setBegin(10000).setEnd(10000).setClosed(false).build()));
    replBw.addMutation(m);

    numRecords++;

    fileToRemove = "/accumulo/wal/tserver+port/" + UUID.randomUUID();
    m = new Mutation(fileToRemove);
    StatusSection.add(m, Table.ID.of("6"),
        ProtobufUtil.toValue(builder.setBegin(10000).setEnd(10000).setClosed(false).build()));
    replBw.addMutation(m);

    numRecords++;

    replBw.flush();

    // Make sure that we have the expected number of records in both tables
    assertEquals(numRecords, Iterables.size(ReplicationTable.getScanner(conn)));

    // We should not remove any records because they're missing closed status
<<<<<<< HEAD
    try (BatchScanner bs = ReplicationTable.getBatchScanner(conn, 1)) {
      bs.setRanges(Collections.singleton(new Range()));
      IteratorSetting cfg = new IteratorSetting(50, WholeRowIterator.class);
      bs.addScanIterator(cfg);

      try {
        Assert.assertEquals(0L, rcrr.removeCompleteRecords(conn, bs, replBw));
      } finally {
        replBw.close();
      }
=======
    BatchScanner bs = ReplicationTable.getBatchScanner(conn, 1);
    bs.setRanges(Collections.singleton(new Range()));
    IteratorSetting cfg = new IteratorSetting(50, WholeRowIterator.class);
    bs.addScanIterator(cfg);

    try {
      assertEquals(0l, rcrr.removeCompleteRecords(conn, bs, replBw));
    } finally {
      bs.close();
      replBw.close();
>>>>>>> 851c2d13
    }
  }

  @Test
  public void replicatedClosedRowsAreRemoved() throws Exception {
    BatchWriter replBw = ReplicationTable.getBatchWriter(conn);
    int numRecords = 3;

    Status.Builder builder = Status.newBuilder();
    builder.setClosed(false);
    builder.setEnd(10000);
    builder.setInfiniteEnd(false);

    long time = System.currentTimeMillis();
    // Write out numRecords entries to both replication and metadata tables, none of which are fully
    // replicated
    for (int i = 0; i < numRecords; i++) {
      builder.setCreatedTime(time++);
      String file = "/accumulo/wal/tserver+port/" + UUID.randomUUID();
      Mutation m = new Mutation(file);
      Value v = ProtobufUtil.toValue(builder.setBegin(1000 * (i + 1)).build());
      StatusSection.add(m, createTableId(i), v);
      replBw.addMutation(m);
      m = OrderSection.createMutation(file, time);
      OrderSection.add(m, createTableId(i), v);
      replBw.addMutation(m);
    }

    Set<String> filesToRemove = new HashSet<>();
    // We created two mutations for each file
    numRecords *= 2;
    int finalNumRecords = numRecords;

    // Add two records that we can delete
    String fileToRemove = "/accumulo/wal/tserver+port/" + UUID.randomUUID();
    filesToRemove.add(fileToRemove);
    Mutation m = new Mutation(fileToRemove);
    ReplicationTarget target = new ReplicationTarget("peer1", "5", Table.ID.of("5"));
    Value value = ProtobufUtil.toValue(
        builder.setBegin(10000).setEnd(10000).setClosed(true).setCreatedTime(time).build());
    StatusSection.add(m, Table.ID.of("5"), value);
    WorkSection.add(m, target.toText(), value);
    replBw.addMutation(m);

    m = OrderSection.createMutation(fileToRemove, time);
    OrderSection.add(m, Table.ID.of("5"), value);
    replBw.addMutation(m);
    time++;

    numRecords += 3;

    fileToRemove = "/accumulo/wal/tserver+port/" + UUID.randomUUID();
    filesToRemove.add(fileToRemove);
    m = new Mutation(fileToRemove);
    value = ProtobufUtil.toValue(
        builder.setBegin(10000).setEnd(10000).setClosed(true).setCreatedTime(time).build());
    target = new ReplicationTarget("peer1", "6", Table.ID.of("6"));
    StatusSection.add(m, Table.ID.of("6"), value);
    WorkSection.add(m, target.toText(), value);
    replBw.addMutation(m);

    m = OrderSection.createMutation(fileToRemove, time);
    OrderSection.add(m, Table.ID.of("6"), value);
    replBw.addMutation(m);
    time++;

    numRecords += 3;

    replBw.flush();

    // Make sure that we have the expected number of records in both tables
    assertEquals(numRecords, Iterables.size(ReplicationTable.getScanner(conn)));

    // We should remove the two fully completed records we inserted
<<<<<<< HEAD
    try (BatchScanner bs = ReplicationTable.getBatchScanner(conn, 1)) {
      bs.setRanges(Collections.singleton(new Range()));
      StatusSection.limit(bs);
      WorkSection.limit(bs);
      IteratorSetting cfg = new IteratorSetting(50, WholeRowIterator.class);
      bs.addScanIterator(cfg);

      try {
        Assert.assertEquals(4L, rcrr.removeCompleteRecords(conn, bs, replBw));
      } finally {
        replBw.close();
      }

      int actualRecords = 0;
      for (Entry<Key,Value> entry : ReplicationTable.getScanner(conn)) {
        Assert.assertFalse(filesToRemove.contains(entry.getKey().getRow().toString()));
        actualRecords++;
      }

      Assert.assertEquals(finalNumRecords, actualRecords);
    }
=======
    BatchScanner bs = ReplicationTable.getBatchScanner(conn, 1);
    bs.setRanges(Collections.singleton(new Range()));
    StatusSection.limit(bs);
    WorkSection.limit(bs);
    IteratorSetting cfg = new IteratorSetting(50, WholeRowIterator.class);
    bs.addScanIterator(cfg);

    try {
      assertEquals(4l, rcrr.removeCompleteRecords(conn, bs, replBw));
    } finally {
      bs.close();
      replBw.close();
    }

    int actualRecords = 0;
    for (Entry<Key,Value> entry : ReplicationTable.getScanner(conn)) {
      assertFalse(filesToRemove.contains(entry.getKey().getRow().toString()));
      actualRecords++;
    }

    assertEquals(finalNumRecords, actualRecords);
>>>>>>> 851c2d13
  }

  @Test
  public void partiallyReplicatedEntriesPrecludeRowDeletion() throws Exception {
    BatchWriter replBw = ReplicationTable.getBatchWriter(conn);
    int numRecords = 3;

    Status.Builder builder = Status.newBuilder();
    builder.setClosed(false);
    builder.setEnd(10000);
    builder.setInfiniteEnd(false);

    // Write out numRecords entries to both replication and metadata tables, none of which are fully
    // replicated
    for (int i = 0; i < numRecords; i++) {
      String file = "/accumulo/wal/tserver+port/" + UUID.randomUUID();
      Mutation m = new Mutation(file);
      StatusSection.add(m, createTableId(i),
          ProtobufUtil.toValue(builder.setBegin(1000 * (i + 1)).build()));
      replBw.addMutation(m);
    }

    // Add two records that we can delete
    String fileToRemove = "/accumulo/wal/tserver+port/" + UUID.randomUUID();
    Mutation m = new Mutation(fileToRemove);
    ReplicationTarget target = new ReplicationTarget("peer1", "5", Table.ID.of("5"));
    Value value = ProtobufUtil
        .toValue(builder.setBegin(10000).setEnd(10000).setClosed(true).build());
    StatusSection.add(m, Table.ID.of("5"), value);
    WorkSection.add(m, target.toText(), value);
    target = new ReplicationTarget("peer2", "5", Table.ID.of("5"));
    WorkSection.add(m, target.toText(), value);
    target = new ReplicationTarget("peer3", "5", Table.ID.of("5"));
    WorkSection.add(m, target.toText(), ProtobufUtil.toValue(builder.setClosed(false).build()));
    replBw.addMutation(m);

    numRecords += 4;

    replBw.flush();

    // Make sure that we have the expected number of records in both tables
    assertEquals(numRecords, Iterables.size(ReplicationTable.getScanner(conn)));

    // We should remove the two fully completed records we inserted
<<<<<<< HEAD
    try (BatchScanner bs = ReplicationTable.getBatchScanner(conn, 1)) {
      bs.setRanges(Collections.singleton(new Range()));
      IteratorSetting cfg = new IteratorSetting(50, WholeRowIterator.class);
      bs.addScanIterator(cfg);

      try {
        Assert.assertEquals(0L, rcrr.removeCompleteRecords(conn, bs, replBw));
      } finally {
        replBw.close();
      }
=======
    BatchScanner bs = ReplicationTable.getBatchScanner(conn, 1);
    bs.setRanges(Collections.singleton(new Range()));
    IteratorSetting cfg = new IteratorSetting(50, WholeRowIterator.class);
    bs.addScanIterator(cfg);

    try {
      assertEquals(0l, rcrr.removeCompleteRecords(conn, bs, replBw));
    } finally {
      bs.close();
      replBw.close();
>>>>>>> 851c2d13
    }
  }
}<|MERGE_RESOLUTION|>--- conflicted
+++ resolved
@@ -109,13 +109,9 @@
 
       EasyMock.replay(bw);
 
-<<<<<<< HEAD
       rcrr.removeCompleteRecords(conn, bs, bw);
-      Assert.assertEquals(numRecords, Iterables.size(ReplicationTable.getScanner(conn)));
-    }
-=======
-    assertEquals(numRecords, Iterables.size(ReplicationTable.getScanner(conn)));
->>>>>>> 851c2d13
+      assertEquals(numRecords, Iterables.size(ReplicationTable.getScanner(conn)));
+    }
   }
 
   @Test
@@ -146,14 +142,10 @@
 
       EasyMock.replay(bw);
 
-<<<<<<< HEAD
       // We don't remove any records, so we can just pass in a fake BW for both
       rcrr.removeCompleteRecords(conn, bs, bw);
-      Assert.assertEquals(numRecords, Iterables.size(ReplicationTable.getScanner(conn)));
-    }
-=======
-    assertEquals(numRecords, Iterables.size(ReplicationTable.getScanner(conn)));
->>>>>>> 851c2d13
+      assertEquals(numRecords, Iterables.size(ReplicationTable.getScanner(conn)));
+    }
   }
 
   @Test
@@ -200,29 +192,16 @@
     assertEquals(numRecords, Iterables.size(ReplicationTable.getScanner(conn)));
 
     // We should not remove any records because they're missing closed status
-<<<<<<< HEAD
     try (BatchScanner bs = ReplicationTable.getBatchScanner(conn, 1)) {
       bs.setRanges(Collections.singleton(new Range()));
       IteratorSetting cfg = new IteratorSetting(50, WholeRowIterator.class);
       bs.addScanIterator(cfg);
 
       try {
-        Assert.assertEquals(0L, rcrr.removeCompleteRecords(conn, bs, replBw));
+        assertEquals(0L, rcrr.removeCompleteRecords(conn, bs, replBw));
       } finally {
         replBw.close();
       }
-=======
-    BatchScanner bs = ReplicationTable.getBatchScanner(conn, 1);
-    bs.setRanges(Collections.singleton(new Range()));
-    IteratorSetting cfg = new IteratorSetting(50, WholeRowIterator.class);
-    bs.addScanIterator(cfg);
-
-    try {
-      assertEquals(0l, rcrr.removeCompleteRecords(conn, bs, replBw));
-    } finally {
-      bs.close();
-      replBw.close();
->>>>>>> 851c2d13
     }
   }
 
@@ -297,7 +276,6 @@
     assertEquals(numRecords, Iterables.size(ReplicationTable.getScanner(conn)));
 
     // We should remove the two fully completed records we inserted
-<<<<<<< HEAD
     try (BatchScanner bs = ReplicationTable.getBatchScanner(conn, 1)) {
       bs.setRanges(Collections.singleton(new Range()));
       StatusSection.limit(bs);
@@ -306,42 +284,19 @@
       bs.addScanIterator(cfg);
 
       try {
-        Assert.assertEquals(4L, rcrr.removeCompleteRecords(conn, bs, replBw));
+        assertEquals(4L, rcrr.removeCompleteRecords(conn, bs, replBw));
       } finally {
         replBw.close();
       }
 
       int actualRecords = 0;
       for (Entry<Key,Value> entry : ReplicationTable.getScanner(conn)) {
-        Assert.assertFalse(filesToRemove.contains(entry.getKey().getRow().toString()));
+        assertFalse(filesToRemove.contains(entry.getKey().getRow().toString()));
         actualRecords++;
       }
 
-      Assert.assertEquals(finalNumRecords, actualRecords);
-    }
-=======
-    BatchScanner bs = ReplicationTable.getBatchScanner(conn, 1);
-    bs.setRanges(Collections.singleton(new Range()));
-    StatusSection.limit(bs);
-    WorkSection.limit(bs);
-    IteratorSetting cfg = new IteratorSetting(50, WholeRowIterator.class);
-    bs.addScanIterator(cfg);
-
-    try {
-      assertEquals(4l, rcrr.removeCompleteRecords(conn, bs, replBw));
-    } finally {
-      bs.close();
-      replBw.close();
-    }
-
-    int actualRecords = 0;
-    for (Entry<Key,Value> entry : ReplicationTable.getScanner(conn)) {
-      assertFalse(filesToRemove.contains(entry.getKey().getRow().toString()));
-      actualRecords++;
-    }
-
-    assertEquals(finalNumRecords, actualRecords);
->>>>>>> 851c2d13
+      assertEquals(finalNumRecords, actualRecords);
+    }
   }
 
   @Test
@@ -386,29 +341,16 @@
     assertEquals(numRecords, Iterables.size(ReplicationTable.getScanner(conn)));
 
     // We should remove the two fully completed records we inserted
-<<<<<<< HEAD
     try (BatchScanner bs = ReplicationTable.getBatchScanner(conn, 1)) {
       bs.setRanges(Collections.singleton(new Range()));
       IteratorSetting cfg = new IteratorSetting(50, WholeRowIterator.class);
       bs.addScanIterator(cfg);
 
       try {
-        Assert.assertEquals(0L, rcrr.removeCompleteRecords(conn, bs, replBw));
+        assertEquals(0L, rcrr.removeCompleteRecords(conn, bs, replBw));
       } finally {
         replBw.close();
       }
-=======
-    BatchScanner bs = ReplicationTable.getBatchScanner(conn, 1);
-    bs.setRanges(Collections.singleton(new Range()));
-    IteratorSetting cfg = new IteratorSetting(50, WholeRowIterator.class);
-    bs.addScanIterator(cfg);
-
-    try {
-      assertEquals(0l, rcrr.removeCompleteRecords(conn, bs, replBw));
-    } finally {
-      bs.close();
-      replBw.close();
->>>>>>> 851c2d13
     }
   }
 }