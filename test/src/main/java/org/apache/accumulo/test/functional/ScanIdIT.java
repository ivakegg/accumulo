--- conflicted
+++ resolved
@@ -257,12 +257,8 @@
             // value should always being increasing
             if (prevValue != null) {
 
-<<<<<<< HEAD
-              log.trace("worker {} values {}", workerIndex, String.format("%1$s < %2$s", prevValue, entry.getValue()));
-=======
-            log.trace("worker {} values {}", workerIndex,
-                String.format("%1$s < %2$s", prevValue, entry.getValue()));
->>>>>>> f4f43feb
+              log.trace("worker {} values {}", workerIndex,
+                  String.format("%1$s < %2$s", prevValue, entry.getValue()));
 
               assertTrue(prevValue.compareTo(entry.getValue()) > 0);
             }
@@ -307,20 +303,9 @@
         log.trace("Split {}", split);
       }
 
-<<<<<<< HEAD
     } catch (AccumuloSecurityException | AccumuloException | TableNotFoundException e) {
-      throw new IllegalStateException("Initialization failed. Could not add splits to " + tableName, e);
-=======
-    } catch (AccumuloSecurityException e) {
       throw new IllegalStateException("Initialization failed. Could not add splits to " + tableName,
           e);
-    } catch (TableNotFoundException e) {
-      throw new IllegalStateException("Initialization failed. Could not add splits to " + tableName,
-          e);
-    } catch (AccumuloException e) {
-      throw new IllegalStateException("Initialization failed. Could not add splits to " + tableName,
-          e);
->>>>>>> f4f43feb
     }
 
   }
