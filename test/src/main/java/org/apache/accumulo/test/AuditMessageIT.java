--- conflicted
+++ resolved
@@ -126,19 +126,15 @@
         try (java.util.Scanner it = new java.util.Scanner(file, UTF_8.name())) {
           while (it.hasNext()) {
             String line = it.nextLine();
-<<<<<<< HEAD
             // strip off prefix, because log4j.properties does
-            String pattern = ".* \\[" + AuditedSecurityOperation.AUDITLOG.replace("org.apache.", "").replace(".", "[.]") + "\\] .*";
+            String pattern = ".* \\["
+                + AuditedSecurityOperation.AUDITLOG.replace("org.apache.", "").replace(".", "[.]")
+                + "\\] .*";
             if (line.matches(pattern)) {
-              // Only include the message if startTimestamp is null. or the message occurred after the startTimestamp value
-              if ((lastAuditTimestamp == null) || (line.substring(0, 23).compareTo(lastAuditTimestamp) > 0))
-=======
-            if (line.matches(".* \\[" + AuditedSecurityOperation.AUDITLOG + "\\s*\\].*")) {
               // Only include the message if startTimestamp is null. or the message occurred after
               // the startTimestamp value
               if ((lastAuditTimestamp == null)
                   || (line.substring(0, 23).compareTo(lastAuditTimestamp) > 0))
->>>>>>> f4f43feb
                 result.add(line);
             }
           }
@@ -218,33 +214,18 @@
 
     ArrayList<String> auditMessages = getAuditMessages("testTableOperationsAudits");
 
-<<<<<<< HEAD
-    assertEquals(1, findAuditMessage(auditMessages, "action: createTable; targetTable: " + OLD_TEST_TABLE_NAME));
-    assertEquals(1, findAuditMessage(auditMessages, "action: renameTable; targetTable: " + OLD_TEST_TABLE_NAME));
-    assertEquals(1, findAuditMessage(auditMessages, "action: cloneTable; targetTable: " + NEW_TEST_TABLE_NAME));
-    assertEquals(1, findAuditMessage(auditMessages, "action: deleteTable; targetTable: " + OLD_TEST_TABLE_NAME));
-    assertEquals(1, findAuditMessage(auditMessages, "action: offlineTable; targetTable: " + NEW_TEST_TABLE_NAME));
-    assertEquals(1, findAuditMessage(auditMessages, "action: deleteTable; targetTable: " + NEW_TEST_TABLE_NAME));
-=======
-    assertEquals(1,
-        findAuditMessage(auditMessages, "action: createTable; targetTable: " + OLD_TEST_TABLE_NAME)
-            .size());
-    assertEquals(1,
-        findAuditMessage(auditMessages, "action: renameTable; targetTable: " + OLD_TEST_TABLE_NAME)
-            .size());
-    assertEquals(1,
-        findAuditMessage(auditMessages, "action: cloneTable; targetTable: " + NEW_TEST_TABLE_NAME)
-            .size());
-    assertEquals(1,
-        findAuditMessage(auditMessages, "action: deleteTable; targetTable: " + OLD_TEST_TABLE_NAME)
-            .size());
-    assertEquals(1,
-        findAuditMessage(auditMessages, "action: offlineTable; targetTable: " + NEW_TEST_TABLE_NAME)
-            .size());
-    assertEquals(1,
-        findAuditMessage(auditMessages, "action: deleteTable; targetTable: " + NEW_TEST_TABLE_NAME)
-            .size());
->>>>>>> f4f43feb
+    assertEquals(1, findAuditMessage(auditMessages,
+        "action: createTable; targetTable: " + OLD_TEST_TABLE_NAME));
+    assertEquals(1, findAuditMessage(auditMessages,
+        "action: renameTable; targetTable: " + OLD_TEST_TABLE_NAME));
+    assertEquals(1,
+        findAuditMessage(auditMessages, "action: cloneTable; targetTable: " + NEW_TEST_TABLE_NAME));
+    assertEquals(1, findAuditMessage(auditMessages,
+        "action: deleteTable; targetTable: " + OLD_TEST_TABLE_NAME));
+    assertEquals(1, findAuditMessage(auditMessages,
+        "action: offlineTable; targetTable: " + NEW_TEST_TABLE_NAME));
+    assertEquals(1, findAuditMessage(auditMessages,
+        "action: deleteTable; targetTable: " + NEW_TEST_TABLE_NAME));
 
   }
 
@@ -279,52 +260,25 @@
     ArrayList<String> auditMessages = getAuditMessages("testUserOperationsAudits");
 
     // The user is allowed to create this user and it succeeded
-<<<<<<< HEAD
-    assertEquals(2, findAuditMessage(auditMessages, "action: createUser; targetUser: " + AUDIT_USER_2));
-    assertEquals(
-        1,
-        findAuditMessage(auditMessages, "action: grantSystemPermission; permission: " + SystemPermission.ALTER_TABLE.toString() + "; targetUser: "
-            + AUDIT_USER_2));
-    assertEquals(
-        1,
-        findAuditMessage(auditMessages, "action: revokeSystemPermission; permission: " + SystemPermission.ALTER_TABLE.toString() + "; targetUser: "
-            + AUDIT_USER_2));
-    assertEquals(
-        1,
-        findAuditMessage(auditMessages, "action: grantTablePermission; permission: " + TablePermission.READ.toString() + "; targetTable: "
-            + NEW_TEST_TABLE_NAME));
-    assertEquals(
-        1,
-        findAuditMessage(auditMessages, "action: revokeTablePermission; permission: " + TablePermission.READ.toString() + "; targetTable: "
-            + NEW_TEST_TABLE_NAME));
+    assertEquals(2,
+        findAuditMessage(auditMessages, "action: createUser; targetUser: " + AUDIT_USER_2));
+    assertEquals(1, findAuditMessage(auditMessages, "action: grantSystemPermission; permission: "
+        + SystemPermission.ALTER_TABLE.toString() + "; targetUser: " + AUDIT_USER_2));
+    assertEquals(1, findAuditMessage(auditMessages, "action: revokeSystemPermission; permission: "
+        + SystemPermission.ALTER_TABLE.toString() + "; targetUser: " + AUDIT_USER_2));
+    assertEquals(1, findAuditMessage(auditMessages, "action: grantTablePermission; permission: "
+        + TablePermission.READ.toString() + "; targetTable: " + NEW_TEST_TABLE_NAME));
+    assertEquals(1, findAuditMessage(auditMessages, "action: revokeTablePermission; permission: "
+        + TablePermission.READ.toString() + "; targetTable: " + NEW_TEST_TABLE_NAME));
     // changePassword is allowed and succeeded
-    assertEquals(2, findAuditMessage(auditMessages, "action: changePassword; targetUser: " + AUDIT_USER_2 + ""));
-    assertEquals(1, findAuditMessage(auditMessages, "action: changeAuthorizations; targetUser: " + AUDIT_USER_2 + "; authorizations: " + auths.toString()));
-
-    // allowed to dropUser and succeeded
-    assertEquals(2, findAuditMessage(auditMessages, "action: dropUser; targetUser: " + AUDIT_USER_2));
-=======
-    assertEquals(2,
-        findAuditMessage(auditMessages, "action: createUser; targetUser: " + AUDIT_USER_2).size());
-    assertEquals(1, findAuditMessage(auditMessages, "action: grantSystemPermission; permission: "
-        + SystemPermission.ALTER_TABLE.toString() + "; targetUser: " + AUDIT_USER_2).size());
-    assertEquals(1, findAuditMessage(auditMessages, "action: revokeSystemPermission; permission: "
-        + SystemPermission.ALTER_TABLE.toString() + "; targetUser: " + AUDIT_USER_2).size());
-    assertEquals(1, findAuditMessage(auditMessages, "action: grantTablePermission; permission: "
-        + TablePermission.READ.toString() + "; targetTable: " + NEW_TEST_TABLE_NAME).size());
-    assertEquals(1, findAuditMessage(auditMessages, "action: revokeTablePermission; permission: "
-        + TablePermission.READ.toString() + "; targetTable: " + NEW_TEST_TABLE_NAME).size());
-    // changePassword is allowed and succeeded
-    assertEquals(2,
-        findAuditMessage(auditMessages, "action: changePassword; targetUser: " + AUDIT_USER_2 + "")
-            .size());
+    assertEquals(2, findAuditMessage(auditMessages,
+        "action: changePassword; targetUser: " + AUDIT_USER_2 + ""));
     assertEquals(1, findAuditMessage(auditMessages, "action: changeAuthorizations; targetUser: "
-        + AUDIT_USER_2 + "; authorizations: " + auths.toString()).size());
+        + AUDIT_USER_2 + "; authorizations: " + auths.toString()));
 
     // allowed to dropUser and succeeded
     assertEquals(2,
-        findAuditMessage(auditMessages, "action: dropUser; targetUser: " + AUDIT_USER_2).size());
->>>>>>> f4f43feb
+        findAuditMessage(auditMessages, "action: dropUser; targetUser: " + AUDIT_USER_2));
   }
 
   @Test
@@ -387,56 +341,31 @@
 
     ArrayList<String> auditMessages = getAuditMessages("testImportExportOperationsAudits");
 
-<<<<<<< HEAD
-    assertEquals(1, findAuditMessage(auditMessages, String.format(AuditedSecurityOperation.CAN_CREATE_TABLE_AUDIT_TEMPLATE, OLD_TEST_TABLE_NAME)));
-    assertEquals(1,
-        findAuditMessage(auditMessages, String.format(AuditedSecurityOperation.CAN_ONLINE_OFFLINE_TABLE_AUDIT_TEMPLATE, "offlineTable", OLD_TEST_TABLE_NAME)));
-    assertEquals(1,
-        findAuditMessage(auditMessages, String.format(AuditedSecurityOperation.CAN_EXPORT_AUDIT_TEMPLATE, OLD_TEST_TABLE_NAME, exportDir.toString())));
-    assertEquals(
-        1,
-        findAuditMessage(auditMessages,
-            String.format(AuditedSecurityOperation.CAN_IMPORT_AUDIT_TEMPLATE, NEW_TEST_TABLE_NAME, filePrefix + exportDir.toString())));
-    assertEquals(1, findAuditMessage(auditMessages, String.format(AuditedSecurityOperation.CAN_CREATE_TABLE_AUDIT_TEMPLATE, THIRD_TEST_TABLE_NAME)));
-    assertEquals(
-        1,
-        findAuditMessage(
-            auditMessages,
-            String.format(AuditedSecurityOperation.CAN_BULK_IMPORT_AUDIT_TEMPLATE, THIRD_TEST_TABLE_NAME, filePrefix + exportDir.toString(), filePrefix
-                + failDir.toString())));
-    assertEquals(1,
-        findAuditMessage(auditMessages, String.format(AuditedSecurityOperation.CAN_ONLINE_OFFLINE_TABLE_AUDIT_TEMPLATE, "onlineTable", OLD_TEST_TABLE_NAME)));
-=======
-    assertEquals(1,
-        findAuditMessage(auditMessages, String
-            .format(AuditedSecurityOperation.CAN_CREATE_TABLE_AUDIT_TEMPLATE, OLD_TEST_TABLE_NAME))
-                .size());
+    assertEquals(1, findAuditMessage(auditMessages, String
+        .format(AuditedSecurityOperation.CAN_CREATE_TABLE_AUDIT_TEMPLATE, OLD_TEST_TABLE_NAME)));
     assertEquals(1,
         findAuditMessage(auditMessages,
             String.format(AuditedSecurityOperation.CAN_ONLINE_OFFLINE_TABLE_AUDIT_TEMPLATE,
-                "offlineTable", OLD_TEST_TABLE_NAME)).size());
+                "offlineTable", OLD_TEST_TABLE_NAME)));
     assertEquals(1,
         findAuditMessage(auditMessages,
             String.format(AuditedSecurityOperation.CAN_EXPORT_AUDIT_TEMPLATE, OLD_TEST_TABLE_NAME,
-                exportDir.toString())).size());
+                exportDir.toString())));
     assertEquals(1,
         findAuditMessage(auditMessages,
             String.format(AuditedSecurityOperation.CAN_IMPORT_AUDIT_TEMPLATE, NEW_TEST_TABLE_NAME,
-                filePrefix + exportDir.toString())).size());
-    assertEquals(1,
-        findAuditMessage(auditMessages, String.format(
-            AuditedSecurityOperation.CAN_CREATE_TABLE_AUDIT_TEMPLATE, THIRD_TEST_TABLE_NAME))
-                .size());
+                filePrefix + exportDir.toString())));
+    assertEquals(1, findAuditMessage(auditMessages, String
+        .format(AuditedSecurityOperation.CAN_CREATE_TABLE_AUDIT_TEMPLATE, THIRD_TEST_TABLE_NAME)));
     assertEquals(1,
         findAuditMessage(auditMessages,
             String.format(AuditedSecurityOperation.CAN_BULK_IMPORT_AUDIT_TEMPLATE,
                 THIRD_TEST_TABLE_NAME, filePrefix + exportDir.toString(),
-                filePrefix + failDir.toString())).size());
+                filePrefix + failDir.toString())));
     assertEquals(1,
         findAuditMessage(auditMessages,
             String.format(AuditedSecurityOperation.CAN_ONLINE_OFFLINE_TABLE_AUDIT_TEMPLATE,
-                "onlineTable", OLD_TEST_TABLE_NAME)).size());
->>>>>>> f4f43feb
+                "onlineTable", OLD_TEST_TABLE_NAME)));
 
   }
 
@@ -486,23 +415,14 @@
     // End of testing activities
 
     ArrayList<String> auditMessages = getAuditMessages("testDataOperationsAudits");
-<<<<<<< HEAD
-    assertTrue(1 <= findAuditMessage(auditMessages, "action: scan; targetTable: " + OLD_TEST_TABLE_NAME));
-    assertTrue(1 <= findAuditMessage(auditMessages, "action: scan; targetTable: " + OLD_TEST_TABLE_NAME));
-    assertEquals(1,
-        findAuditMessage(auditMessages, String.format(AuditedSecurityOperation.CAN_DELETE_RANGE_AUDIT_TEMPLATE, OLD_TEST_TABLE_NAME, "myRow", "myRow~")));
-=======
     assertTrue(
-        1 <= findAuditMessage(auditMessages, "action: scan; targetTable: " + OLD_TEST_TABLE_NAME)
-            .size());
+        1 <= findAuditMessage(auditMessages, "action: scan; targetTable: " + OLD_TEST_TABLE_NAME));
     assertTrue(
-        1 <= findAuditMessage(auditMessages, "action: scan; targetTable: " + OLD_TEST_TABLE_NAME)
-            .size());
+        1 <= findAuditMessage(auditMessages, "action: scan; targetTable: " + OLD_TEST_TABLE_NAME));
     assertEquals(1,
         findAuditMessage(auditMessages,
             String.format(AuditedSecurityOperation.CAN_DELETE_RANGE_AUDIT_TEMPLATE,
-                OLD_TEST_TABLE_NAME, "myRow", "myRow~")).size());
->>>>>>> f4f43feb
+                OLD_TEST_TABLE_NAME, "myRow", "myRow~")));
 
   }
 
@@ -527,12 +447,8 @@
       auditConnector.tableOperations().rename(OLD_TEST_TABLE_NAME, NEW_TEST_TABLE_NAME);
     } catch (AccumuloSecurityException ex) {}
     try {
-<<<<<<< HEAD
-      auditConnector.tableOperations().clone(OLD_TEST_TABLE_NAME, NEW_TEST_TABLE_NAME, true, Collections.emptyMap(), Collections.emptySet());
-=======
       auditConnector.tableOperations().clone(OLD_TEST_TABLE_NAME, NEW_TEST_TABLE_NAME, true,
-          Collections.<String,String> emptyMap(), Collections.<String> emptySet());
->>>>>>> f4f43feb
+          Collections.emptyMap(), Collections.emptySet());
     } catch (AccumuloSecurityException ex) {}
     try {
       auditConnector.tableOperations().delete(OLD_TEST_TABLE_NAME);
@@ -552,61 +468,32 @@
     // End of testing activities
 
     ArrayList<String> auditMessages = getAuditMessages("testDeniedAudits");
-    assertEquals(1,
-<<<<<<< HEAD
-        findAuditMessage(auditMessages, "operation: denied;.*" + String.format(AuditedSecurityOperation.CAN_CREATE_TABLE_AUDIT_TEMPLATE, NEW_TEST_TABLE_NAME)));
-    assertEquals(
-        1,
-        findAuditMessage(auditMessages,
-            "operation: denied;.*" + String.format(AuditedSecurityOperation.CAN_RENAME_TABLE_AUDIT_TEMPLATE, OLD_TEST_TABLE_NAME, NEW_TEST_TABLE_NAME)));
-    assertEquals(
-        1,
-        findAuditMessage(auditMessages,
-            "operation: denied;.*" + String.format(AuditedSecurityOperation.CAN_CLONE_TABLE_AUDIT_TEMPLATE, OLD_TEST_TABLE_NAME, NEW_TEST_TABLE_NAME)));
-    assertEquals(1,
-        findAuditMessage(auditMessages, "operation: denied;.*" + String.format(AuditedSecurityOperation.CAN_DELETE_TABLE_AUDIT_TEMPLATE, OLD_TEST_TABLE_NAME)));
-    assertEquals(
-        1,
-        findAuditMessage(auditMessages,
-            "operation: denied;.*" + String.format(AuditedSecurityOperation.CAN_ONLINE_OFFLINE_TABLE_AUDIT_TEMPLATE, "offlineTable", OLD_TEST_TABLE_NAME)));
-    assertEquals(1, findAuditMessage(auditMessages, "operation: denied;.*" + "action: scan; targetTable: " + OLD_TEST_TABLE_NAME));
-    assertEquals(
-        1,
-        findAuditMessage(auditMessages,
-            "operation: denied;.*" + String.format(AuditedSecurityOperation.CAN_DELETE_RANGE_AUDIT_TEMPLATE, OLD_TEST_TABLE_NAME, "myRow", "myRow~")));
-=======
-        findAuditMessage(auditMessages,
-            "operation: denied;.*" + String.format(
-                AuditedSecurityOperation.CAN_CREATE_TABLE_AUDIT_TEMPLATE, NEW_TEST_TABLE_NAME))
-                    .size());
+    assertEquals(1, findAuditMessage(auditMessages, "operation: denied;.*" + String
+        .format(AuditedSecurityOperation.CAN_CREATE_TABLE_AUDIT_TEMPLATE, NEW_TEST_TABLE_NAME)));
     assertEquals(1,
         findAuditMessage(auditMessages,
             "operation: denied;.*"
                 + String.format(AuditedSecurityOperation.CAN_RENAME_TABLE_AUDIT_TEMPLATE,
-                    OLD_TEST_TABLE_NAME, NEW_TEST_TABLE_NAME)).size());
+                    OLD_TEST_TABLE_NAME, NEW_TEST_TABLE_NAME)));
     assertEquals(1,
         findAuditMessage(auditMessages,
             "operation: denied;.*"
                 + String.format(AuditedSecurityOperation.CAN_CLONE_TABLE_AUDIT_TEMPLATE,
-                    OLD_TEST_TABLE_NAME, NEW_TEST_TABLE_NAME)).size());
-    assertEquals(1,
-        findAuditMessage(auditMessages,
-            "operation: denied;.*" + String.format(
-                AuditedSecurityOperation.CAN_DELETE_TABLE_AUDIT_TEMPLATE, OLD_TEST_TABLE_NAME))
-                    .size());
+                    OLD_TEST_TABLE_NAME, NEW_TEST_TABLE_NAME)));
+    assertEquals(1, findAuditMessage(auditMessages, "operation: denied;.*" + String
+        .format(AuditedSecurityOperation.CAN_DELETE_TABLE_AUDIT_TEMPLATE, OLD_TEST_TABLE_NAME)));
     assertEquals(1,
         findAuditMessage(auditMessages,
             "operation: denied;.*"
                 + String.format(AuditedSecurityOperation.CAN_ONLINE_OFFLINE_TABLE_AUDIT_TEMPLATE,
-                    "offlineTable", OLD_TEST_TABLE_NAME)).size());
-    assertEquals(1, findAuditMessage(auditMessages,
-        "operation: denied;.*" + "action: scan; targetTable: " + OLD_TEST_TABLE_NAME).size());
+                    "offlineTable", OLD_TEST_TABLE_NAME)));
+    assertEquals(1, findAuditMessage(auditMessages,
+        "operation: denied;.*" + "action: scan; targetTable: " + OLD_TEST_TABLE_NAME));
     assertEquals(1,
         findAuditMessage(auditMessages,
             "operation: denied;.*"
                 + String.format(AuditedSecurityOperation.CAN_DELETE_RANGE_AUDIT_TEMPLATE,
-                    OLD_TEST_TABLE_NAME, "myRow", "myRow~")).size());
->>>>>>> f4f43feb
+                    OLD_TEST_TABLE_NAME, "myRow", "myRow~")));
   }
 
   @Test
@@ -631,23 +518,14 @@
     // End of testing activities
 
     // We're permitted to drop this user, but it fails because the user doesn't actually exist.
-<<<<<<< HEAD
-    assertEquals(2, findAuditMessage(auditMessages, String.format(AuditedSecurityOperation.DROP_USER_AUDIT_TEMPLATE, AUDIT_USER_2)));
-    assertEquals(
-        1,
-        findAuditMessage(auditMessages,
-            String.format(AuditedSecurityOperation.REVOKE_SYSTEM_PERMISSION_AUDIT_TEMPLATE, SystemPermission.ALTER_TABLE, AUDIT_USER_2)));
-    assertEquals(1, findAuditMessage(auditMessages, String.format(AuditedSecurityOperation.CREATE_USER_AUDIT_TEMPLATE, "root", "")));
-=======
     assertEquals(2, findAuditMessage(auditMessages,
-        String.format(AuditedSecurityOperation.DROP_USER_AUDIT_TEMPLATE, AUDIT_USER_2)).size());
+        String.format(AuditedSecurityOperation.DROP_USER_AUDIT_TEMPLATE, AUDIT_USER_2)));
     assertEquals(1,
         findAuditMessage(auditMessages,
             String.format(AuditedSecurityOperation.REVOKE_SYSTEM_PERMISSION_AUDIT_TEMPLATE,
-                SystemPermission.ALTER_TABLE, AUDIT_USER_2)).size());
-    assertEquals(1, findAuditMessage(auditMessages,
-        String.format(AuditedSecurityOperation.CREATE_USER_AUDIT_TEMPLATE, "root", "")).size());
->>>>>>> f4f43feb
+                SystemPermission.ALTER_TABLE, AUDIT_USER_2)));
+    assertEquals(1, findAuditMessage(auditMessages,
+        String.format(AuditedSecurityOperation.CREATE_USER_AUDIT_TEMPLATE, "root", "")));
 
   }
 
