/*
 * Licensed to the Apache Software Foundation (ASF) under one or more
 * contributor license agreements.  See the NOTICE file distributed with
 * this work for additional information regarding copyright ownership.
 * The ASF licenses this file to You under the Apache License, Version 2.0
 * (the "License"); you may not use this file except in compliance with
 * the License.  You may obtain a copy of the License at
 *
 *     http://www.apache.org/licenses/LICENSE-2.0
 *
 * Unless required by applicable law or agreed to in writing, software
 * distributed under the License is distributed on an "AS IS" BASIS,
 * WITHOUT WARRANTIES OR CONDITIONS OF ANY KIND, either express or implied.
 * See the License for the specific language governing permissions and
 * limitations under the License.
 */
package org.apache.accumulo.test;

import static org.apache.accumulo.fate.util.UtilWaitThread.sleepUninterruptibly;

import java.util.Map;
import java.util.Map.Entry;
import java.util.SortedSet;
import java.util.TreeSet;
import java.util.concurrent.TimeUnit;

import org.apache.accumulo.core.Constants;
import org.apache.accumulo.core.client.Connector;
import org.apache.accumulo.core.client.Instance;
import org.apache.accumulo.core.client.Scanner;
import org.apache.accumulo.core.client.admin.InstanceOperations;
import org.apache.accumulo.core.conf.Property;
import org.apache.accumulo.core.data.Key;
import org.apache.accumulo.core.data.Value;
import org.apache.accumulo.core.metadata.MetadataTable;
import org.apache.accumulo.core.metadata.schema.MetadataSchema;
import org.apache.accumulo.core.security.Authorizations;
import org.apache.accumulo.core.zookeeper.ZooUtil;
import org.apache.accumulo.fate.zookeeper.ZooCache;
import org.apache.accumulo.fate.zookeeper.ZooLock;
import org.apache.accumulo.harness.AccumuloClusterHarness;
import org.apache.accumulo.minicluster.ServerType;
import org.apache.accumulo.minicluster.impl.MiniAccumuloConfigImpl;
import org.apache.hadoop.conf.Configuration;
import org.apache.hadoop.io.Text;
import org.junit.After;
import org.junit.Assert;
import org.junit.Before;
import org.junit.Test;
import org.slf4j.Logger;
import org.slf4j.LoggerFactory;

// Accumulo3047
public class BadDeleteMarkersCreatedIT extends AccumuloClusterHarness {
  private static final Logger log = LoggerFactory.getLogger(BadDeleteMarkersCreatedIT.class);

  @Override
  public int defaultTimeoutSeconds() {
    return 120;
  }

  @Override
  public void configureMiniCluster(MiniAccumuloConfigImpl cfg, Configuration hadoopCoreSite) {
    cfg.setNumTservers(1);
    cfg.setProperty(Property.GC_CYCLE_DELAY, "1s");
    cfg.setProperty(Property.GC_CYCLE_START, "0s");
  }

  private int timeoutFactor = 1;

  @Before
  public void getTimeoutFactor() {
    try {
      timeoutFactor = Integer.parseInt(System.getProperty("timeout.factor"));
    } catch (NumberFormatException e) {
      log.warn("Could not parse integer from timeout.factor");
    }

    Assert.assertTrue("timeout.factor must be greater than or equal to 1", timeoutFactor >= 1);
  }

  private String gcCycleDelay, gcCycleStart;

  @Before
  public void alterConfig() throws Exception {
    InstanceOperations iops = getConnector().instanceOperations();
    Map<String,String> config = iops.getSystemConfiguration();
    gcCycleDelay = config.get(Property.GC_CYCLE_DELAY.getKey());
    gcCycleStart = config.get(Property.GC_CYCLE_START.getKey());
    iops.setProperty(Property.GC_CYCLE_DELAY.getKey(), "1s");
    iops.setProperty(Property.GC_CYCLE_START.getKey(), "0s");
    log.info("Restarting garbage collector");

    getCluster().getClusterControl().stopAllServers(ServerType.GARBAGE_COLLECTOR);

    Instance instance = getConnector().getInstance();
    ZooCache zcache = new ZooCache(instance.getZooKeepers(),
        instance.getZooKeepersSessionTimeOut());
    zcache.clear();
    String path = ZooUtil.getRoot(instance) + Constants.ZGC_LOCK;
    byte[] gcLockData;
    do {
      gcLockData = ZooLock.getLockData(zcache, path, null);
      if (null != gcLockData) {
        log.info("Waiting for GC ZooKeeper lock to expire");
        Thread.sleep(2000);
      }
    } while (null != gcLockData);

    log.info("GC lock was lost");

    getCluster().getClusterControl().startAllServers(ServerType.GARBAGE_COLLECTOR);
    log.info("Garbage collector was restarted");

    gcLockData = null;
    do {
      gcLockData = ZooLock.getLockData(zcache, path, null);
      if (null == gcLockData) {
        log.info("Waiting for GC ZooKeeper lock to be acquired");
        Thread.sleep(2000);
      }
    } while (null == gcLockData);

    log.info("GC lock was acquired");
  }

  @After
  public void restoreConfig() throws Exception {
    InstanceOperations iops = getConnector().instanceOperations();
    if (null != gcCycleDelay) {
      iops.setProperty(Property.GC_CYCLE_DELAY.getKey(), gcCycleDelay);
    }
    if (null != gcCycleStart) {
      iops.setProperty(Property.GC_CYCLE_START.getKey(), gcCycleStart);
    }
    log.info("Restarting garbage collector");
    getCluster().getClusterControl().stopAllServers(ServerType.GARBAGE_COLLECTOR);
    getCluster().getClusterControl().startAllServers(ServerType.GARBAGE_COLLECTOR);
    log.info("Garbage collector was restarted");
  }

  @Test
  public void test() throws Exception {
    // make a table
    String tableName = getUniqueNames(1)[0];
    Connector c = getConnector();
    log.info("Creating table to be deleted");
    c.tableOperations().create(tableName);
    final String tableId = c.tableOperations().tableIdMap().get(tableName);
    Assert.assertNotNull("Expected to find a tableId", tableId);

    // add some splits
    SortedSet<Text> splits = new TreeSet<>();
    for (int i = 0; i < 10; i++) {
      splits.add(new Text("" + i));
    }
    c.tableOperations().addSplits(tableName, splits);
    // get rid of all the splits
    c.tableOperations().deleteRows(tableName, null, null);
    // get rid of the table
    c.tableOperations().delete(tableName);
    log.info("Sleeping to let garbage collector run");
    // let gc run
    sleepUninterruptibly(timeoutFactor * 15, TimeUnit.SECONDS);
    log.info("Verifying that delete markers were deleted");
    // look for delete markers
    try (Scanner scanner = c.createScanner(MetadataTable.NAME, Authorizations.EMPTY)) {
      scanner.setRange(MetadataSchema.DeletesSection.getRange());
      for (Entry<Key,Value> entry : scanner) {
        String row = entry.getKey().getRow().toString();
        if (!row.contains("/" + tableId + "/")) {
          log.info("Ignoring delete entry for a table other than the one we deleted");
          continue;
        }
        Assert.fail("Delete entry should have been deleted by the garbage collector: " + entry.getKey().getRow().toString());
      }
<<<<<<< HEAD
=======
      Assert.fail("Delete entry should have been deleted by the garbage collector: "
          + entry.getKey().getRow().toString());
>>>>>>> f4f43feb
    }
  }
}<|MERGE_RESOLUTION|>--- conflicted
+++ resolved
@@ -172,13 +172,9 @@
           log.info("Ignoring delete entry for a table other than the one we deleted");
           continue;
         }
-        Assert.fail("Delete entry should have been deleted by the garbage collector: " + entry.getKey().getRow().toString());
+        Assert.fail("Delete entry should have been deleted by the garbage collector: "
+            + entry.getKey().getRow().toString());
       }
-<<<<<<< HEAD
-=======
-      Assert.fail("Delete entry should have been deleted by the garbage collector: "
-          + entry.getKey().getRow().toString());
->>>>>>> f4f43feb
     }
   }
 }