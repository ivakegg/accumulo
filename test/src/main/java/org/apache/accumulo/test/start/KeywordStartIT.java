--- conflicted
+++ resolved
@@ -130,12 +130,7 @@
     expectSet.put("check-server-config", CheckServerConfig.class);
     expectSet.put("compaction-coordinator", CoordinatorExecutable.class);
     expectSet.put("compactor", CompactorExecutable.class);
-<<<<<<< HEAD
-=======
-    expectSet.put("config-upgrade", ConfigPropertyUpgrader.class);
-    expectSet.put("convert-config", ConvertConfig.class);
     expectSet.put("create-empty", CreateEmpty.class);
->>>>>>> d3b910c4
     expectSet.put("create-token", CreateToken.class);
     expectSet.put("dump-zoo", DumpZookeeper.class);
     expectSet.put("ec-admin", ECAdmin.class);
@@ -159,10 +154,6 @@
     expectSet.put("zoo-zap", ZooZap.class);
     expectSet.put("zookeeper", ZooKeeperMain.class);
 
-    @SuppressWarnings("deprecation")
-    var masterExecutableClass = org.apache.accumulo.manager.MasterExecutable.class;
-    expectSet.put("master", masterExecutableClass);
-
     Iterator<Entry<String,Class<? extends KeywordExecutable>>> expectIter =
         expectSet.entrySet().iterator();
     TreeMap<String,KeywordExecutable> actualSet = new TreeMap<>(getKeywordExecutables());
@@ -205,8 +196,6 @@
     expectSet.add(Admin.class);
     expectSet.add(CheckCompactionConfig.class);
     expectSet.add(CheckServerConfig.class);
-    expectSet.add(ConfigPropertyUpgrader.class);
-    expectSet.add(ConvertConfig.class);
     expectSet.add(CreateEmpty.class);
     expectSet.add(CreateToken.class);
     expectSet.add(DumpZookeeper.class);
@@ -226,11 +215,6 @@
     expectSet.add(ZooKeeperMain.class);
     expectSet.add(ZooZap.class);
 
-    // not a KeywordExecutable, but this is known to have a main method
-    @SuppressWarnings("deprecation")
-    var masterClass = org.apache.accumulo.master.Master.class;
-    expectSet.add(masterClass);
-
     // check that classes in the expected set contain a main
     // not all have them; these do because they always have, and we don't want to break things
     expectSet.forEach(
