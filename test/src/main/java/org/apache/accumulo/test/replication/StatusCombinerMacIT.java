/*
 * Licensed to the Apache Software Foundation (ASF) under one or more
 * contributor license agreements.  See the NOTICE file distributed with
 * this work for additional information regarding copyright ownership.
 * The ASF licenses this file to You under the Apache License, Version 2.0
 * (the "License"); you may not use this file except in compliance with
 * the License.  You may obtain a copy of the License at
 *
 *     http://www.apache.org/licenses/LICENSE-2.0
 *
 * Unless required by applicable law or agreed to in writing, software
 * distributed under the License is distributed on an "AS IS" BASIS,
 * WITHOUT WARRANTIES OR CONDITIONS OF ANY KIND, either express or implied.
 * See the License for the specific language governing permissions and
 * limitations under the License.
 */
package org.apache.accumulo.test.replication;

import static org.junit.Assert.assertEquals;
import static org.junit.Assert.assertTrue;

import java.util.EnumSet;
import java.util.HashMap;
import java.util.Map;
import java.util.Map.Entry;

import org.apache.accumulo.cluster.ClusterUser;
import org.apache.accumulo.core.client.BatchWriter;
import org.apache.accumulo.core.client.Connector;
import org.apache.accumulo.core.client.Scanner;
import org.apache.accumulo.core.client.admin.TableOperations;
import org.apache.accumulo.core.client.impl.Table;
import org.apache.accumulo.core.conf.Property;
import org.apache.accumulo.core.data.Key;
import org.apache.accumulo.core.data.Mutation;
import org.apache.accumulo.core.data.Value;
import org.apache.accumulo.core.iterators.IteratorUtil.IteratorScope;
import org.apache.accumulo.core.metadata.MetadataTable;
import org.apache.accumulo.core.metadata.schema.MetadataSchema;
import org.apache.accumulo.core.protobuf.ProtobufUtil;
import org.apache.accumulo.core.replication.ReplicationSchema.StatusSection;
import org.apache.accumulo.core.replication.ReplicationTable;
import org.apache.accumulo.core.security.TablePermission;
import org.apache.accumulo.harness.SharedMiniClusterBase;
import org.apache.accumulo.server.replication.StatusUtil;
import org.apache.accumulo.server.replication.proto.Replication.Status;
import org.apache.accumulo.server.util.ReplicationTableUtil;
import org.junit.AfterClass;
import org.junit.BeforeClass;
import org.junit.Test;

import com.google.common.collect.Iterables;

public class StatusCombinerMacIT extends SharedMiniClusterBase {

  @Override
  public int defaultTimeoutSeconds() {
    return 60;
  }

  @BeforeClass
  public static void setup() throws Exception {
    SharedMiniClusterBase.startMiniCluster();
  }

  @AfterClass
  public static void teardown() throws Exception {
    SharedMiniClusterBase.stopMiniCluster();
  }

  @Test
  public void testCombinerSetOnMetadata() throws Exception {
    TableOperations tops = getConnector().tableOperations();
    Map<String,EnumSet<IteratorScope>> iterators = tops.listIterators(MetadataTable.NAME);

    assertTrue(iterators.containsKey(ReplicationTableUtil.COMBINER_NAME));
    EnumSet<IteratorScope> scopes = iterators.get(ReplicationTableUtil.COMBINER_NAME);
    assertEquals(3, scopes.size());
    assertTrue(scopes.contains(IteratorScope.scan));
    assertTrue(scopes.contains(IteratorScope.minc));
    assertTrue(scopes.contains(IteratorScope.majc));

    Iterable<Entry<String,String>> propIter = tops.getProperties(MetadataTable.NAME);
    HashMap<String,String> properties = new HashMap<>();
    for (Entry<String,String> entry : propIter) {
      properties.put(entry.getKey(), entry.getValue());
    }

    for (IteratorScope scope : scopes) {
      String key = Property.TABLE_ITERATOR_PREFIX.getKey() + scope.name() + "."
          + ReplicationTableUtil.COMBINER_NAME + ".opt.columns";
      assertTrue("Properties did not contain key : " + key, properties.containsKey(key));
      assertEquals(MetadataSchema.ReplicationSection.COLF.toString(), properties.get(key));
    }
  }

  @Test
  public void test() throws Exception {
    Connector conn = getConnector();
    ClusterUser user = getAdminUser();

    ReplicationTable.setOnline(conn);
    conn.securityOperations().grantTablePermission(user.getPrincipal(), ReplicationTable.NAME,
        TablePermission.WRITE);
    BatchWriter bw = ReplicationTable.getBatchWriter(conn);
    long createTime = System.currentTimeMillis();
    try {
      Mutation m = new Mutation(
          "file:/accumulo/wal/HW10447.local+56808/93cdc17e-7521-44fa-87b5-37f45bcb92d3");
      StatusSection.add(m, Table.ID.of("1"), StatusUtil.fileCreatedValue(createTime));
      bw.addMutation(m);
    } finally {
      bw.close();
    }

<<<<<<< HEAD
    Entry<Key,Value> entry;
    try (Scanner s = ReplicationTable.getScanner(conn)) {
      entry = Iterables.getOnlyElement(s);
      Assert.assertEquals(StatusUtil.fileCreatedValue(createTime), entry.getValue());

      bw = ReplicationTable.getBatchWriter(conn);
      try {
        Mutation m = new Mutation(
            "file:/accumulo/wal/HW10447.local+56808/93cdc17e-7521-44fa-87b5-37f45bcb92d3");
        StatusSection.add(m, Table.ID.of("1"),
            ProtobufUtil.toValue(StatusUtil.replicated(Long.MAX_VALUE)));
        bw.addMutation(m);
      } finally {
        bw.close();
      }
    }

    try (Scanner s = ReplicationTable.getScanner(conn)) {
      entry = Iterables.getOnlyElement(s);
      Status stat = Status.parseFrom(entry.getValue().get());
      Assert.assertEquals(Long.MAX_VALUE, stat.getBegin());
    }
=======
    Scanner s = ReplicationTable.getScanner(conn);
    Entry<Key,Value> entry = Iterables.getOnlyElement(s);
    assertEquals(StatusUtil.fileCreatedValue(createTime), entry.getValue());

    bw = ReplicationTable.getBatchWriter(conn);
    try {
      Mutation m = new Mutation(
          "file:/accumulo/wal/HW10447.local+56808/93cdc17e-7521-44fa-87b5-37f45bcb92d3");
      StatusSection.add(m, "1", ProtobufUtil.toValue(StatusUtil.replicated(Long.MAX_VALUE)));
      bw.addMutation(m);
    } finally {
      bw.close();
    }

    s = ReplicationTable.getScanner(conn);
    entry = Iterables.getOnlyElement(s);
    Status stat = Status.parseFrom(entry.getValue().get());
    assertEquals(Long.MAX_VALUE, stat.getBegin());
>>>>>>> 851c2d13
  }

}<|MERGE_RESOLUTION|>--- conflicted
+++ resolved
@@ -113,11 +113,10 @@
       bw.close();
     }
 
-<<<<<<< HEAD
     Entry<Key,Value> entry;
     try (Scanner s = ReplicationTable.getScanner(conn)) {
       entry = Iterables.getOnlyElement(s);
-      Assert.assertEquals(StatusUtil.fileCreatedValue(createTime), entry.getValue());
+      assertEquals(StatusUtil.fileCreatedValue(createTime), entry.getValue());
 
       bw = ReplicationTable.getBatchWriter(conn);
       try {
@@ -134,28 +133,8 @@
     try (Scanner s = ReplicationTable.getScanner(conn)) {
       entry = Iterables.getOnlyElement(s);
       Status stat = Status.parseFrom(entry.getValue().get());
-      Assert.assertEquals(Long.MAX_VALUE, stat.getBegin());
+      assertEquals(Long.MAX_VALUE, stat.getBegin());
     }
-=======
-    Scanner s = ReplicationTable.getScanner(conn);
-    Entry<Key,Value> entry = Iterables.getOnlyElement(s);
-    assertEquals(StatusUtil.fileCreatedValue(createTime), entry.getValue());
-
-    bw = ReplicationTable.getBatchWriter(conn);
-    try {
-      Mutation m = new Mutation(
-          "file:/accumulo/wal/HW10447.local+56808/93cdc17e-7521-44fa-87b5-37f45bcb92d3");
-      StatusSection.add(m, "1", ProtobufUtil.toValue(StatusUtil.replicated(Long.MAX_VALUE)));
-      bw.addMutation(m);
-    } finally {
-      bw.close();
-    }
-
-    s = ReplicationTable.getScanner(conn);
-    entry = Iterables.getOnlyElement(s);
-    Status stat = Status.parseFrom(entry.getValue().get());
-    assertEquals(Long.MAX_VALUE, stat.getBegin());
->>>>>>> 851c2d13
   }
 
 }