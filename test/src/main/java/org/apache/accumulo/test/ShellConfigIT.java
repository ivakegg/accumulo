/*
 * Licensed to the Apache Software Foundation (ASF) under one or more
 * contributor license agreements.  See the NOTICE file distributed with
 * this work for additional information regarding copyright ownership.
 * The ASF licenses this file to You under the Apache License, Version 2.0
 * (the "License"); you may not use this file except in compliance with
 * the License.  You may obtain a copy of the License at
 *
 *     http://www.apache.org/licenses/LICENSE-2.0
 *
 * Unless required by applicable law or agreed to in writing, software
 * distributed under the License is distributed on an "AS IS" BASIS,
 * WITHOUT WARRANTIES OR CONDITIONS OF ANY KIND, either express or implied.
 * See the License for the specific language governing permissions and
 * limitations under the License.
 */
package org.apache.accumulo.test;

import static java.nio.charset.StandardCharsets.UTF_8;
import static org.junit.Assert.assertFalse;
import static org.junit.Assert.assertNotNull;
import static org.junit.Assert.assertTrue;
import static org.junit.Assert.fail;

import java.io.File;

import org.apache.accumulo.core.client.Connector;
import org.apache.accumulo.core.client.security.tokens.AuthenticationToken;
import org.apache.accumulo.core.client.security.tokens.KerberosToken;
import org.apache.accumulo.core.client.security.tokens.PasswordToken;
import org.apache.accumulo.core.conf.Property;
import org.apache.accumulo.harness.AccumuloClusterHarness;
import org.apache.accumulo.harness.conf.StandaloneAccumuloClusterConfiguration;
import org.apache.accumulo.minicluster.impl.MiniAccumuloClusterImpl;
import org.apache.accumulo.server.fs.PerTableVolumeChooser;
import org.apache.accumulo.test.ShellServerIT.TestShell;
import org.junit.After;
import org.junit.Before;
import org.junit.Test;

public class ShellConfigIT extends AccumuloClusterHarness {
  @Override
  public int defaultTimeoutSeconds() {
    return 30;
  }

  private String origPropValue;

  @Before
  public void checkProperty() throws Exception {
    Connector conn = getConnector();
    // TABLE_VOLUME_CHOOSER is a valid property that can be updated in ZK, whereas the crypto
    // properties are not.
    // This lets us run this test more generically rather than forcibly needing to update some
    // property in accumulo.properties
    origPropValue = conn.instanceOperations().getSystemConfiguration()
        .get(PerTableVolumeChooser.TABLE_VOLUME_CHOOSER);
    conn.instanceOperations().setProperty(PerTableVolumeChooser.TABLE_VOLUME_CHOOSER,
        FairVolumeChooser.class.getName());
  }

  @After
  public void resetProperty() throws Exception {
    if (null != origPropValue) {
      Connector conn = getConnector();
      conn.instanceOperations().setProperty(PerTableVolumeChooser.TABLE_VOLUME_CHOOSER,
          origPropValue);
    }
  }

  @Test
  public void experimentalPropTest() throws Exception {
    // ensure experimental props do not show up in config output unless set

    AuthenticationToken token = getAdminToken();
    File clientPropsFile = null;
    switch (getClusterType()) {
      case MINI:
        MiniAccumuloClusterImpl mac = (MiniAccumuloClusterImpl) getCluster();
        clientPropsFile = mac.getConfig().getClientPropsFile();
        break;
      case STANDALONE:
        // @formatter:off
        StandaloneAccumuloClusterConfiguration standaloneConf =
          (StandaloneAccumuloClusterConfiguration) getClusterConfiguration();
        // @formatter:on
        clientPropsFile = standaloneConf.getClientPropsFile();
        break;
      default:
        fail("Unknown cluster type");
    }

<<<<<<< HEAD
    Assert.assertNotNull(clientPropsFile);
=======
    assertNotNull(clientConfFile);
>>>>>>> 851c2d13

    TestShell ts = null;
    if (token instanceof PasswordToken) {
      String passwd = new String(((PasswordToken) token).getPassword(), UTF_8);
      ts = new TestShell(getAdminPrincipal(), passwd, getCluster().getInstanceName(),
          getCluster().getZooKeepers(), clientPropsFile);
    } else if (token instanceof KerberosToken) {
      ts = new TestShell(getAdminPrincipal(), null, getCluster().getInstanceName(),
          getCluster().getZooKeepers(), clientPropsFile);
    } else {
      fail("Unknown token type");
    }

    assertTrue(Property.INSTANCE_CRYPTO_PREFIX.isExperimental());
    assertTrue(Property.INSTANCE_CRYPTO_SERVICE.isExperimental());

    String configOutput = ts.exec("config");

    assertTrue(configOutput.contains(PerTableVolumeChooser.TABLE_VOLUME_CHOOSER));
    assertFalse(configOutput.contains(Property.INSTANCE_CRYPTO_SERVICE.getKey()));
  }
}<|MERGE_RESOLUTION|>--- conflicted
+++ resolved
@@ -90,11 +90,7 @@
         fail("Unknown cluster type");
     }
 
-<<<<<<< HEAD
-    Assert.assertNotNull(clientPropsFile);
-=======
-    assertNotNull(clientConfFile);
->>>>>>> 851c2d13
+    assertNotNull(clientPropsFile);
 
     TestShell ts = null;
     if (token instanceof PasswordToken) {
