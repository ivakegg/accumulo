--- conflicted
+++ resolved
@@ -65,12 +65,8 @@
       splits.add(new Text(split));
     c.tableOperations().addSplits(tableName, splits);
     Configuration conf = new Configuration();
-<<<<<<< HEAD
-    AccumuloConfiguration aconf = new ServerConfigurationFactory(c.getInstance()).getSystemConfiguration();
-=======
     AccumuloConfiguration aconf = new ServerConfigurationFactory(c.getInstance())
-        .getConfiguration();
->>>>>>> f4f43feb
+        .getSystemConfiguration();
     FileSystem fs = getCluster().getFileSystem();
 
     String rootPath = cluster.getTemporaryPath().toString();
