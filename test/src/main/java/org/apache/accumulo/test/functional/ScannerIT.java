--- conflicted
+++ resolved
@@ -117,18 +117,12 @@
 
       long millisWithNoWait = sw.elapsed(TimeUnit.MILLISECONDS);
 
-<<<<<<< HEAD
       // The "no-wait" time should be much less than the "wait-time"
-      Assert.assertTrue("Expected less time to be taken with immediate readahead (" + millisWithNoWait + ") than without immediate readahead ("
-          + millisWithWait + ")", millisWithNoWait < millisWithWait);
+      Assert.assertTrue(
+          "Expected less time to be taken with immediate readahead (" + millisWithNoWait
+              + ") than without immediate readahead (" + millisWithWait + ")",
+          millisWithNoWait < millisWithWait);
     }
-=======
-    // The "no-wait" time should be much less than the "wait-time"
-    Assert.assertTrue(
-        "Expected less time to be taken with immediate readahead (" + millisWithNoWait
-            + ") than without immediate readahead (" + millisWithWait + ")",
-        millisWithNoWait < millisWithWait);
->>>>>>> f4f43feb
   }
 
 }