/*
 * Licensed to the Apache Software Foundation (ASF) under one or more
 * contributor license agreements.  See the NOTICE file distributed with
 * this work for additional information regarding copyright ownership.
 * The ASF licenses this file to You under the Apache License, Version 2.0
 * (the "License"); you may not use this file except in compliance with
 * the License.  You may obtain a copy of the License at
 *
 *     http://www.apache.org/licenses/LICENSE-2.0
 *
 * Unless required by applicable law or agreed to in writing, software
 * distributed under the License is distributed on an "AS IS" BASIS,
 * WITHOUT WARRANTIES OR CONDITIONS OF ANY KIND, either express or implied.
 * See the License for the specific language governing permissions and
 * limitations under the License.
 */
package org.apache.accumulo.test;

import static com.google.common.base.Charsets.UTF_8;

import java.util.ArrayList;
import java.util.List;
import java.util.Map.Entry;

import org.apache.accumulo.core.cli.BatchWriterOpts;
import org.apache.accumulo.core.cli.ScannerOpts;
import org.apache.accumulo.core.client.AccumuloException;
import org.apache.accumulo.core.client.AccumuloSecurityException;
import org.apache.accumulo.core.client.Connector;
import org.apache.accumulo.core.client.MultiTableBatchWriter;
import org.apache.accumulo.core.client.MutationsRejectedException;
import org.apache.accumulo.core.client.Scanner;
import org.apache.accumulo.core.data.Key;
import org.apache.accumulo.core.data.Mutation;
import org.apache.accumulo.core.data.Value;
import org.apache.accumulo.fate.util.UtilWaitThread;
import org.apache.accumulo.server.cli.ClientOpts;
import org.apache.hadoop.io.Text;

import com.beust.jcommander.Parameter;

public class TestMultiTableIngest {
  
  static class Opts extends ClientOpts {
    @Parameter(names = "--readonly", description = "read only")
    boolean readonly = false;
    @Parameter(names = "--tables", description = "number of tables to create")
    int tables = 5;
    @Parameter(names = "--count", description = "number of entries to create")
    int count = 10000;
  }
  
  private static void readBack(Opts opts, ScannerOpts scanOpts, Connector conn, List<String> tableNames) throws Exception {
    int i = 0;
    for (String table : tableNames) {
      // wait for table to exist
      while (!conn.tableOperations().exists(table))
        UtilWaitThread.sleep(100);
      Scanner scanner = conn.createScanner(table, opts.auths);
      scanner.setBatchSize(scanOpts.scanBatchSize);
      int count = i;
      for (Entry<Key,Value> elt : scanner) {
        String expected = String.format("%06d", count);
        if (!elt.getKey().getRow().toString().equals(expected))
          throw new RuntimeException("entry " + elt + " does not match expected " + expected + " in table " + table);
        count += tableNames.size();
      }
      i++;
    }
  }
  
  public static void main(String[] args) throws Exception {
    ArrayList<String> tableNames = new ArrayList<String>();
    
    Opts opts = new Opts();
    ScannerOpts scanOpts = new ScannerOpts();
    BatchWriterOpts bwOpts = new BatchWriterOpts();
    opts.parseArgs(TestMultiTableIngest.class.getName(), args, scanOpts, bwOpts);
    // create the test table within accumulo
    Connector connector;
    try {
      connector = opts.getConnector();
    } catch (AccumuloException e) {
      throw new RuntimeException(e);
    } catch (AccumuloSecurityException e) {
      throw new RuntimeException(e);
    }
    for (int i = 0; i < opts.tables; i++) {
      tableNames.add(String.format("test_%04d", i));
    }
    
    if (!opts.readonly) {
      for (String table : tableNames)
        connector.tableOperations().create(table);
      
      MultiTableBatchWriter b;
      try {
        b = connector.createMultiTableBatchWriter(bwOpts.getBatchWriterConfig());
      } catch (Exception e) {
        throw new RuntimeException(e);
      }
      
      // populate
      for (int i = 0; i < opts.count; i++) {
<<<<<<< HEAD
        Mutation m = new Mutation(new Text(String.format("%06d", i)));
        m.put(new Text("col" + Integer.toString((i % 3) + 1)), new Text("qual"), new Value("junk".getBytes(Constants.UTF8)));
=======
        Mutation m = new Mutation(new Text(String.format("%05d", i)));
        m.put(new Text("col" + Integer.toString((i % 3) + 1)), new Text("qual"), new Value("junk".getBytes(UTF_8)));
>>>>>>> 2deabd31
        b.getBatchWriter(tableNames.get(i % tableNames.size())).addMutation(m);
      }
      try {
        b.close();
      } catch (MutationsRejectedException e) {
        throw new RuntimeException(e);
      }
    }
    try {
      readBack(opts, scanOpts, connector, tableNames);
    } catch (Exception e) {
      throw new RuntimeException(e);
    }
  }
  
}<|MERGE_RESOLUTION|>--- conflicted
+++ resolved
@@ -102,13 +102,8 @@
       
       // populate
       for (int i = 0; i < opts.count; i++) {
-<<<<<<< HEAD
         Mutation m = new Mutation(new Text(String.format("%06d", i)));
-        m.put(new Text("col" + Integer.toString((i % 3) + 1)), new Text("qual"), new Value("junk".getBytes(Constants.UTF8)));
-=======
-        Mutation m = new Mutation(new Text(String.format("%05d", i)));
         m.put(new Text("col" + Integer.toString((i % 3) + 1)), new Text("qual"), new Value("junk".getBytes(UTF_8)));
->>>>>>> 2deabd31
         b.getBatchWriter(tableNames.get(i % tableNames.size())).addMutation(m);
       }
       try {
