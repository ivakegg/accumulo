/*
 * Licensed to the Apache Software Foundation (ASF) under one or more
 * contributor license agreements.  See the NOTICE file distributed with
 * this work for additional information regarding copyright ownership.
 * The ASF licenses this file to You under the Apache License, Version 2.0
 * (the "License"); you may not use this file except in compliance with
 * the License.  You may obtain a copy of the License at
 *
 *     http://www.apache.org/licenses/LICENSE-2.0
 *
 * Unless required by applicable law or agreed to in writing, software
 * distributed under the License is distributed on an "AS IS" BASIS,
 * WITHOUT WARRANTIES OR CONDITIONS OF ANY KIND, either express or implied.
 * See the License for the specific language governing permissions and
 * limitations under the License.
 */
package org.apache.accumulo.test;

import static org.apache.accumulo.fate.util.UtilWaitThread.sleepUninterruptibly;
import static org.junit.Assert.assertEquals;

import java.util.Map.Entry;
import java.util.concurrent.TimeUnit;

import org.apache.accumulo.core.client.Accumulo;
import org.apache.accumulo.core.client.AccumuloClient;
import org.apache.accumulo.core.client.BatchWriter;
import org.apache.accumulo.core.client.Scanner;
import org.apache.accumulo.core.client.TableNotFoundException;
import org.apache.accumulo.core.conf.ClientProperty;
import org.apache.accumulo.core.conf.Property;
import org.apache.accumulo.core.data.Key;
import org.apache.accumulo.core.data.Mutation;
import org.apache.accumulo.core.data.Value;
import org.apache.accumulo.core.metadata.MetadataTable;
import org.apache.accumulo.core.metadata.RootTable;
import org.apache.accumulo.core.metadata.schema.MetadataSchema;
import org.apache.accumulo.core.security.Authorizations;
import org.apache.accumulo.harness.AccumuloClusterHarness;
import org.apache.accumulo.minicluster.ServerType;
import org.apache.accumulo.miniclusterImpl.MiniAccumuloConfigImpl;
import org.apache.hadoop.conf.Configuration;
import org.apache.hadoop.fs.RawLocalFileSystem;
import org.junit.After;
import org.junit.Before;
import org.junit.Test;
import org.slf4j.Logger;
import org.slf4j.LoggerFactory;

import com.google.common.collect.Iterators;

public class CleanWalIT extends AccumuloClusterHarness {
  private static final Logger log = LoggerFactory.getLogger(CleanWalIT.class);

  @Override
  public int defaultTimeoutSeconds() {
    return 4 * 60;
  }

  @Override
  public void configureMiniCluster(MiniAccumuloConfigImpl cfg, Configuration hadoopCoreSite) {
    cfg.setProperty(Property.INSTANCE_ZK_TIMEOUT, "15s");
    cfg.setClientProperty(ClientProperty.INSTANCE_ZOOKEEPERS_TIMEOUT, "15s");
    cfg.setNumTservers(1);
    // use raw local file system so walogs sync and flush will work
    hadoopCoreSite.set("fs.file.impl", RawLocalFileSystem.class.getName());
  }

  @Before
  public void offlineTraceTable() throws Exception {
<<<<<<< HEAD
    try (AccumuloClient client = Accumulo.newClient().from(getClientProps()).build()) {
      String traceTable = client.instanceOperations().getSystemConfiguration()
          .get(Property.TRACE_TABLE.getKey());
      if (client.tableOperations().exists(traceTable)) {
        client.tableOperations().offline(traceTable, true);
      }
=======
    Connector conn = getConnector();
    String traceTable =
        conn.instanceOperations().getSystemConfiguration().get(Property.TRACE_TABLE.getKey());
    if (conn.tableOperations().exists(traceTable)) {
      conn.tableOperations().offline(traceTable, true);
>>>>>>> 0a9837f3
    }
  }

  @After
  public void onlineTraceTable() throws Exception {
<<<<<<< HEAD
    if (cluster != null) {
      try (AccumuloClient client = Accumulo.newClient().from(getClientProps()).build()) {
        String traceTable = client.instanceOperations().getSystemConfiguration()
            .get(Property.TRACE_TABLE.getKey());
        if (client.tableOperations().exists(traceTable)) {
          client.tableOperations().online(traceTable, true);
        }
=======
    if (null != cluster) {
      Connector conn = getConnector();
      String traceTable =
          conn.instanceOperations().getSystemConfiguration().get(Property.TRACE_TABLE.getKey());
      if (conn.tableOperations().exists(traceTable)) {
        conn.tableOperations().online(traceTable, true);
>>>>>>> 0a9837f3
      }
    }
  }

  // test for ACCUMULO-1830
  @Test
  public void test() throws Exception {
    try (AccumuloClient client = Accumulo.newClient().from(getClientProps()).build()) {
      String tableName = getUniqueNames(1)[0];
      client.tableOperations().create(tableName);
      try (BatchWriter bw = client.createBatchWriter(tableName)) {
        Mutation m = new Mutation("row");
        m.put("cf", "cq", "value");
        bw.addMutation(m);
      }
      getCluster().getClusterControl().stopAllServers(ServerType.TABLET_SERVER);
      // all 3 tables should do recovery, but the bug doesn't really remove the log file references

      getCluster().getClusterControl().startAllServers(ServerType.TABLET_SERVER);

      for (String table : new String[] {MetadataTable.NAME, RootTable.NAME})
        client.tableOperations().flush(table, null, null, true);
      log.debug("Checking entries for {}", tableName);
      assertEquals(1, count(tableName, client));
      for (String table : new String[] {MetadataTable.NAME, RootTable.NAME}) {
        log.debug("Checking logs for {}", table);
        assertEquals("Found logs for " + table, 0, countLogs(client));
      }

      try (BatchWriter bw = client.createBatchWriter(tableName)) {
        Mutation m = new Mutation("row");
        m.putDelete("cf", "cq");
        bw.addMutation(m);
      }
      assertEquals(0, count(tableName, client));
      client.tableOperations().flush(tableName, null, null, true);
      client.tableOperations().flush(MetadataTable.NAME, null, null, true);
      client.tableOperations().flush(RootTable.NAME, null, null, true);
      try {
        getCluster().getClusterControl().stopAllServers(ServerType.TABLET_SERVER);
        sleepUninterruptibly(3, TimeUnit.SECONDS);
      } finally {
        getCluster().getClusterControl().startAllServers(ServerType.TABLET_SERVER);
      }
      assertEquals(0, count(tableName, client));
    }
  }

  private int countLogs(AccumuloClient client) throws TableNotFoundException {
    int count = 0;
    try (Scanner scanner = client.createScanner(MetadataTable.NAME, Authorizations.EMPTY)) {
      scanner.fetchColumnFamily(MetadataSchema.TabletsSection.LogColumnFamily.NAME);
      scanner.setRange(MetadataSchema.TabletsSection.getRange());
      for (Entry<Key,Value> entry : scanner) {
        log.debug("Saw {}={}", entry.getKey(), entry.getValue());
        count++;
      }
    }
    return count;
  }

  int count(String tableName, AccumuloClient client) throws Exception {
    try (Scanner s = client.createScanner(tableName, Authorizations.EMPTY)) {
      return Iterators.size(s.iterator());
    }
  }
}<|MERGE_RESOLUTION|>--- conflicted
+++ resolved
@@ -68,41 +68,24 @@
 
   @Before
   public void offlineTraceTable() throws Exception {
-<<<<<<< HEAD
     try (AccumuloClient client = Accumulo.newClient().from(getClientProps()).build()) {
-      String traceTable = client.instanceOperations().getSystemConfiguration()
-          .get(Property.TRACE_TABLE.getKey());
+      String traceTable =
+          client.instanceOperations().getSystemConfiguration().get(Property.TRACE_TABLE.getKey());
       if (client.tableOperations().exists(traceTable)) {
         client.tableOperations().offline(traceTable, true);
       }
-=======
-    Connector conn = getConnector();
-    String traceTable =
-        conn.instanceOperations().getSystemConfiguration().get(Property.TRACE_TABLE.getKey());
-    if (conn.tableOperations().exists(traceTable)) {
-      conn.tableOperations().offline(traceTable, true);
->>>>>>> 0a9837f3
     }
   }
 
   @After
   public void onlineTraceTable() throws Exception {
-<<<<<<< HEAD
     if (cluster != null) {
       try (AccumuloClient client = Accumulo.newClient().from(getClientProps()).build()) {
-        String traceTable = client.instanceOperations().getSystemConfiguration()
-            .get(Property.TRACE_TABLE.getKey());
+        String traceTable =
+            client.instanceOperations().getSystemConfiguration().get(Property.TRACE_TABLE.getKey());
         if (client.tableOperations().exists(traceTable)) {
           client.tableOperations().online(traceTable, true);
         }
-=======
-    if (null != cluster) {
-      Connector conn = getConnector();
-      String traceTable =
-          conn.instanceOperations().getSystemConfiguration().get(Property.TRACE_TABLE.getKey());
-      if (conn.tableOperations().exists(traceTable)) {
-        conn.tableOperations().online(traceTable, true);
->>>>>>> 0a9837f3
       }
     }
   }
