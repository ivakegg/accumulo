--- conflicted
+++ resolved
@@ -37,7 +37,6 @@
 import java.io.FileReader;
 import java.io.IOException;
 import java.io.PrintWriter;
-import java.security.SecureRandom;
 import java.time.Duration;
 import java.util.ArrayList;
 import java.util.Arrays;
@@ -112,8 +111,6 @@
 
   private static String rootPath;
 
-  private final SecureRandom random = new SecureRandom();
-
   private static class ShellServerITConfigCallback implements MiniClusterConfigurationCallback {
     @Override
     public void configureMiniCluster(MiniAccumuloConfigImpl cfg, Configuration coreSite) {
@@ -874,21 +871,6 @@
   }
 
   @Test
-<<<<<<< HEAD
-=======
-  public void testCompactionSelectionAndStrategy() {
-
-    final String table = getUniqueNames(1)[0];
-
-    ts.exec("createtable " + table);
-
-    // expect this to fail
-    ts.exec("compact -t " + table + " -w --sf-ename F.* -s "
-        + TestCompactionStrategy.class.getName() + " -sc inputPrefix=F,dropPrefix=A", false);
-  }
-
-  @Test
->>>>>>> 1fd1f797
   public void testScanSample() throws Exception {
     final String table = getUniqueNames(1)[0];
 
@@ -1292,28 +1274,6 @@
     ts.exec("history", true, "deletetable -f " + table, true);
   }
 
-<<<<<<< HEAD
-=======
-  @SuppressFBWarnings(value = "PATH_TRAVERSAL_IN", justification = "path provided by test")
-  @Test
-  public void importDirectoryOld() throws Exception {
-    final String table = getUniqueNames(1)[0];
-    Configuration conf = new Configuration();
-    FileSystem fs = FileSystem.get(conf);
-    File errorsDir = new File(rootPath, "errors_" + table);
-    assertTrue(errorsDir.mkdir());
-    fs.mkdirs(new Path(errorsDir.toString()));
-
-    String nonce = generateNonce();
-    File importDir = createRFiles(conf, fs, table, nonce);
-    ts.exec("createtable " + table, true);
-    ts.exec("importdirectory " + importDir + " " + errorsDir + " true", true);
-    ts.exec("scan -r 00000000", true, "0-->" + nonce, true);
-    ts.exec("scan -r 00000099", true, "99-->" + nonce, true);
-    ts.exec("deletetable -f " + table);
-  }
-
->>>>>>> 1fd1f797
   @Test
   public void importDirectory() throws Exception {
     final String table = getUniqueNames(1)[0];
@@ -2166,7 +2126,7 @@
    */
   public String generateNonce() {
     byte[] r = new byte[16];
-    random.nextBytes(r);
+    RANDOM.get().nextBytes(r);
     return new String(Base64.getEncoder().encode(r), UTF_8);
   }
 }