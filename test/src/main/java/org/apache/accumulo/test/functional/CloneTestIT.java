/*
 * Licensed to the Apache Software Foundation (ASF) under one
 * or more contributor license agreements.  See the NOTICE file
 * distributed with this work for additional information
 * regarding copyright ownership.  The ASF licenses this file
 * to you under the Apache License, Version 2.0 (the
 * "License"); you may not use this file except in compliance
 * with the License.  You may obtain a copy of the License at
 *
 *   http://www.apache.org/licenses/LICENSE-2.0
 *
 * Unless required by applicable law or agreed to in writing,
 * software distributed under the License is distributed on an
 * "AS IS" BASIS, WITHOUT WARRANTIES OR CONDITIONS OF ANY
 * KIND, either express or implied.  See the License for the
 * specific language governing permissions and limitations
 * under the License.
 */
package org.apache.accumulo.test.functional;

import static org.junit.Assert.assertEquals;
import static org.junit.Assert.assertNotNull;
import static org.junit.Assert.assertTrue;
import static org.junit.Assert.fail;

import java.util.ArrayList;
import java.util.Arrays;
import java.util.Collections;
import java.util.HashMap;
import java.util.HashSet;
import java.util.List;
import java.util.Map;
import java.util.Map.Entry;
import java.util.Set;
import java.util.TreeSet;

import org.apache.accumulo.cluster.AccumuloCluster;
import org.apache.accumulo.core.client.Accumulo;
import org.apache.accumulo.core.client.AccumuloClient;
import org.apache.accumulo.core.client.AccumuloException;
import org.apache.accumulo.core.client.BatchWriter;
import org.apache.accumulo.core.client.Scanner;
import org.apache.accumulo.core.client.TableNotFoundException;
import org.apache.accumulo.core.client.admin.CloneConfiguration;
import org.apache.accumulo.core.client.admin.DiskUsage;
import org.apache.accumulo.core.clientImpl.ClientContext;
import org.apache.accumulo.core.clientImpl.Tables;
import org.apache.accumulo.core.conf.Property;
import org.apache.accumulo.core.data.Key;
import org.apache.accumulo.core.data.Mutation;
import org.apache.accumulo.core.data.Range;
import org.apache.accumulo.core.data.TableId;
import org.apache.accumulo.core.data.Value;
import org.apache.accumulo.core.master.state.tables.TableState;
import org.apache.accumulo.core.metadata.MetadataTable;
import org.apache.accumulo.core.metadata.RootTable;
import org.apache.accumulo.core.metadata.schema.MetadataSchema;
import org.apache.accumulo.core.security.Authorizations;
import org.apache.accumulo.harness.AccumuloClusterHarness;
import org.apache.accumulo.miniclusterImpl.MiniAccumuloClusterImpl;
import org.apache.hadoop.fs.FileStatus;
import org.apache.hadoop.fs.FileSystem;
import org.apache.hadoop.fs.Path;
import org.apache.hadoop.io.Text;
import org.junit.Assume;
import org.junit.Test;

public class CloneTestIT extends AccumuloClusterHarness {

  @Override
  protected int defaultTimeoutSeconds() {
    return 2 * 60;
  }

  @Test
  public void testProps() throws Exception {
    String[] tableNames = getUniqueNames(2);
    String table1 = tableNames[0];
    String table2 = tableNames[1];

    try (AccumuloClient c = Accumulo.newClient().from(getClientProps()).build()) {

      c.tableOperations().create(table1);

      c.tableOperations().setProperty(table1, Property.TABLE_FILE_COMPRESSED_BLOCK_SIZE.getKey(),
          "1M");
      c.tableOperations().setProperty(table1,
          Property.TABLE_FILE_COMPRESSED_BLOCK_SIZE_INDEX.getKey(), "2M");
      c.tableOperations().setProperty(table1, Property.TABLE_FILE_MAX.getKey(), "23");

      writeDataAndClone(c, table1, table2);

      checkData(table2, c);

      checkMetadata(table2, c);

      HashMap<String,String> tableProps = new HashMap<>();
      for (Entry<String,String> prop : c.tableOperations().getProperties(table2)) {
        tableProps.put(prop.getKey(), prop.getValue());
      }

      assertEquals("500K", tableProps.get(Property.TABLE_FILE_COMPRESSED_BLOCK_SIZE.getKey()));
      assertEquals(Property.TABLE_FILE_MAX.getDefaultValue(),
          tableProps.get(Property.TABLE_FILE_MAX.getKey()));
      assertEquals("2M", tableProps.get(Property.TABLE_FILE_COMPRESSED_BLOCK_SIZE_INDEX.getKey()));

      c.tableOperations().delete(table1);
      c.tableOperations().delete(table2);
    }
  }

  private void assertTableState(String tableName, AccumuloClient c, TableState expected) {
    String tableId = c.tableOperations().tableIdMap().get(tableName);
    TableState tableState = Tables.getTableState((ClientContext) c, TableId.of(tableId));
    assertEquals(expected, tableState);
  }

  private void checkData(String table2, AccumuloClient c) throws TableNotFoundException {
    try (Scanner scanner = c.createScanner(table2, Authorizations.EMPTY)) {

      HashMap<String,String> expected = new HashMap<>();
      expected.put("001:x", "9");
      expected.put("001:y", "7");
      expected.put("008:x", "3");
      expected.put("008:y", "4");

      HashMap<String,String> actual = new HashMap<>();

      for (Entry<Key,Value> entry : scanner)
        actual.put(entry.getKey().getRowData() + ":" + entry.getKey().getColumnQualifierData(),
            entry.getValue().toString());

      assertEquals(expected, actual);
    }
  }

  private void checkMetadata(String table, AccumuloClient client) throws Exception {
    try (Scanner s = client.createScanner(MetadataTable.NAME, Authorizations.EMPTY)) {

      s.fetchColumnFamily(MetadataSchema.TabletsSection.DataFileColumnFamily.NAME);
      MetadataSchema.TabletsSection.ServerColumnFamily.DIRECTORY_COLUMN.fetch(s);
      String tableId = client.tableOperations().tableIdMap().get(table);

      assertNotNull("Could not get table id for " + table, tableId);

      s.setRange(Range.prefix(tableId));

      Key k;
      Text cf = new Text(), cq = new Text();
      int itemsInspected = 0;
      for (Entry<Key,Value> entry : s) {
        itemsInspected++;
        k = entry.getKey();
        k.getColumnFamily(cf);
        k.getColumnQualifier(cq);

        if (cf.equals(MetadataSchema.TabletsSection.DataFileColumnFamily.NAME)) {
          Path p = new Path(cq.toString());
          FileSystem fs = cluster.getFileSystem();
          assertTrue("File does not exist: " + p, fs.exists(p));
        } else if (cf.equals(
            MetadataSchema.TabletsSection.ServerColumnFamily.DIRECTORY_COLUMN.getColumnFamily())) {
          assertEquals("Saw unexpected cq",
              MetadataSchema.TabletsSection.ServerColumnFamily.DIRECTORY_COLUMN
                  .getColumnQualifier(),
              cq);

          String dirName = entry.getValue().toString();

          assertTrue("Bad dir name " + dirName, dirName.matches("[tc]-[0-9a-z]+"));
        } else {
          fail("Got unexpected key-value: " + entry);
          throw new RuntimeException();
        }
      }
      assertTrue("Expected to find metadata entries", itemsInspected > 0);
    }
  }

  private BatchWriter writeData(String table1, AccumuloClient c) throws Exception {
    BatchWriter bw = c.createBatchWriter(table1);

    Mutation m1 = new Mutation("001");
    m1.put("data", "x", "9");
    m1.put("data", "y", "7");

    Mutation m2 = new Mutation("008");
    m2.put("data", "x", "3");
    m2.put("data", "y", "4");

    bw.addMutation(m1);
    bw.addMutation(m2);

    bw.flush();
    return bw;
  }

  private void writeDataAndClone(AccumuloClient c, String table1, String table2) throws Exception {
    try (BatchWriter bw = writeData(table1, c)) {
      Map<String,String> props = new HashMap<>();
      props.put(Property.TABLE_FILE_COMPRESSED_BLOCK_SIZE.getKey(), "500K");

      Set<String> exclude = new HashSet<>();
      exclude.add(Property.TABLE_FILE_MAX.getKey());

      c.tableOperations().clone(table1, table2, true, props, exclude);

      assertTableState(table2, c, TableState.ONLINE);

      Mutation m3 = new Mutation("009");
      m3.put("data", "x", "1");
      m3.put("data", "y", "2");
      bw.addMutation(m3);
    }
  }

  @Test
  public void testDeleteClone() throws Exception {
    String[] tableNames = getUniqueNames(3);
    String table1 = tableNames[0];
    String table2 = tableNames[1];
    String table3 = tableNames[2];

    try (AccumuloClient c = Accumulo.newClient().from(getClientProps()).build()) {
      AccumuloCluster cluster = getCluster();
      Assume.assumeTrue(cluster instanceof MiniAccumuloClusterImpl);
      MiniAccumuloClusterImpl mac = (MiniAccumuloClusterImpl) cluster;
      String rootPath = mac.getConfig().getDir().getAbsolutePath();

      // verify that deleting a new table removes the files
      c.tableOperations().create(table3);
      writeData(table3, c).close();
      c.tableOperations().flush(table3, null, null, true);
      // check for files
      FileSystem fs = getCluster().getFileSystem();
      String id = c.tableOperations().tableIdMap().get(table3);
      FileStatus[] status = fs.listStatus(new Path(rootPath + "/accumulo/tables/" + id));
      assertTrue(status.length > 0);
      // verify disk usage
      List<DiskUsage> diskUsage = c.tableOperations().getDiskUsage(Collections.singleton(table3));
      assertEquals(1, diskUsage.size());
      assertTrue(diskUsage.get(0).getUsage() > 100);
      // delete the table
      c.tableOperations().delete(table3);
      // verify its gone from the file system
      Path tablePath = new Path(rootPath + "/accumulo/tables/" + id);
      if (fs.exists(tablePath)) {
        status = fs.listStatus(tablePath);
        assertTrue(status == null || status.length == 0);
      }

      c.tableOperations().create(table1);

      writeDataAndClone(c, table1, table2);

      // delete source table, should not affect clone
      c.tableOperations().delete(table1);

      checkData(table2, c);

      c.tableOperations().compact(table2, null, null, true, true);

      checkData(table2, c);

      c.tableOperations().delete(table2);
    }
  }

  @Test
  public void testOfflineClone() throws Exception {
    String[] tableNames = getUniqueNames(3);
    String table1 = tableNames[0];
    String table2 = tableNames[1];

    try (AccumuloClient c = Accumulo.newClient().from(getClientProps()).build()) {
      AccumuloCluster cluster = getCluster();
      Assume.assumeTrue(cluster instanceof MiniAccumuloClusterImpl);

      c.tableOperations().create(table1);

      writeData(table1, c);

      Map<String,String> props = new HashMap<>();
      props.put(Property.TABLE_FILE_COMPRESSED_BLOCK_SIZE.getKey(), "500K");

      Set<String> exclude = new HashSet<>();
      exclude.add(Property.TABLE_FILE_MAX.getKey());

      c.tableOperations().clone(table1, table2, CloneConfiguration.builder().setFlush(true)
          .setPropertiesToSet(props).setPropertiesToExclude(exclude).setKeepOffline(true).build());

      assertTableState(table2, c, TableState.OFFLINE);

      // delete tables
      c.tableOperations().delete(table1);
      c.tableOperations().delete(table2);
    }
  }

  @Test
  public void testCloneWithSplits() throws Exception {
    try (AccumuloClient client = Accumulo.newClient().from(getClientProps()).build()) {

      List<Mutation> mutations = new ArrayList<>();
      TreeSet<Text> splits = new TreeSet<>();
      for (int i = 0; i < 10; i++) {
        splits.add(new Text(Integer.toString(i)));
        Mutation m = new Mutation(Integer.toString(i));
        m.put("", "", "");
        mutations.add(m);
      }

      String[] tables = getUniqueNames(2);

      client.tableOperations().create(tables[0]);

      client.tableOperations().addSplits(tables[0], splits);

      try (BatchWriter bw = client.createBatchWriter(tables[0])) {
        bw.addMutations(mutations);
      }

      client.tableOperations().clone(tables[0], tables[1], true, null, null);

      client.tableOperations().deleteRows(tables[1], new Text("4"), new Text("8"));

<<<<<<< HEAD
      List<String> rows = Arrays.asList("0", "1", "2", "3", "4", "9");
      List<String> actualRows = new ArrayList<>();
      for (Entry<Key,Value> entry : client.createScanner(tables[1], Authorizations.EMPTY)) {
        actualRows.add(entry.getKey().getRow().toString());
      }
=======
    List<String> rows = Arrays.asList("0", "1", "2", "3", "4", "9");
    List<String> actualRows = new ArrayList<>();
    try (Scanner s = conn.createScanner(tables[1], Authorizations.EMPTY)) {
      for (Entry<Key,Value> entry : s) {
        actualRows.add(entry.getKey().getRow().toString());
      }
    }
>>>>>>> 1b2946f1

      assertEquals(rows, actualRows);
    }
  }

  @Test(expected = AccumuloException.class)
  public void testCloneRootTable() throws Exception {
    try (AccumuloClient client = Accumulo.newClient().from(getClientProps()).build()) {
      client.tableOperations().clone(RootTable.NAME, "rc1", true, null, null);
    }
  }

  @Test(expected = AccumuloException.class)
  public void testCloneMetadataTable() throws Exception {
    try (AccumuloClient client = Accumulo.newClient().from(getClientProps()).build()) {
      client.tableOperations().clone(MetadataTable.NAME, "mc1", true, null, null);
    }
  }
}<|MERGE_RESOLUTION|>--- conflicted
+++ resolved
@@ -324,21 +324,13 @@
 
       client.tableOperations().deleteRows(tables[1], new Text("4"), new Text("8"));
 
-<<<<<<< HEAD
       List<String> rows = Arrays.asList("0", "1", "2", "3", "4", "9");
       List<String> actualRows = new ArrayList<>();
-      for (Entry<Key,Value> entry : client.createScanner(tables[1], Authorizations.EMPTY)) {
-        actualRows.add(entry.getKey().getRow().toString());
-      }
-=======
-    List<String> rows = Arrays.asList("0", "1", "2", "3", "4", "9");
-    List<String> actualRows = new ArrayList<>();
-    try (Scanner s = conn.createScanner(tables[1], Authorizations.EMPTY)) {
-      for (Entry<Key,Value> entry : s) {
-        actualRows.add(entry.getKey().getRow().toString());
-      }
-    }
->>>>>>> 1b2946f1
+      try (var scanner = client.createScanner(tables[1], Authorizations.EMPTY)) {
+        for (Entry<Key,Value> entry : scanner) {
+          actualRows.add(entry.getKey().getRow().toString());
+        }
+      }
 
       assertEquals(rows, actualRows);
     }
