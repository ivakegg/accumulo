/*
 * Licensed to the Apache Software Foundation (ASF) under one or more
 * contributor license agreements.  See the NOTICE file distributed with
 * this work for additional information regarding copyright ownership.
 * The ASF licenses this file to You under the Apache License, Version 2.0
 * (the "License"); you may not use this file except in compliance with
 * the License.  You may obtain a copy of the License at
 *
 *     http://www.apache.org/licenses/LICENSE-2.0
 *
 * Unless required by applicable law or agreed to in writing, software
 * distributed under the License is distributed on an "AS IS" BASIS,
 * WITHOUT WARRANTIES OR CONDITIONS OF ANY KIND, either express or implied.
 * See the License for the specific language governing permissions and
 * limitations under the License.
 */
package org.apache.accumulo.test.functional;

import static org.junit.Assert.assertEquals;
import static org.junit.Assert.assertNotNull;
import static org.junit.Assert.assertTrue;
import static org.junit.Assert.fail;

import java.util.ArrayList;
import java.util.List;
import java.util.concurrent.Callable;
import java.util.concurrent.ExecutorService;
import java.util.concurrent.Executors;
import java.util.concurrent.Future;
import java.util.concurrent.TimeUnit;

import org.apache.accumulo.core.Constants;
import org.apache.accumulo.core.client.Accumulo;
import org.apache.accumulo.core.client.AccumuloClient;
import org.apache.accumulo.core.client.AccumuloException;
import org.apache.accumulo.core.client.AccumuloSecurityException;
<<<<<<< HEAD
import org.apache.accumulo.core.client.BatchWriter;
import org.apache.accumulo.core.client.IteratorSetting;
import org.apache.accumulo.core.client.Scanner;
import org.apache.accumulo.core.client.TableExistsException;
=======
import org.apache.accumulo.core.client.Connector;
import org.apache.accumulo.core.client.Instance;
>>>>>>> 2b8243b7
import org.apache.accumulo.core.client.TableNotFoundException;
import org.apache.accumulo.core.clientImpl.ClientContext;
import org.apache.accumulo.core.clientImpl.ClientInfo;
import org.apache.accumulo.core.clientImpl.Tables;
import org.apache.accumulo.core.conf.Property;
<<<<<<< HEAD
import org.apache.accumulo.core.data.Key;
import org.apache.accumulo.core.data.Mutation;
import org.apache.accumulo.core.data.TableId;
import org.apache.accumulo.core.data.Value;
import org.apache.accumulo.core.master.state.tables.TableState;
import org.apache.accumulo.core.security.Authorizations;
=======
import org.apache.accumulo.core.master.state.tables.TableState;
import org.apache.accumulo.core.zookeeper.ZooUtil;
>>>>>>> 2b8243b7
import org.apache.accumulo.fate.AdminUtil;
import org.apache.accumulo.fate.ZooStore;
import org.apache.accumulo.fate.zookeeper.IZooReaderWriter;
import org.apache.accumulo.fate.zookeeper.ZooUtil;
import org.apache.accumulo.harness.AccumuloClusterHarness;
import org.apache.accumulo.server.zookeeper.ZooReaderWriterFactory;
import org.apache.accumulo.test.util.SlowOps;
import org.apache.zookeeper.KeeperException;
import org.junit.After;
import org.junit.AfterClass;
import org.junit.Before;
import org.junit.Test;
import org.slf4j.Logger;
import org.slf4j.LoggerFactory;

/**
 * IT Tests that create / run a "slow" FATE transaction so that other operations can be checked.
 * Included tests for:
 * <ul>
 * <li>ACCUMULO-4574. Test to verify that changing table state to online / offline
 * {@link org.apache.accumulo.core.client.admin.TableOperations#online(String)} when the table is
 * already in that state returns without blocking.</li>
 * <li>AdminUtil refactor to provide methods that provide FATE status, one with table lock info
 * (original) and additional method without.</li>
 * </ul>
 */
public class FateConcurrencyIT extends AccumuloClusterHarness {

  private static final Logger log = LoggerFactory.getLogger(FateConcurrencyIT.class);

  private static final int NUM_ROWS = 1000;
  private static final long SLOW_SCAN_SLEEP_MS = 250L;

  private AccumuloClient accumuloClient;
  private ClientContext context;

  private static final ExecutorService pool = Executors.newCachedThreadPool();

  private String tableName;

  private String secret;

  private long maxWait;

  private SlowOps slowOps;

  @Before
  public void setup() {
    accumuloClient = Accumulo.newClient().from(getClientProps()).build();
    context = (ClientContext) accumuloClient;

    tableName = getUniqueNames(1)[0];

    secret = cluster.getSiteConfiguration().get(Property.INSTANCE_SECRET);

    maxWait = defaultTimeoutSeconds() <= 0 ? 60_000 : ((defaultTimeoutSeconds() * 1000) / 2);

    slowOps = new SlowOps(connector, tableName, maxWait, 1);
  }

  @After
  public void closeClient() {
    accumuloClient.close();
  }

  @AfterClass
  public static void cleanup() {
    pool.shutdownNow();
  }

  @Override
  protected int defaultTimeoutSeconds() {
    return 4 * 60;
  }

  /**
   * Validate that {@code TableOperations} online operation does not block when table is already
   * online and fate transaction lock is held by other operations. The test creates, populates a
   * table and then runs a compaction with a slow iterator so that operation takes long enough to
   * simulate the condition. After the online operation while compaction is running completes, the
   * test is complete and the compaction is canceled so that other tests can run.
   *
   * @throws Exception
   *           any exception is a test failure.
   */
  @Test
  public void changeTableStateTest() throws Exception {

    assertEquals("verify table online after created", TableState.ONLINE, getTableState(tableName));

    OnLineCallable onlineOp = new OnLineCallable(tableName);

    Future<OnlineOpTiming> task = pool.submit(onlineOp);

    OnlineOpTiming timing1 = task.get();

    log.trace("Online 1 in {} ms",
        TimeUnit.MILLISECONDS.convert(timing1.runningTime(), TimeUnit.NANOSECONDS));

    assertEquals("verify table is still online", TableState.ONLINE, getTableState(tableName));

    // verify that offline then online functions as expected.

    accumuloClient.tableOperations().offline(tableName, true);
    assertEquals("verify table is offline", TableState.OFFLINE, getTableState(tableName));

    onlineOp = new OnLineCallable(tableName);

    task = pool.submit(onlineOp);

    OnlineOpTiming timing2 = task.get();

    log.trace("Online 2 in {} ms",
        TimeUnit.MILLISECONDS.convert(timing2.runningTime(), TimeUnit.NANOSECONDS));

    assertEquals("verify table is back online", TableState.ONLINE, getTableState(tableName));

    // launch a full table compaction with the slow iterator to ensure table lock is acquired and
    // held by the compaction
    slowOps.startCompactTask();

    // try to set online while fate transaction is in progress - before ACCUMULO-4574 this would
    // block

    onlineOp = new OnLineCallable(tableName);

    task = pool.submit(onlineOp);

    OnlineOpTiming timing3 = task.get();

    assertTrue("online should take less time than expected compaction time", timing3.runningTime()
        < TimeUnit.NANOSECONDS.convert(NUM_ROWS * SLOW_SCAN_SLEEP_MS, TimeUnit.MILLISECONDS));

    assertEquals("verify table is still online", TableState.ONLINE, getTableState(tableName));

    assertTrue("Find FATE operation for table", findFate(tableName));

    // test complete, cancel compaction and move on.
    accumuloClient.tableOperations().cancelCompaction(tableName);

    log.debug("Success: Timing results for online commands.");
    log.debug("Time for unblocked online {} ms",
        TimeUnit.MILLISECONDS.convert(timing1.runningTime(), TimeUnit.NANOSECONDS));
    log.debug("Time for online when offline {} ms",
        TimeUnit.MILLISECONDS.convert(timing2.runningTime(), TimeUnit.NANOSECONDS));
    log.debug("Time for blocked online {} ms",
        TimeUnit.MILLISECONDS.convert(timing3.runningTime(), TimeUnit.NANOSECONDS));

    // block if compaction still running
    slowOps.blockWhileCompactionRunning();

  }

  private boolean findFate(String aTableName) {

    for (int retry = 0; retry < 5; retry++) {

      try {
        boolean found = lookupFateInZookeeper(aTableName);
        log.trace("Try {}: Fate in zk for table {} : {}", retry, aTableName, found);
        if (found) {
          log.trace("found for {}", aTableName);
          return true;
        } else {
          Thread.sleep(150);
        }
      } catch (InterruptedException ex) {
        Thread.currentThread().interrupt();
        return false;
      } catch (Exception ex) {
        log.debug("Find fate failed for table name {} with exception, will retry", aTableName, ex);
      }
    }
    return false;
  }

  /**
   * Validate the the AdminUtil.getStatus works correctly after refactor and validate that
   * getTransactionStatus can be called without lock map(s). The test starts a long running fate
   * transaction (slow compaction) and the calls AdminUtil functions to get the FATE.
   */
  @Test
  public void getFateStatus() {

    TableId tableId;

    try {

      assertEquals("verify table online after created", TableState.ONLINE,
          getTableState(tableName));

      tableId = Tables.getTableId(context, tableName);

      log.trace("tid: {}", tableId);

    } catch (TableNotFoundException ex) {
      throw new IllegalStateException(
          String.format("Table %s does not exist, failing test", tableName));
    }

    slowOps.startCompactTask();

    AdminUtil.FateStatus withLocks = null;
    List<AdminUtil.TransactionStatus> noLocks = null;

    int maxRetries = 3;

    AdminUtil<String> admin = new AdminUtil<>(false);

    while (maxRetries > 0) {

      try {

        String instanceId = accumuloClient.instanceOperations().getInstanceID();
        ClientInfo info = ClientInfo.from(accumuloClient.properties());
        IZooReaderWriter zk = new ZooReaderWriterFactory().getZooReaderWriter(info.getZooKeepers(),
            info.getZooKeepersSessionTimeOut(), secret);
        ZooStore<String> zs = new ZooStore<>(ZooUtil.getRoot(instanceId) + Constants.ZFATE, zk);

        withLocks = admin.getStatus(zs, zk,
            ZooUtil.getRoot(instanceId) + Constants.ZTABLE_LOCKS + "/" + tableId, null, null);

        // call method that does not use locks.
        noLocks = admin.getTransactionStatus(zs, null, null);

        // no zk exception, no need to retry
        break;

      } catch (InterruptedException ex) {
        Thread.currentThread().interrupt();
        fail("Interrupt received - test failed");
        return;
      } catch (KeeperException ex) {
        maxRetries--;
        try {
          Thread.sleep(1000);
        } catch (InterruptedException intr_ex) {
          Thread.currentThread().interrupt();
          return;
        }
      }
    }

    assertNotNull(withLocks);
    assertNotNull(noLocks);

    // fast check - count number of transactions
    assertEquals(withLocks.getTransactions().size(), noLocks.size());

    int matchCount = 0;

    for (AdminUtil.TransactionStatus tx : withLocks.getTransactions()) {

      if (isCompaction(tx)) {

        log.trace("Fate id: {}, status: {}", tx.getTxid(), tx.getStatus());

        for (AdminUtil.TransactionStatus tx2 : noLocks) {
          if (tx2.getTxid().equals(tx.getTxid())) {
            matchCount++;
          }
        }
      }
    }

    assertTrue("Number of fates matches should be > 0", matchCount > 0);

    try {

      // test complete, cancel compaction and move on.
      accumuloClient.tableOperations().cancelCompaction(tableName);

      // block if compaction still running
      boolean cancelled = slowOps.blockWhileCompactionRunning();
      log.debug("Cancel completed successfully: {}", cancelled);

    } catch (TableNotFoundException | AccumuloSecurityException | AccumuloException ex) {
      log.debug("Could not cancel compaction due to exception", ex);
    }
  }

  /**
<<<<<<< HEAD
   * Create and run a slow running compaction task. The method will block until the compaction has
   * been started.
   *
   * @return a reference to the running compaction task.
   */
  private Future<?> startCompactTask() {
    Future<?> compactTask = pool.submit(new SlowCompactionRunner(tableName));
    assertTrue("verify that compaction running and fate transaction exists",
        blockUntilCompactionRunning(tableName));
    return compactTask;
  }

  /**
   * Blocks current thread until compaction is running.
   *
   * @return true if compaction and associate fate found.
   */
  private boolean blockUntilCompactionRunning(final String tableName) {

    long maxWait = defaultTimeoutSeconds() <= 0 ? 60_000 : ((defaultTimeoutSeconds() * 1000) / 2);

    long startWait = System.currentTimeMillis();

    List<String> tservers = accumuloClient.instanceOperations().getTabletServers();

    /*
     * wait for compaction to start on table - The compaction will acquire a fate transaction lock
     * that used to block a subsequent online command while the fate transaction lock was held.
     */
    while (System.currentTimeMillis() < (startWait + maxWait)) {

      try {

        int runningCompactions = 0;

        for (String tserver : tservers) {
          runningCompactions +=
              accumuloClient.instanceOperations().getActiveCompactions(tserver).size();
          log.trace("tserver {}, running compactions {}", tservers, runningCompactions);
        }

        if (runningCompactions > 0) {
          // Validate that there is a compaction fate transaction - otherwise test is invalid.
          if (findFate(tableName)) {
            return true;
          }
        }

      } catch (AccumuloSecurityException | AccumuloException ex) {
        throw new IllegalStateException("failed to get active compactions, test fails.", ex);
      } catch (KeeperException ex) {
        log.trace("Saw possible transient zookeeper error");
      }

      try {
        Thread.sleep(250);
      } catch (InterruptedException ex) {
        // reassert interrupt
        Thread.currentThread().interrupt();
      }
    }

    log.debug("Could not find compaction for {} after {} seconds", tableName,
        TimeUnit.MILLISECONDS.toSeconds(maxWait));

    return false;

  }

  /**
=======
>>>>>>> 2b8243b7
   * Checks fates in zookeeper looking for transaction associated with a compaction as a double
   * check that the test will be valid because the running compaction does have a fate transaction
   * lock.
   * <p>
   * This method throws can throw either IllegalStateException (failed) or a Zookeeper exception.
   * Throwing the Zookeeper exception allows for retries if desired to handle transient zookeeper
   * issues.
   *
   * @param tableName
   *          a table name
   * @return true if corresponding fate transaction found, false otherwise
   * @throws KeeperException
   *           if a zookeeper error occurred - allows for retries.
   */
  private boolean lookupFateInZookeeper(final String tableName) throws KeeperException {

    AdminUtil<String> admin = new AdminUtil<>(false);

    try {

      TableId tableId = Tables.getTableId(context, tableName);

      log.trace("tid: {}", tableId);

      ClientInfo info = ClientInfo.from(accumuloClient.properties());
      IZooReaderWriter zk = new ZooReaderWriterFactory().getZooReaderWriter(info.getZooKeepers(),
          info.getZooKeepersSessionTimeOut(), secret);
      ZooStore<String> zs = new ZooStore<>(
          ZooUtil.getRoot(accumuloClient.instanceOperations().getInstanceID()) + Constants.ZFATE,
          zk);
      AdminUtil.FateStatus fateStatus = admin.getStatus(zs, zk,
          ZooUtil.getRoot(accumuloClient.instanceOperations().getInstanceID())
              + Constants.ZTABLE_LOCKS + "/" + tableId,
          null, null);

      log.trace("current fates: {}", fateStatus.getTransactions().size());

      for (AdminUtil.TransactionStatus tx : fateStatus.getTransactions()) {
        if (isCompaction(tx))
          return true;
      }

    } catch (TableNotFoundException | InterruptedException ex) {
      throw new IllegalStateException(ex);
    }

    // did not find appropriate fate transaction for compaction.
    return Boolean.FALSE;
  }

  /**
   * Test that the transaction top contains "CompactionDriver" and the debug message contains
   * "CompactRange"
   *
   * @param tx
   *          transaction status
   * @return true if tx top and debug have compaction messages.
   */
  private boolean isCompaction(AdminUtil.TransactionStatus tx) {

    if (tx == null) {
      log.trace("Fate tx is null");
      return false;
    }

    log.trace("Fate id: {}, status: {}", tx.getTxid(), tx.getStatus());

    String top = tx.getTop();
    String debug = tx.getDebug();

    return top != null && debug != null && top.contains("CompactionDriver")
        && tx.getDebug().contains("CompactRange");

  }

  /**
   * Returns the current table state (ONLINE, OFFLINE,...) of named table.
   *
   * @param tableName
   *          the table name
   * @return the current table state
   * @throws TableNotFoundException
   *           if table does not exist
   */
  private TableState getTableState(String tableName) throws TableNotFoundException {

    TableId tableId = Tables.getTableId(context, tableName);

    TableState tstate = Tables.getTableState(context, tableId);

    log.trace("tableName: '{}': tableId {}, current state: {}", tableName, tableId, tstate);

    return tstate;
  }

  /**
<<<<<<< HEAD
   * Create the provided table and populate with some data using a batch writer. The table is
   * scanned to ensure it was populated as expected.
   *
   * @param tableName
   *          the name of the table
   */
  private void createData(final String tableName) {

    try {

      // create table.
      accumuloClient.tableOperations().create(tableName);
      try (BatchWriter bw = accumuloClient.createBatchWriter(tableName)) {
        // populate
        for (int i = 0; i < NUM_ROWS; i++) {
          Mutation m = new Mutation(new Text(String.format("%05d", i)));
          m.put(new Text("col" + ((i % 3) + 1)), new Text("qual"),
              new Value("junk".getBytes(UTF_8)));
          bw.addMutation(m);
        }
      }

      long startTimestamp = System.nanoTime();

      int count = scanCount(tableName);

      log.trace("Scan time for {} rows {} ms", NUM_ROWS, TimeUnit.MILLISECONDS
          .convert((System.nanoTime() - startTimestamp), TimeUnit.NANOSECONDS));

      if (count != NUM_ROWS) {
        throw new IllegalStateException(
            String.format("Number of rows %1$d does not match expected %2$d", count, NUM_ROWS));
      }
    } catch (AccumuloException | AccumuloSecurityException | TableNotFoundException
        | TableExistsException ex) {
      throw new IllegalStateException("Create data failed with exception", ex);
    }
  }

  private int scanCount(String tableName) throws TableNotFoundException {

    int count = 0;
    try (Scanner scanner = accumuloClient.createScanner(tableName, Authorizations.EMPTY)) {
      for (Map.Entry<Key,Value> elt : scanner) {
        String expected = String.format("%05d", count);
        assert (elt.getKey().getRow().toString().equals(expected));
        count++;
      }
    }

    return count;
  }

  /**
=======
>>>>>>> 2b8243b7
   * Provides timing information for online operation.
   */
  private static class OnlineOpTiming {

    private final long started;
    private long completed = 0L;

    OnlineOpTiming() {
      started = System.nanoTime();
    }

    /**
     * stop timing and set completion flag.
     */
    void setComplete() {
      completed = System.nanoTime();
    }

    /**
     * @return running time in nanoseconds.
     */
    long runningTime() {
      return completed - started;
    }
  }

  /**
   * Run online operation in a separate thread and gather timing information.
   */
  private class OnLineCallable implements Callable<OnlineOpTiming> {

    final String tableName;

    /**
     * Create an instance of this class to set the provided table online.
     *
     * @param tableName
     *          The table name that will be set online.
     */
    OnLineCallable(final String tableName) {
      this.tableName = tableName;
    }

    @Override
    public OnlineOpTiming call() throws Exception {

      OnlineOpTiming status = new OnlineOpTiming();

      log.trace("Setting {} online", tableName);

      accumuloClient.tableOperations().online(tableName, true);
      // stop timing
      status.setComplete();

      log.trace("Online completed in {} ms",
          TimeUnit.MILLISECONDS.convert(status.runningTime(), TimeUnit.NANOSECONDS));

      return status;
    }
  }

  /**
   * Concurrency testing - ensure that tests are valid id multiple compactions are running. for
   * development testing - force transient condition that was failing this test so that we know if
   * multiple compactions are running, they are properly handled by the test code and the tests are
   * valid.
   */
  @Test
  public void multipleCompactions() {

    int tableCount = 4;

    List<SlowOps> tables = new ArrayList<>();

    for (int i = 0; i < tableCount; i++) {
      String uniqueName = getUniqueNames(1)[0] + "_" + i;
      SlowOps gen = new SlowOps(connector, uniqueName, maxWait, tableCount);
      tables.add(gen);
      gen.startCompactTask();
    }

    int foundCount = 0;

    for (SlowOps t : tables) {
      log.debug("Look for fate {}", t.getTableName());
      if (findFate(t.getTableName())) {
        log.debug("Found fate {}", t.getTableName());
        foundCount++;
      }
    }

<<<<<<< HEAD
      log.trace("Slow iterator {}", slow);
=======
    assertEquals(tableCount, foundCount);
>>>>>>> 2b8243b7

    for (SlowOps t : tables) {
      try {
<<<<<<< HEAD

        log.trace("Start compaction");

        accumuloClient.tableOperations().compact(tableName, new Text("0"), new Text("z"),
            compactIterators, true, true);

        log.trace("Compaction wait is complete");

        log.trace("Slow compaction of {} rows took {} ms", NUM_ROWS, TimeUnit.MILLISECONDS
            .convert((System.nanoTime() - startTimestamp), TimeUnit.NANOSECONDS));

        // validate that number of rows matches expected.

        startTimestamp = System.nanoTime();

        // validate expected data created and exists in table.

        int count = scanCount(tableName);

        log.trace("After compaction, scan time for {} rows {} ms", NUM_ROWS, TimeUnit.MILLISECONDS
            .convert((System.nanoTime() - startTimestamp), TimeUnit.NANOSECONDS));

        if (count != NUM_ROWS) {
          throw new IllegalStateException(
              String.format("After compaction, number of rows %1$d does not match expected %2$d",
                  count, NUM_ROWS));
        }
      } catch (TableNotFoundException ex) {
        throw new IllegalStateException("test failed, table " + tableName + " does not exist", ex);
      } catch (AccumuloSecurityException ex) {
        throw new IllegalStateException(
            "test failed, could not add iterator due to security exception", ex);
      } catch (AccumuloException ex) {
        // test cancels compaction on complete, so ignore it as an exception.
        if (!ex.getMessage().contains("Compaction canceled")) {
          throw new IllegalStateException("test failed with an Accumulo exception", ex);
=======
        connector.tableOperations().cancelCompaction(t.getTableName());
        // block if compaction still running
        boolean cancelled = t.blockWhileCompactionRunning();
        if (!cancelled) {
          log.info("Failed to cancel compaction during multiple compaction test clean-up for {}",
              t.getTableName());
>>>>>>> 2b8243b7
        }
      } catch (AccumuloSecurityException | TableNotFoundException | AccumuloException ex) {
        log.debug("Exception throw during multiple table test clean-up", ex);
      }
    }
  }
}<|MERGE_RESOLUTION|>--- conflicted
+++ resolved
@@ -34,31 +34,12 @@
 import org.apache.accumulo.core.client.AccumuloClient;
 import org.apache.accumulo.core.client.AccumuloException;
 import org.apache.accumulo.core.client.AccumuloSecurityException;
-<<<<<<< HEAD
-import org.apache.accumulo.core.client.BatchWriter;
-import org.apache.accumulo.core.client.IteratorSetting;
-import org.apache.accumulo.core.client.Scanner;
-import org.apache.accumulo.core.client.TableExistsException;
-=======
-import org.apache.accumulo.core.client.Connector;
-import org.apache.accumulo.core.client.Instance;
->>>>>>> 2b8243b7
 import org.apache.accumulo.core.client.TableNotFoundException;
 import org.apache.accumulo.core.clientImpl.ClientContext;
-import org.apache.accumulo.core.clientImpl.ClientInfo;
 import org.apache.accumulo.core.clientImpl.Tables;
 import org.apache.accumulo.core.conf.Property;
-<<<<<<< HEAD
-import org.apache.accumulo.core.data.Key;
-import org.apache.accumulo.core.data.Mutation;
 import org.apache.accumulo.core.data.TableId;
-import org.apache.accumulo.core.data.Value;
 import org.apache.accumulo.core.master.state.tables.TableState;
-import org.apache.accumulo.core.security.Authorizations;
-=======
-import org.apache.accumulo.core.master.state.tables.TableState;
-import org.apache.accumulo.core.zookeeper.ZooUtil;
->>>>>>> 2b8243b7
 import org.apache.accumulo.fate.AdminUtil;
 import org.apache.accumulo.fate.ZooStore;
 import org.apache.accumulo.fate.zookeeper.IZooReaderWriter;
@@ -92,7 +73,7 @@
   private static final int NUM_ROWS = 1000;
   private static final long SLOW_SCAN_SLEEP_MS = 250L;
 
-  private AccumuloClient accumuloClient;
+  private AccumuloClient client;
   private ClientContext context;
 
   private static final ExecutorService pool = Executors.newCachedThreadPool();
@@ -107,8 +88,9 @@
 
   @Before
   public void setup() {
-    accumuloClient = Accumulo.newClient().from(getClientProps()).build();
-    context = (ClientContext) accumuloClient;
+
+    client = Accumulo.newClient().from(getClientProps()).build();
+    context = (ClientContext) client;
 
     tableName = getUniqueNames(1)[0];
 
@@ -116,12 +98,12 @@
 
     maxWait = defaultTimeoutSeconds() <= 0 ? 60_000 : ((defaultTimeoutSeconds() * 1000) / 2);
 
-    slowOps = new SlowOps(connector, tableName, maxWait, 1);
+    slowOps = new SlowOps(client, tableName, maxWait, 1);
   }
 
   @After
   public void closeClient() {
-    accumuloClient.close();
+    client.close();
   }
 
   @AfterClass
@@ -162,7 +144,7 @@
 
     // verify that offline then online functions as expected.
 
-    accumuloClient.tableOperations().offline(tableName, true);
+    client.tableOperations().offline(tableName, true);
     assertEquals("verify table is offline", TableState.OFFLINE, getTableState(tableName));
 
     onlineOp = new OnLineCallable(tableName);
@@ -197,7 +179,7 @@
     assertTrue("Find FATE operation for table", findFate(tableName));
 
     // test complete, cancel compaction and move on.
-    accumuloClient.tableOperations().cancelCompaction(tableName);
+    client.tableOperations().cancelCompaction(tableName);
 
     log.debug("Success: Timing results for online commands.");
     log.debug("Time for unblocked online {} ms",
@@ -272,10 +254,9 @@
 
       try {
 
-        String instanceId = accumuloClient.instanceOperations().getInstanceID();
-        ClientInfo info = ClientInfo.from(accumuloClient.properties());
-        IZooReaderWriter zk = new ZooReaderWriterFactory().getZooReaderWriter(info.getZooKeepers(),
-            info.getZooKeepersSessionTimeOut(), secret);
+        String instanceId = context.getInstanceID();
+        IZooReaderWriter zk = new ZooReaderWriterFactory().getZooReaderWriter(
+            context.getZooKeepers(), context.getZooKeepersSessionTimeOut(), secret);
         ZooStore<String> zs = new ZooStore<>(ZooUtil.getRoot(instanceId) + Constants.ZFATE, zk);
 
         withLocks = admin.getStatus(zs, zk,
@@ -329,7 +310,7 @@
     try {
 
       // test complete, cancel compaction and move on.
-      accumuloClient.tableOperations().cancelCompaction(tableName);
+      client.tableOperations().cancelCompaction(tableName);
 
       // block if compaction still running
       boolean cancelled = slowOps.blockWhileCompactionRunning();
@@ -341,79 +322,6 @@
   }
 
   /**
-<<<<<<< HEAD
-   * Create and run a slow running compaction task. The method will block until the compaction has
-   * been started.
-   *
-   * @return a reference to the running compaction task.
-   */
-  private Future<?> startCompactTask() {
-    Future<?> compactTask = pool.submit(new SlowCompactionRunner(tableName));
-    assertTrue("verify that compaction running and fate transaction exists",
-        blockUntilCompactionRunning(tableName));
-    return compactTask;
-  }
-
-  /**
-   * Blocks current thread until compaction is running.
-   *
-   * @return true if compaction and associate fate found.
-   */
-  private boolean blockUntilCompactionRunning(final String tableName) {
-
-    long maxWait = defaultTimeoutSeconds() <= 0 ? 60_000 : ((defaultTimeoutSeconds() * 1000) / 2);
-
-    long startWait = System.currentTimeMillis();
-
-    List<String> tservers = accumuloClient.instanceOperations().getTabletServers();
-
-    /*
-     * wait for compaction to start on table - The compaction will acquire a fate transaction lock
-     * that used to block a subsequent online command while the fate transaction lock was held.
-     */
-    while (System.currentTimeMillis() < (startWait + maxWait)) {
-
-      try {
-
-        int runningCompactions = 0;
-
-        for (String tserver : tservers) {
-          runningCompactions +=
-              accumuloClient.instanceOperations().getActiveCompactions(tserver).size();
-          log.trace("tserver {}, running compactions {}", tservers, runningCompactions);
-        }
-
-        if (runningCompactions > 0) {
-          // Validate that there is a compaction fate transaction - otherwise test is invalid.
-          if (findFate(tableName)) {
-            return true;
-          }
-        }
-
-      } catch (AccumuloSecurityException | AccumuloException ex) {
-        throw new IllegalStateException("failed to get active compactions, test fails.", ex);
-      } catch (KeeperException ex) {
-        log.trace("Saw possible transient zookeeper error");
-      }
-
-      try {
-        Thread.sleep(250);
-      } catch (InterruptedException ex) {
-        // reassert interrupt
-        Thread.currentThread().interrupt();
-      }
-    }
-
-    log.debug("Could not find compaction for {} after {} seconds", tableName,
-        TimeUnit.MILLISECONDS.toSeconds(maxWait));
-
-    return false;
-
-  }
-
-  /**
-=======
->>>>>>> 2b8243b7
    * Checks fates in zookeeper looking for transaction associated with a compaction as a double
    * check that the test will be valid because the running compaction does have a fate transaction
    * lock.
@@ -438,20 +346,17 @@
 
       log.trace("tid: {}", tableId);
 
-      ClientInfo info = ClientInfo.from(accumuloClient.properties());
-      IZooReaderWriter zk = new ZooReaderWriterFactory().getZooReaderWriter(info.getZooKeepers(),
-          info.getZooKeepersSessionTimeOut(), secret);
-      ZooStore<String> zs = new ZooStore<>(
-          ZooUtil.getRoot(accumuloClient.instanceOperations().getInstanceID()) + Constants.ZFATE,
-          zk);
+      String instanceId = context.getInstanceID();
+      IZooReaderWriter zk = new ZooReaderWriterFactory().getZooReaderWriter(context.getZooKeepers(),
+          context.getZooKeepersSessionTimeOut(), secret);
+      ZooStore<String> zs = new ZooStore<>(ZooUtil.getRoot(instanceId) + Constants.ZFATE, zk);
       AdminUtil.FateStatus fateStatus = admin.getStatus(zs, zk,
-          ZooUtil.getRoot(accumuloClient.instanceOperations().getInstanceID())
-              + Constants.ZTABLE_LOCKS + "/" + tableId,
-          null, null);
+          ZooUtil.getRoot(instanceId) + Constants.ZTABLE_LOCKS + "/" + tableId, null, null);
 
       log.trace("current fates: {}", fateStatus.getTransactions().size());
 
       for (AdminUtil.TransactionStatus tx : fateStatus.getTransactions()) {
+
         if (isCompaction(tx))
           return true;
       }
@@ -510,63 +415,6 @@
   }
 
   /**
-<<<<<<< HEAD
-   * Create the provided table and populate with some data using a batch writer. The table is
-   * scanned to ensure it was populated as expected.
-   *
-   * @param tableName
-   *          the name of the table
-   */
-  private void createData(final String tableName) {
-
-    try {
-
-      // create table.
-      accumuloClient.tableOperations().create(tableName);
-      try (BatchWriter bw = accumuloClient.createBatchWriter(tableName)) {
-        // populate
-        for (int i = 0; i < NUM_ROWS; i++) {
-          Mutation m = new Mutation(new Text(String.format("%05d", i)));
-          m.put(new Text("col" + ((i % 3) + 1)), new Text("qual"),
-              new Value("junk".getBytes(UTF_8)));
-          bw.addMutation(m);
-        }
-      }
-
-      long startTimestamp = System.nanoTime();
-
-      int count = scanCount(tableName);
-
-      log.trace("Scan time for {} rows {} ms", NUM_ROWS, TimeUnit.MILLISECONDS
-          .convert((System.nanoTime() - startTimestamp), TimeUnit.NANOSECONDS));
-
-      if (count != NUM_ROWS) {
-        throw new IllegalStateException(
-            String.format("Number of rows %1$d does not match expected %2$d", count, NUM_ROWS));
-      }
-    } catch (AccumuloException | AccumuloSecurityException | TableNotFoundException
-        | TableExistsException ex) {
-      throw new IllegalStateException("Create data failed with exception", ex);
-    }
-  }
-
-  private int scanCount(String tableName) throws TableNotFoundException {
-
-    int count = 0;
-    try (Scanner scanner = accumuloClient.createScanner(tableName, Authorizations.EMPTY)) {
-      for (Map.Entry<Key,Value> elt : scanner) {
-        String expected = String.format("%05d", count);
-        assert (elt.getKey().getRow().toString().equals(expected));
-        count++;
-      }
-    }
-
-    return count;
-  }
-
-  /**
-=======
->>>>>>> 2b8243b7
    * Provides timing information for online operation.
    */
   private static class OnlineOpTiming {
@@ -617,7 +465,7 @@
 
       log.trace("Setting {} online", tableName);
 
-      accumuloClient.tableOperations().online(tableName, true);
+      client.tableOperations().online(tableName, true);
       // stop timing
       status.setComplete();
 
@@ -643,7 +491,7 @@
 
     for (int i = 0; i < tableCount; i++) {
       String uniqueName = getUniqueNames(1)[0] + "_" + i;
-      SlowOps gen = new SlowOps(connector, uniqueName, maxWait, tableCount);
+      SlowOps gen = new SlowOps(client, uniqueName, maxWait, tableCount);
       tables.add(gen);
       gen.startCompactTask();
     }
@@ -658,59 +506,16 @@
       }
     }
 
-<<<<<<< HEAD
-      log.trace("Slow iterator {}", slow);
-=======
     assertEquals(tableCount, foundCount);
->>>>>>> 2b8243b7
 
     for (SlowOps t : tables) {
       try {
-<<<<<<< HEAD
-
-        log.trace("Start compaction");
-
-        accumuloClient.tableOperations().compact(tableName, new Text("0"), new Text("z"),
-            compactIterators, true, true);
-
-        log.trace("Compaction wait is complete");
-
-        log.trace("Slow compaction of {} rows took {} ms", NUM_ROWS, TimeUnit.MILLISECONDS
-            .convert((System.nanoTime() - startTimestamp), TimeUnit.NANOSECONDS));
-
-        // validate that number of rows matches expected.
-
-        startTimestamp = System.nanoTime();
-
-        // validate expected data created and exists in table.
-
-        int count = scanCount(tableName);
-
-        log.trace("After compaction, scan time for {} rows {} ms", NUM_ROWS, TimeUnit.MILLISECONDS
-            .convert((System.nanoTime() - startTimestamp), TimeUnit.NANOSECONDS));
-
-        if (count != NUM_ROWS) {
-          throw new IllegalStateException(
-              String.format("After compaction, number of rows %1$d does not match expected %2$d",
-                  count, NUM_ROWS));
-        }
-      } catch (TableNotFoundException ex) {
-        throw new IllegalStateException("test failed, table " + tableName + " does not exist", ex);
-      } catch (AccumuloSecurityException ex) {
-        throw new IllegalStateException(
-            "test failed, could not add iterator due to security exception", ex);
-      } catch (AccumuloException ex) {
-        // test cancels compaction on complete, so ignore it as an exception.
-        if (!ex.getMessage().contains("Compaction canceled")) {
-          throw new IllegalStateException("test failed with an Accumulo exception", ex);
-=======
-        connector.tableOperations().cancelCompaction(t.getTableName());
+        client.tableOperations().cancelCompaction(t.getTableName());
         // block if compaction still running
         boolean cancelled = t.blockWhileCompactionRunning();
         if (!cancelled) {
           log.info("Failed to cancel compaction during multiple compaction test clean-up for {}",
               t.getTableName());
->>>>>>> 2b8243b7
         }
       } catch (AccumuloSecurityException | TableNotFoundException | AccumuloException ex) {
         log.debug("Exception throw during multiple table test clean-up", ex);
