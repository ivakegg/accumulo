--- conflicted
+++ resolved
@@ -16,10 +16,9 @@
  */
 package org.apache.accumulo.test;
 
-import static com.google.common.base.Charsets.UTF_8;
+import static java.nio.charset.StandardCharsets.UTF_8;
 
 import java.io.IOException;
-import java.nio.charset.StandardCharsets;
 import java.util.Map.Entry;
 import java.util.Random;
 import java.util.Set;
@@ -155,13 +154,8 @@
     return bytevals;
   }
   
-<<<<<<< HEAD
-  private static byte ROW_PREFIX[] = "row_".getBytes(StandardCharsets.UTF_8);
-  private static byte COL_PREFIX[] = "col_".getBytes(StandardCharsets.UTF_8);
-=======
   private static byte ROW_PREFIX[] = "row_".getBytes(UTF_8);
   private static byte COL_PREFIX[] = "col_".getBytes(UTF_8);
->>>>>>> 9b20a9d4
   
   public static Text generateRow(int rowid, int startRow) {
     return new Text(FastFormat.toZeroPaddedString(rowid + startRow, 10, 10, ROW_PREFIX));
