--- conflicted
+++ resolved
@@ -54,22 +54,6 @@
   public void fileUpdates() throws InterruptedException {
 
     boolean passed = Boolean.FALSE;
-<<<<<<< HEAD
-
-    int count = 0;
-    while (count++ < 5) {
-      if (lastUpdate == tailer.getLastUpdate()) {
-        log.trace("no change");
-      } else {
-        lastUpdate = tailer.getLastUpdate();
-        log.trace("{} - {}", tailer.getLastUpdate(), tailer.getLast());
-        if (SUCCESS.compareTo(tailer.getLast()) == 0) {
-          passed = Boolean.TRUE;
-          break;
-        }
-      }
-      try {
-=======
     try (MetricsFileTailer tailer = new MetricsFileTailer("foo", TEST_OUTFILE_NAME)) {
       tailer.startDaemonThread();
 
@@ -89,7 +73,6 @@
             break;
           }
         }
->>>>>>> 0773baac
         Thread.sleep(5_000);
       }
 
