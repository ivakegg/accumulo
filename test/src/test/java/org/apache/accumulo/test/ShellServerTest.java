--- conflicted
+++ resolved
@@ -113,17 +113,10 @@
     Shell.log.debug(output.get());
     assertEquals(0, shell.getExitCode());
 
-<<<<<<< HEAD
-  if (s.length() > 0)
-  assertEquals(s + " present in " + output.get() + " was not " + stringPresent, stringPresent, output.get().contains(s));
-}
-
-=======
     if (s.length() > 0)
       assertEquals(s + " present in " + output.get() + " was not " + stringPresent, stringPresent, output.get().contains(s));
   }
   
->>>>>>> a11934db
   static void assertBadExit(String s, boolean stringPresent) {
     Shell.log.debug(output.get());
     assertTrue(shell.getExitCode() > 0);
@@ -249,11 +242,7 @@
     output.clear();
     shell.execCommand("du -h", false, false);
     String o = output.get();
-<<<<<<< HEAD
     assertTrue(o.matches(".*26[0-9]\\s\\[t\\]\\n"));  // for some reason, there's 1-2 bytes of fluctuation
-=======
-    assertTrue(o.matches(".*s26[0-9]B\\s\\[t\\]\\n"));  // for some reason, there's 1-2 bytes of fluctuation
->>>>>>> a11934db
     exec("deletetable -f t");
   }
   
