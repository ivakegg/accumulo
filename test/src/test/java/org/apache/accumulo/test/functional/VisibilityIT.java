--- conflicted
+++ resolved
@@ -16,12 +16,8 @@
  */
 package org.apache.accumulo.test.functional;
 
-<<<<<<< HEAD
-import java.nio.charset.StandardCharsets;
-=======
-import static com.google.common.base.Charsets.UTF_8;
-
->>>>>>> 9b20a9d4
+import static java.nio.charset.StandardCharsets.UTF_8;
+
 import java.util.ArrayList;
 import java.util.Collections;
 import java.util.HashMap;
@@ -87,21 +83,12 @@
   }
 
   private void mput(Mutation m, String cf, String cq, String cv, String val) {
-<<<<<<< HEAD
-    ColumnVisibility le = new ColumnVisibility(cv.getBytes(StandardCharsets.UTF_8));
-    m.put(new Text(cf), new Text(cq), le, new Value(val.getBytes(StandardCharsets.UTF_8)));
-  }
-
-  private void mputDelete(Mutation m, String cf, String cq, String cv) {
-    ColumnVisibility le = new ColumnVisibility(cv.getBytes(StandardCharsets.UTF_8));
-=======
     ColumnVisibility le = new ColumnVisibility(cv.getBytes(UTF_8));
     m.put(new Text(cf), new Text(cq), le, new Value(val.getBytes(UTF_8)));
   }
 
   private void mputDelete(Mutation m, String cf, String cq, String cv) {
     ColumnVisibility le = new ColumnVisibility(cv.getBytes(UTF_8));
->>>>>>> 9b20a9d4
     m.putDelete(new Text(cf), new Text(cq), le);
   }
 
@@ -278,11 +265,7 @@
   private ByteArraySet nbas(Set<String> auths) {
     ByteArraySet bas = new ByteArraySet();
     for (String auth : auths) {
-<<<<<<< HEAD
-      bas.add(auth.getBytes(StandardCharsets.UTF_8));
-=======
       bas.add(auth.getBytes(UTF_8));
->>>>>>> 9b20a9d4
     }
     return bas;
   }
