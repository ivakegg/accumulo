--- conflicted
+++ resolved
@@ -49,7 +49,7 @@
     String[] names = getUniqueNames(2);
     c.tableOperations().create(names[0]);
     TestIngest.Opts opts = new TestIngest.Opts();
-    opts.tableName = names[0];
+    opts.setTableName(names[0]);
     TestIngest.ingest(c, opts, new BatchWriterOpts());
 
     ClusterControl control = cluster.getClusterControl();
@@ -57,20 +57,9 @@
     // start up a new one
     control.startAllServers(ServerType.MASTER);
     // talk to it
-<<<<<<< HEAD
-    c.tableOperations().rename("test_ingest", "test_ingest2");
-    try {
-      VerifyIngest.Opts vopts = new VerifyIngest.Opts();
-      vopts.setTableName("test_ingest2");
-      VerifyIngest.verifyIngest(c, vopts, SOPTS);
-    } finally {
-      p.destroy();
-    }
-=======
     c.tableOperations().rename(names[0], names[1]);
     VerifyIngest.Opts vopts = new VerifyIngest.Opts();
-    vopts.tableName = names[1];
+    vopts.setTableName(names[1]);
     VerifyIngest.verifyIngest(c, vopts, new ScannerOpts());
->>>>>>> 7ca9c2d3
   }
 }