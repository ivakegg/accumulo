--- conflicted
+++ resolved
@@ -108,26 +108,15 @@
 # This makes them available to java
 export JAVA_HOME HADOOP_PREFIX ZOOKEEPER_HOME
 
-<<<<<<< HEAD
 JAVA="${JAVA_HOME}/bin/java"
 PLATFORM=$( "${JAVA}" -cp "${CLASSPATH}" org.apache.accumulo.start.Platform )
-# hadoop 1.0, 1.1
-LIB_PATH="${HADOOP_PREFIX}/lib/native/${PLATFORM}"
-if [ ! -d "${LIB_PATH}" ]; then
-   # hadoop-2.0
-   LIB_PATH="${HADOOP_PREFIX}/lib/native"
-=======
-JAVA=$JAVA_HOME/bin/java
-PLATFORM="`$JAVA -cp $CLASSPATH org.apache.accumulo.start.Platform`"
 
 # Try to find the hadoop native library, defaulting to where it should
 # be for the default Hadoop version
-LIB_PATH="$HADOOP_PREFIX/lib/native/$PLATFORM"
-
-if [ -e "$HADOOP_PREFIX/lib/native/libhadoop.so" ]; then
-    # hadoop-2.0
-    LIB_PATH=$HADOOP_PREFIX/lib/native
->>>>>>> 53a7d518
+LIB_PATH="${HADOOP_PREFIX}/lib/native/${PLATFORM}"
+if [ -e "${HADOOP_PREFIX}/lib/native/libhadoop.so" ]; then
+   # hadoop-2.0
+   LIB_PATH="${HADOOP_PREFIX}/lib/native"
 fi
 
 #
