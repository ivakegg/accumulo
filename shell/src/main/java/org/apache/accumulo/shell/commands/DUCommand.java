--- conflicted
+++ resolved
@@ -49,16 +49,9 @@
     }
 
     if (cl.hasOption(optNamespace.getOpt())) {
-<<<<<<< HEAD
       NamespaceId namespaceId = Namespaces.getNamespaceId(shellState.getContext(),
           cl.getOptionValue(optNamespace.getOpt()));
       tables.addAll(Namespaces.getTableNames(shellState.getContext(), namespaceId));
-=======
-      Instance instance = shellState.getInstance();
-      String namespaceId =
-          Namespaces.getNamespaceId(instance, cl.getOptionValue(optNamespace.getOpt()));
-      tables.addAll(Namespaces.getTableNames(instance, namespaceId));
->>>>>>> 0a9837f3
     }
 
     boolean prettyPrint = cl.hasOption(optHumanReadble.getOpt());
