/*
 * Licensed to the Apache Software Foundation (ASF) under one or more
 * contributor license agreements.  See the NOTICE file distributed with
 * this work for additional information regarding copyright ownership.
 * The ASF licenses this file to You under the Apache License, Version 2.0
 * (the "License"); you may not use this file except in compliance with
 * the License.  You may obtain a copy of the License at
 *
 *     http://www.apache.org/licenses/LICENSE-2.0
 *
 * Unless required by applicable law or agreed to in writing, software
 * distributed under the License is distributed on an "AS IS" BASIS,
 * WITHOUT WARRANTIES OR CONDITIONS OF ANY KIND, either express or implied.
 * See the License for the specific language governing permissions and
 * limitations under the License.
 */
package org.apache.accumulo.shell.commands;

import java.io.IOException;
import java.security.MessageDigest;
import java.security.NoSuchAlgorithmException;
import java.util.Base64;
import java.util.Iterator;
import java.util.Map.Entry;

import org.apache.accumulo.core.Constants;
import org.apache.accumulo.core.client.AccumuloException;
import org.apache.accumulo.core.client.AccumuloSecurityException;
import org.apache.accumulo.core.client.Scanner;
import org.apache.accumulo.core.client.TableNotFoundException;
import org.apache.accumulo.core.data.Key;
import org.apache.accumulo.core.data.Range;
import org.apache.accumulo.core.data.Value;
import org.apache.accumulo.core.dataImpl.KeyExtent;
import org.apache.accumulo.core.metadata.MetadataTable;
import org.apache.accumulo.core.metadata.RootTable;
import org.apache.accumulo.core.metadata.schema.MetadataSchema.TabletsSection;
import org.apache.accumulo.core.security.Authorizations;
import org.apache.accumulo.core.util.TextUtil;
import org.apache.accumulo.core.util.format.DefaultFormatter;
import org.apache.accumulo.shell.Shell;
import org.apache.accumulo.shell.Shell.Command;
import org.apache.accumulo.shell.Shell.PrintFile;
import org.apache.accumulo.shell.Shell.PrintLine;
import org.apache.accumulo.shell.Shell.PrintShell;
import org.apache.commons.cli.CommandLine;
import org.apache.commons.cli.Option;
import org.apache.commons.cli.Options;
import org.apache.hadoop.io.Text;

public class GetSplitsCommand extends Command {

  private Option outputFileOpt, maxSplitsOpt, base64Opt, verboseOpt;

  @Override
  public int execute(final String fullCommand, final CommandLine cl, final Shell shellState)
      throws IOException, AccumuloException, AccumuloSecurityException, TableNotFoundException {
    final String tableName = OptUtil.getTableOpt(cl, shellState);

    final String outputFile = cl.getOptionValue(outputFileOpt.getOpt());
    final String m = cl.getOptionValue(maxSplitsOpt.getOpt());
    final int maxSplits = m == null ? 0 : Integer.parseInt(m);
    final boolean encode = cl.hasOption(base64Opt.getOpt());
    final boolean verbose = cl.hasOption(verboseOpt.getOpt());

<<<<<<< HEAD
    try (PrintLine p = outputFile == null ? new PrintShell(shellState.getReader())
        : new PrintFile(outputFile)) {
=======
    final PrintLine p =
        outputFile == null ? new PrintShell(shellState.getReader()) : new PrintFile(outputFile);

    try {
>>>>>>> 0a9837f3
      if (!verbose) {
        for (Text row : maxSplits > 0
            ? shellState.getAccumuloClient().tableOperations().listSplits(tableName, maxSplits)
            : shellState.getAccumuloClient().tableOperations().listSplits(tableName)) {
          p.print(encode(encode, row));
        }
      } else {
<<<<<<< HEAD
        String systemTableToCheck = MetadataTable.NAME.equals(tableName) ? RootTable.NAME
            : MetadataTable.NAME;
        final Scanner scanner = shellState.getAccumuloClient().createScanner(systemTableToCheck,
            Authorizations.EMPTY);
        TabletsSection.TabletColumnFamily.PREV_ROW_COLUMN.fetch(scanner);
        final Text start = new Text(
            shellState.getAccumuloClient().tableOperations().tableIdMap().get(tableName));
=======
        String systemTableToCheck =
            MetadataTable.NAME.equals(tableName) ? RootTable.NAME : MetadataTable.NAME;
        final Scanner scanner =
            shellState.getConnector().createScanner(systemTableToCheck, Authorizations.EMPTY);
        TabletsSection.TabletColumnFamily.PREV_ROW_COLUMN.fetch(scanner);
        final Text start =
            new Text(shellState.getConnector().tableOperations().tableIdMap().get(tableName));
>>>>>>> 0a9837f3
        final Text end = new Text(start);
        end.append(new byte[] {'<'}, 0, 1);
        scanner.setRange(new Range(start, end));
        for (Iterator<Entry<Key,Value>> iterator = scanner.iterator(); iterator.hasNext();) {
          final Entry<Key,Value> next = iterator.next();
          if (TabletsSection.TabletColumnFamily.PREV_ROW_COLUMN.hasColumns(next.getKey())) {
            KeyExtent extent = new KeyExtent(next.getKey().getRow(), next.getValue());
            final String pr = encode(encode, extent.getPrevEndRow());
            final String er = encode(encode, extent.getEndRow());
            final String line = String.format("%-26s (%s, %s%s", obscuredTabletName(extent),
                pr == null ? "-inf" : pr, er == null ? "+inf" : er,
                er == null ? ") Default Tablet " : "]");
            p.print(line);
          }
        }
      }

    }

    return 0;
  }

  private static String encode(final boolean encode, final Text text) {
    if (text == null) {
      return null;
    }
    final int length = text.getLength();
    return encode ? Base64.getEncoder().encodeToString(TextUtil.getBytes(text))
        : DefaultFormatter.appendText(new StringBuilder(), text, length).toString();
  }

  private static String obscuredTabletName(final KeyExtent extent) {
    MessageDigest digester;
    try {
      digester = MessageDigest.getInstance(Constants.PW_HASH_ALGORITHM);
    } catch (NoSuchAlgorithmException e) {
      throw new RuntimeException(e);
    }
    if (extent.getEndRow() != null && extent.getEndRow().getLength() > 0) {
      digester.update(extent.getEndRow().getBytes(), 0, extent.getEndRow().getLength());
    }
    return Base64.getEncoder().encodeToString(digester.digest());
  }

  @Override
  public String description() {
    return "retrieves the current split points for tablets in the current table";
  }

  @Override
  public int numArgs() {
    return 0;
  }

  @Override
  public Options getOptions() {
    final Options opts = new Options();

    outputFileOpt = new Option("o", "output", true, "local file to write the splits to");
    outputFileOpt.setArgName("file");

    maxSplitsOpt =
        new Option("m", "max", true, "maximum number of splits to return (evenly spaced)");
    maxSplitsOpt.setArgName("num");

    base64Opt = new Option("b64", "base64encoded", false, "encode the split points");

    verboseOpt =
        new Option("v", "verbose", false, "print out the tablet information with start/end rows");

    opts.addOption(outputFileOpt);
    opts.addOption(maxSplitsOpt);
    opts.addOption(base64Opt);
    opts.addOption(verboseOpt);
    opts.addOption(OptUtil.tableOpt("table to get splits for"));

    return opts;
  }
}<|MERGE_RESOLUTION|>--- conflicted
+++ resolved
@@ -63,15 +63,8 @@
     final boolean encode = cl.hasOption(base64Opt.getOpt());
     final boolean verbose = cl.hasOption(verboseOpt.getOpt());
 
-<<<<<<< HEAD
-    try (PrintLine p = outputFile == null ? new PrintShell(shellState.getReader())
-        : new PrintFile(outputFile)) {
-=======
-    final PrintLine p =
-        outputFile == null ? new PrintShell(shellState.getReader()) : new PrintFile(outputFile);
-
-    try {
->>>>>>> 0a9837f3
+    try (PrintLine p =
+        outputFile == null ? new PrintShell(shellState.getReader()) : new PrintFile(outputFile)) {
       if (!verbose) {
         for (Text row : maxSplits > 0
             ? shellState.getAccumuloClient().tableOperations().listSplits(tableName, maxSplits)
@@ -79,23 +72,13 @@
           p.print(encode(encode, row));
         }
       } else {
-<<<<<<< HEAD
-        String systemTableToCheck = MetadataTable.NAME.equals(tableName) ? RootTable.NAME
-            : MetadataTable.NAME;
-        final Scanner scanner = shellState.getAccumuloClient().createScanner(systemTableToCheck,
-            Authorizations.EMPTY);
-        TabletsSection.TabletColumnFamily.PREV_ROW_COLUMN.fetch(scanner);
-        final Text start = new Text(
-            shellState.getAccumuloClient().tableOperations().tableIdMap().get(tableName));
-=======
         String systemTableToCheck =
             MetadataTable.NAME.equals(tableName) ? RootTable.NAME : MetadataTable.NAME;
         final Scanner scanner =
-            shellState.getConnector().createScanner(systemTableToCheck, Authorizations.EMPTY);
+            shellState.getAccumuloClient().createScanner(systemTableToCheck, Authorizations.EMPTY);
         TabletsSection.TabletColumnFamily.PREV_ROW_COLUMN.fetch(scanner);
         final Text start =
-            new Text(shellState.getConnector().tableOperations().tableIdMap().get(tableName));
->>>>>>> 0a9837f3
+            new Text(shellState.getAccumuloClient().tableOperations().tableIdMap().get(tableName));
         final Text end = new Text(start);
         end.append(new byte[] {'<'}, 0, 1);
         scanner.setRange(new Range(start, end));
