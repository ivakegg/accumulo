--- conflicted
+++ resolved
@@ -68,17 +68,10 @@
       <artifactId>accumulo-minicluster</artifactId>
     </dependency>
     <dependency>
-<<<<<<< HEAD
-      <groupId>org.apache.hadoop</groupId>
-      <artifactId>hadoop-client</artifactId>
-    </dependency>
-    <dependency>
       <groupId>org.apache.httpcomponents</groupId>
       <artifactId>httpclient</artifactId>
     </dependency>
     <dependency>
-=======
->>>>>>> fc754025
       <groupId>org.apache.zookeeper</groupId>
       <artifactId>zookeeper</artifactId>
     </dependency>
