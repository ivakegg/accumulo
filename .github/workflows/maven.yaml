#
# Licensed to the Apache Software Foundation (ASF) under one
# or more contributor license agreements.  See the NOTICE file
# distributed with this work for additional information
# regarding copyright ownership.  The ASF licenses this file
# to you under the Apache License, Version 2.0 (the
# "License"); you may not use this file except in compliance
# with the License.  You may obtain a copy of the License at
#
#   http://www.apache.org/licenses/LICENSE-2.0
#
# Unless required by applicable law or agreed to in writing,
# software distributed under the License is distributed on an
# "AS IS" BASIS, WITHOUT WARRANTIES OR CONDITIONS OF ANY
# KIND, either express or implied.  See the License for the
# specific language governing permissions and limitations
# under the License.
#

# This workflow will build a Java project with Maven
# See also:
#   https://help.github.com/actions/language-and-framework-guides/building-and-testing-java-with-maven

name: QA

on:
  push:
    branches: [ '*' ]
  pull_request:
    branches: [ '*' ]

jobs:
  # fast build to populate the local maven repository cache
  fastbuild:
    runs-on: ubuntu-latest
    steps:
    - uses: actions/checkout@v2
    - name: Set up JDK 11
      uses: actions/setup-java@v1
      with:
        java-version: 11
    - name: Cache local maven repository
      uses: actions/cache@v2
      with:
        path: |
          ~/.m2/repository/
          !~/.m2/repository/org/apache/accumulo
        key: ${{ runner.os }}-m2-${{ hashFiles('**/pom.xml') }}
        restore-keys: ${{ runner.os }}-m2
    - name: Show the first log message
      run: git log -n1
    - name: Build with Maven (Fast Build)
<<<<<<< HEAD
      run: mvn -B -V -e -ntp "-Dstyle.color=always" clean package dependency:resolve -DskipTests -DskipFormat -DverifyFormat
=======
      timeout-minutes: 20
      run: mvn -B -V -e -ntp "-Dstyle.color=always" clean package dependency:resolve -PskipQA
>>>>>>> a3d5a291
      env:
        MAVEN_OPTS: -Djansi.force=true
  # more complete builds with tests
  mvn:
    needs: fastbuild
    strategy:
      matrix:
        profile:
          - {name: 'unit-tests',    args: 'verify -PskipQA -DskipTests=false'}
          - {name: 'qa-checks',     args: 'verify javadoc:jar -Psec-bugs -DskipTests -Dspotbugs.timeout=3600000'}
          - {name: 'hadoop-compat', args: 'package -DskipTests -Dhadoop.version=3.0.3'}
      fail-fast: false
    runs-on: ubuntu-latest
    steps:
    - uses: actions/checkout@v2
    - name: Set up JDK 11
      uses: actions/setup-java@v1
      with:
        java-version: 11
    - name: Cache local maven repository
      uses: actions/cache@v2
      with:
        path: |
          ~/.m2/repository/
          !~/.m2/repository/org/apache/accumulo
        key: ${{ runner.os }}-m2-${{ hashFiles('**/pom.xml') }}
        restore-keys: ${{ runner.os }}-m2
    - name: Build with Maven (${{ matrix.profile.name }})
<<<<<<< HEAD
      run: mvn -B -V -e -ntp "-Dstyle.color=always" -DskipFormat ${{ matrix.profile.args }}
=======
      timeout-minutes: 60
      run: mvn -B -V -e -ntp "-Dstyle.color=always" ${{ matrix.profile.args }}
>>>>>>> a3d5a291
      env:
        MAVEN_OPTS: -Djansi.force=true
    - name: Upload unit test results
      if: ${{ failure() }}
      uses: actions/upload-artifact@v2
      with:
        name: surefire-reports-${{ matrix.profile.name }}
        path: ./**/target/surefire-reports/
        if-no-files-found: ignore
    - name: Upload integration test results
      if: ${{ failure() }}
      uses: actions/upload-artifact@v2
      with:
        name: failsafe-reports-${{ matrix.profile.name }}
        path: ./**/target/failsafe-reports/
        if-no-files-found: ignore
    - name: Upload mini test logs
      if: ${{ failure() }}
      uses: actions/upload-artifact@v2
      with:
        name: mini-tests-logs-${{ matrix.profile.name }}
        path: ./**/target/**/mini-tests/**/logs/
        if-no-files-found: ignore
<|MERGE_RESOLUTION|>--- conflicted
+++ resolved
@@ -50,12 +50,8 @@
     - name: Show the first log message
       run: git log -n1
     - name: Build with Maven (Fast Build)
-<<<<<<< HEAD
+      timeout-minutes: 20
       run: mvn -B -V -e -ntp "-Dstyle.color=always" clean package dependency:resolve -DskipTests -DskipFormat -DverifyFormat
-=======
-      timeout-minutes: 20
-      run: mvn -B -V -e -ntp "-Dstyle.color=always" clean package dependency:resolve -PskipQA
->>>>>>> a3d5a291
       env:
         MAVEN_OPTS: -Djansi.force=true
   # more complete builds with tests
@@ -84,12 +80,8 @@
         key: ${{ runner.os }}-m2-${{ hashFiles('**/pom.xml') }}
         restore-keys: ${{ runner.os }}-m2
     - name: Build with Maven (${{ matrix.profile.name }})
-<<<<<<< HEAD
+      timeout-minutes: 60
       run: mvn -B -V -e -ntp "-Dstyle.color=always" -DskipFormat ${{ matrix.profile.args }}
-=======
-      timeout-minutes: 60
-      run: mvn -B -V -e -ntp "-Dstyle.color=always" ${{ matrix.profile.args }}
->>>>>>> a3d5a291
       env:
         MAVEN_OPTS: -Djansi.force=true
     - name: Upload unit test results
