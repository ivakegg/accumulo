--- conflicted
+++ resolved
@@ -42,16 +42,10 @@
  */
 public class HdfsFileSystem extends AbstractFileSystem
 {
-<<<<<<< HEAD
   private static final Log log = LogFactory.getLog(HdfsFileSystem.class);
   
   private FileSystem fs;
   
-  /**
-   * 
-   * @param rootName
-   * @param fileSystemOptions
-   */
   protected HdfsFileSystem(final FileName rootName, final FileSystemOptions fileSystemOptions)
   {
     super(rootName, null, fileSystemOptions);
@@ -73,13 +67,6 @@
   synchronized public void close()
   {
     try
-=======
-    private static final Log log = LogFactory.getLog(HdfsFileSystem.class);
-
-    private FileSystem fs;
-
-    protected HdfsFileSystem(final FileName rootName, final FileSystemOptions fileSystemOptions)
->>>>>>> 92613388
     {
       if (null != fs)
       {
